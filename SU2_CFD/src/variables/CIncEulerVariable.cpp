/*!
 * \file CIncEulerVariable.cpp
 * \brief Definition of the variable classes for incompressible flow.
 * \author F. Palacios, T. Economon
 * \version 7.1.0 "Blackbird"
 *
 * SU2 Project Website: https://su2code.github.io
 *
 * The SU2 Project is maintained by the SU2 Foundation
 * (http://su2foundation.org)
 *
 * Copyright 2012-2020, SU2 Contributors (cf. AUTHORS.md)
 *
 * SU2 is free software; you can redistribute it and/or
 * modify it under the terms of the GNU Lesser General Public
 * License as published by the Free Software Foundation; either
 * version 2.1 of the License, or (at your option) any later version.
 *
 * SU2 is distributed in the hope that it will be useful,
 * but WITHOUT ANY WARRANTY; without even the implied warranty of
 * MERCHANTABILITY or FITNESS FOR A PARTICULAR PURPOSE. See the GNU
 * Lesser General Public License for more details.
 *
 * You should have received a copy of the GNU Lesser General Public
 * License along with SU2. If not, see <http://www.gnu.org/licenses/>.
 */

#include "../../include/variables/CIncEulerVariable.hpp"
#include "../../include/fluid/CFluidModel.hpp"

CIncEulerVariable::CIncEulerVariable(su2double pressure, const su2double *velocity, su2double temperature, unsigned long npoint,
                                     unsigned long ndim, unsigned long nvar, CConfig *config) : CVariable(npoint, ndim, nvar, config),
                                     Gradient_Reconstruction(config->GetReconstructionGradientRequired() ? Gradient_Aux : Gradient_Primitive) {

  const bool dual_time = (config->GetTime_Marching() == DT_STEPPING_1ST) ||
                         (config->GetTime_Marching() == DT_STEPPING_2ND);
  const bool viscous   = config->GetViscous();

  /*--- Allocate and initialize the primitive variables and gradients.
        Make sure to align the sizes with the constructor of CIncEulerSolver ---*/

  nPrimVar = nDim+9; nPrimVarGrad = nDim+6;

  /*--- Allocate residual structures ---*/

  Res_TruncError.resize(nPoint,nVar) = su2double(0.0);

  /*--- Only for residual smoothing (multigrid) ---*/

  for (unsigned long iMesh = 0; iMesh <= config->GetnMGLevels(); iMesh++) {
    if (config->GetMG_CorrecSmooth(iMesh) > 0) {
      Residual_Sum.resize(nPoint,nVar);
      Residual_Old.resize(nPoint,nVar);
      break;
    }
  }

  /*--- Allocate undivided laplacian (centered) ---*/

  if (config->GetKind_ConvNumScheme_Flow() == SPACE_CENTERED)
    Undivided_Laplacian.resize(nPoint,nVar);

  /*--- Allocate the slope limiter (MUSCL upwind) ---*/

  if (config->GetKind_SlopeLimit_Flow() != NO_LIMITER &&
      config->GetKind_SlopeLimit_Flow() != VAN_ALBADA_EDGE) {
    Limiter_Primitive.resize(nPoint,nPrimVarGrad) = su2double(0.0);
    Solution_Max.resize(nPoint,nPrimVarGrad) = su2double(0.0);
    Solution_Min.resize(nPoint,nPrimVarGrad) = su2double(0.0);
  }

  /*--- Solution initialization ---*/

  su2double val_solution[5] = {pressure, velocity[0], velocity[1], temperature, temperature};
  if(nDim==3) val_solution[3] = velocity[2];

  for(unsigned long iPoint=0; iPoint<nPoint; ++iPoint)
    for (unsigned long iVar = 0; iVar < nVar; iVar++)
      Solution(iPoint,iVar) = val_solution[iVar];

  Solution_Old = Solution;

  /*--- Allocate and initialize solution for dual time strategy ---*/

  if (dual_time) {
    Solution_time_n = Solution;
    Solution_time_n1 = Solution;
  }

  /*--- Incompressible flow, primitive variables nDim+9, (P, vx, vy, vz, T, rho, beta, lamMu, EddyMu, Kt_eff, Cp, Cv) ---*/

  Primitive.resize(nPoint,nPrimVar) = su2double(0.0);

<<<<<<< HEAD
  /*--- Incompressible flow, gradients primitive variables nDim+6, (P, vx, vy, vz, T, rho, beta, lamMu, EddyMu).
        We need P, and rho for running the adjoint problem ---*/
=======
  /*--- Incompressible flow, gradients primitive variables nDim+4, (P, vx, vy, vz, T, rho, beta) ---*/
>>>>>>> 1d63dcd7

  if (config->GetMUSCL_Flow() || viscous) {
    Gradient_Primitive.resize(nPoint,nPrimVarGrad,nDim,0.0);
  }

  if (config->GetReconstructionGradientRequired() &&
      config->GetKind_ConvNumScheme_Flow() != SPACE_CENTERED) {
    Gradient_Aux.resize(nPoint,nPrimVarGrad,nDim,0.0);
  }

  if (config->GetLeastSquaresRequired()) {
    Rmatrix.resize(nPoint,nDim,nDim,0.0);
  }

  if (config->GetMultizone_Problem())
    Set_BGSSolution_k();

  Velocity2.resize(nPoint) = su2double(0.0);
  Max_Lambda_Inv.resize(nPoint) = su2double(0.0);
  Delta_Time.resize(nPoint) = su2double(0.0);
  Lambda.resize(nPoint) = su2double(0.0);
  Sensor.resize(nPoint) = su2double(0.0);
  Streamwise_Periodic_RecoveredPressure.resize(nPoint)    = su2double(0.0);
  Streamwise_Periodic_RecoveredTemperature.resize(nPoint) = su2double(0.0);

  /* Under-relaxation parameter. */
  UnderRelaxation.resize(nPoint) = su2double(1.0);
  LocalCFL.resize(nPoint) = su2double(0.0);

  /* Non-physical point (first-order) initialization. */
  Non_Physical.resize(nPoint) = false;
  Non_Physical_Counter.resize(nPoint) = 0;

}

bool CIncEulerVariable::SetPrimVar(unsigned long iPoint, CFluidModel *FluidModel) {

  unsigned long iVar;
  bool check_dens = false, check_temp = false, physical = true;

  /*--- Set the value of the pressure ---*/

  SetPressure(iPoint);

  /*--- Set the value of the temperature directly ---*/

  su2double Temperature = Solution(iPoint,nDim+1);
  check_temp = SetTemperature(iPoint,Temperature);

  /*--- Use the fluid model to compute the new value of density.
  Note that the thermodynamic pressure is constant and decoupled
  from the dynamic pressure being iterated. ---*/

  /*--- Use the fluid model to compute the new value of density. ---*/

  FluidModel->SetTDState_T(Temperature);

  /*--- Set the value of the density ---*/

  check_dens = SetDensity(iPoint, FluidModel->GetDensity());

  /*--- Non-physical solution found. Revert to old values. ---*/

  if (check_dens || check_temp) {

    /*--- Copy the old solution ---*/

    for (iVar = 0; iVar < nVar; iVar++)
      Solution(iPoint, iVar) = Solution_Old(iPoint, iVar);

    /*--- Recompute the primitive variables ---*/

    Temperature = Solution(iPoint, nDim+1);
    SetTemperature(iPoint, Temperature);
    FluidModel->SetTDState_T(Temperature);
    SetDensity(iPoint, FluidModel->GetDensity());

    /*--- Flag this point as non-physical. ---*/

    physical = false;

  }

  /*--- Set the value of the velocity and velocity^2 (requires density) ---*/

  SetVelocity(iPoint);

  /*--- Set specific heats (only necessary for consistency with preconditioning). ---*/

  SetSpecificHeatCp(iPoint, FluidModel->GetCp());
  SetSpecificHeatCv(iPoint, FluidModel->GetCv());

  return physical;

}<|MERGE_RESOLUTION|>--- conflicted
+++ resolved
@@ -91,12 +91,7 @@
 
   Primitive.resize(nPoint,nPrimVar) = su2double(0.0);
 
-<<<<<<< HEAD
-  /*--- Incompressible flow, gradients primitive variables nDim+6, (P, vx, vy, vz, T, rho, beta, lamMu, EddyMu).
-        We need P, and rho for running the adjoint problem ---*/
-=======
-  /*--- Incompressible flow, gradients primitive variables nDim+4, (P, vx, vy, vz, T, rho, beta) ---*/
->>>>>>> 1d63dcd7
+  /*--- Incompressible flow, gradients primitive variables nDim+6, (P, vx, vy, vz, T, rho, beta, lamMu, EddyMu) ---*/
 
   if (config->GetMUSCL_Flow() || viscous) {
     Gradient_Primitive.resize(nPoint,nPrimVarGrad,nDim,0.0);
