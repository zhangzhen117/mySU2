--- conflicted
+++ resolved
@@ -191,11 +191,8 @@
   bool Wrt_Surf = config_container[ZONE_0]->GetWrt_Srf_Sol();
   bool Wrt_Vol  = config_container[ZONE_0]->GetWrt_Vol_Sol();
   bool Wrt_CSV  = config_container[ZONE_0]->GetWrt_Csv_Sol();
-<<<<<<< HEAD
   bool Wrt_STL  = config_container[ZONE_0]->GetWrt_Stl_Sol();
-=======
   bool TimeDomain = config_container[ZONE_0]->GetTime_Domain();
->>>>>>> 98a734ab
   
   if (config_container[ZONE_0]->GetWrt_Binary_Restart()){
     RestartFormat = SU2_RESTART_BINARY;
@@ -283,14 +280,10 @@
       if (Wrt_Surf)
         output_container[ZONE_0]->SetSurface_Output(geometry_container[ZONE_0][iInst][MESH_0], config_container[ZONE_0], OutputFormat, TimeDomain);
       if (Wrt_CSV)
-<<<<<<< HEAD
-        output_container[ZONE_0]->SetSurface_Output(geometry_container[ZONE_0][iInst][MESH_0], config_container[ZONE_0], CSV);
+        output_container[ZONE_0]->SetSurface_Output(geometry_container[ZONE_0][iInst][MESH_0], config_container[ZONE_0], CSV, TimeDomain);    
       if (Wrt_STL)
-        output_container[ZONE_0]->SetSurface_Output(geometry_container[ZONE_0][iInst][MESH_0], config_container[ZONE_0], STL);
-=======
-        output_container[ZONE_0]->SetSurface_Output(geometry_container[ZONE_0][iInst][MESH_0], config_container[ZONE_0], CSV, TimeDomain);    
->>>>>>> 98a734ab
-      
+        output_container[ZONE_0]->SetSurface_Output(geometry_container[ZONE_0][iInst][MESH_0], config_container[ZONE_0], STL, TimeDomain);
+
       output_container[ZONE_0]->DeallocateData_Parallel();
       
     }
