--- conflicted
+++ resolved
@@ -223,13 +223,8 @@
 
 		for (iNode = 0; iNode < nNode; iNode++) {
 
-<<<<<<< HEAD
 			for (iDim = 0; iDim < nDim; iDim++){
 				FAux_Dead_Load[iDim] = Weight * Ni_Vec[iNode] * Jac_X * Rho_s_DL * g_force[iDim];
-=======
-			for (iDim = 0; iDim < nDim; iDim++) {
-				FAux_Dead_Load[iDim] = Weight * Ni_Vec[iNode] * Jac_X * Rho_s * g_force[iDim];
->>>>>>> 5fe9dac3
 			}
 
 			element->Add_FDL_a(FAux_Dead_Load,iNode);
