/*!
 * \file numerics_direct_elasticity.cpp
 * \brief This file contains the FEM discretization for structural problems.
 * \author F. Palacios, R. Sanchez
 * \version 4.0.0 "Cardinal"
 *
 * SU2 Lead Developers: Dr. Francisco Palacios (Francisco.D.Palacios@boeing.com).
 *                      Dr. Thomas D. Economon (economon@stanford.edu).
 *
 * SU2 Developers: Prof. Juan J. Alonso's group at Stanford University.
 *                 Prof. Piero Colonna's group at Delft University of Technology.
 *                 Prof. Nicolas R. Gauger's group at Kaiserslautern University of Technology.
 *                 Prof. Alberto Guardone's group at Polytechnic University of Milan.
 *                 Prof. Rafael Palacios' group at Imperial College London.
 *
 * SU2 is free software; you can redistribute it and/or
 * modify it under the terms of the GNU Lesser General Public
 * License as published by the Free Software Foundation; either
 * version 2.1 of the License, or (at your option) any later version.
 *
 * SU2 is distributed in the hope that it will be useful,
 * but WITHOUT ANY WARRANTY; without even the implied warranty of
 * MERCHANTABILITY or FITNESS FOR A PARTICULAR PURPOSE. See the GNU
 * Lesser General Public License for more details.
 *
 * You should have received a copy of the GNU Lesser General Public
 * License along with SU2. If not, see <http://www.gnu.org/licenses/>.
 */

#include "../include/numerics_structure.hpp"
#include <limits>

CGalerkin_FEA::CGalerkin_FEA(unsigned short val_nDim, unsigned short val_nVar, CConfig *config) : CNumerics(val_nDim, val_nVar, config) {
  
  E = config->GetElasticyMod();
  Nu = config->GetPoissonRatio();
  Rho_s = config->GetMaterialDensity();
  Mu = E / (2.0*(1.0 + Nu));
  Lambda = Nu*E/((1.0+Nu)*(1.0-2.0*Nu));
  
}

CGalerkin_FEA::~CGalerkin_FEA(void) { }


void CGalerkin_FEA::PressInt_Linear(su2double CoordCorners[4][3], su2double *tn_e, su2double Fnodal[12]) {
  
  if (nDim == 2){
    
    su2double a[3], Length_Elem, GaussPoint[2];
    unsigned short iDim, iGauss, nGP=2;
    su2double N1, N2, Weight, Jacobian, PX_1, PX_2, PY_1, PY_2;
    
    for (iDim = 0; iDim < nDim; iDim++) {
      a[iDim] = CoordCorners[0][iDim]-CoordCorners[1][iDim];
    }
    
    PX_1=tn_e[0];
    PY_1=tn_e[1];
    PX_2=tn_e[2];
    PY_2=tn_e[3];
    
    Length_Elem = sqrt(a[0]*a[0]+a[1]*a[1]);
    Jacobian = Length_Elem/2;
    Weight = 1.0;
    
    GaussPoint[0] = -0.577350269189626;
    GaussPoint[1] = 0.577350269189626;
    
    for (iGauss=0; iGauss < nGP; iGauss++){
      
      N1 = 1 - GaussPoint[iGauss];
      N2 = 1 + GaussPoint[iGauss];
      
      Fnodal[0] += 0.25*Jacobian*Weight*N1*(N1*PX_1+N2*PX_2);
      Fnodal[1] += 0.25*Jacobian*Weight*N1*(N1*PY_1+N2*PY_2);
      Fnodal[2] += 0.25*Jacobian*Weight*N2*(N1*PX_1+N2*PX_2);
      Fnodal[3] += 0.25*Jacobian*Weight*N2*(N1*PY_1+N2*PY_2);
      
    }
    
  }
  
  else if (nDim == 3){
    cout << "Three-dimensional case has not been implemented yet" << endl;
  }
  
}

void CGalerkin_FEA::ViscTermInt_Linear(su2double CoordCorners[2][2], su2double Tau_0[3][3], su2double Tau_1[3][3],  su2double FviscNodal[4]) {
  
  if (nDim == 2) {
    
    su2double a[3] = {0.0,0.0,0.0}, Length_Elem;
    su2double Normal_Elem[2] = {0.0,0.0}, Normal_Elem_Unit[2] = {0.0,0.0};
    su2double GaussPoint[2] = {0.0,0.0};
    su2double TauElem_0[3] = {0.0,0.0,0.0}, TauElem_1[3] = {0.0,0.0,0.0};
    su2double N1, N2, Weight, Jacobian, PX_1, PX_2, PY_1, PY_2;
    unsigned short iDim, jDim, iGauss, nGP=2;
    
    for (iDim = 0; iDim < nDim; iDim++) {
      a[iDim] = CoordCorners[0][iDim]-CoordCorners[1][iDim];
    }
    
    Length_Elem = sqrt(a[0]*a[0]+a[1]*a[1]);
    
    Normal_Elem[0] =   a[1];
    Normal_Elem[1] = -(a[0]);
    
    Normal_Elem_Unit[0] = Normal_Elem[0]/Length_Elem;
    Normal_Elem_Unit[1] = Normal_Elem[1]/Length_Elem;
    
    GaussPoint[0] = -0.577350269189626;
    GaussPoint[1] = 0.577350269189626;
    
    Weight = 1.0;
    Jacobian = Length_Elem/2;
    
    for (iDim = 0; iDim < nDim; iDim++) {
      TauElem_0[iDim] = 0.0;
      TauElem_1[iDim] = 0.0;
      for (jDim = 0; jDim < nDim; jDim++) {
        TauElem_0[iDim] += Tau_0[iDim][jDim]*Normal_Elem_Unit[jDim];
        TauElem_1[iDim] += Tau_1[iDim][jDim]*Normal_Elem_Unit[jDim];
      }
    }
    
    PX_1=TauElem_0[0];
    PY_1=TauElem_0[1];
    PX_2=TauElem_1[0];
    PY_2=TauElem_1[1];
    
    FviscNodal[0]=0.0;
    FviscNodal[1]=0.0;
    FviscNodal[2]=0.0;
    FviscNodal[3]=0.0;
    
    for (iGauss=0; iGauss < nGP; iGauss++){
      
      N1 = 1 - GaussPoint[iGauss];
      N2 = 1 + GaussPoint[iGauss];
      
      FviscNodal[0] += 0.25*Jacobian*Weight*N1*(N1*PX_1+N2*PX_2);
      FviscNodal[1] += 0.25*Jacobian*Weight*N1*(N1*PY_1+N2*PY_2);
      
      FviscNodal[2] += 0.25*Jacobian*Weight*N2*(N1*PX_1+N2*PX_2);
      FviscNodal[3] += 0.25*Jacobian*Weight*N2*(N1*PY_1+N2*PY_2);
      
    }
    
  } else if (nDim == 3){
    cout << "Three-dimensional case has not been implemented yet" << endl;
  }
  
}

su2double CGalerkin_FEA::ShapeFunc_Triangle(su2double Xi, su2double Eta, su2double CoordCorners[8][3], su2double DShapeFunction[8][4]) {
  
  int i, j, k;
  su2double c0, c1, xsj;
  su2double xs[3][3], ad[3][3];
  
  /*--- Shape functions ---*/
  
  DShapeFunction[0][3] = Xi;
  DShapeFunction[1][3] = Eta;
  DShapeFunction[2][3] = 1-Xi-Eta;
  
  /*--- dN/d xi, dN/d eta, dN/d mu ---*/
  
  DShapeFunction[0][0] = 1.0;  		DShapeFunction[0][1] = 0.0;
  DShapeFunction[1][0] = 0.0;     	DShapeFunction[1][1] = 1.0;
  DShapeFunction[2][0] = -1.0;     	DShapeFunction[2][1] = -1.0;
  
  /*--- Jacobian transformation ---*/
  
  for (i = 0; i < 2; i++) {
    for (j = 0; j < 2; j++) {
      xs[i][j] = 0.0;
      for (k = 0; k < 3; k++) {
        xs[i][j] = xs[i][j]+CoordCorners[k][j]*DShapeFunction[k][i];
      }
    }
  }
  
  /*--- Adjoint to Jacobian ---*/
  
  ad[0][0] = xs[1][1];
  ad[0][1] = -xs[0][1];
  ad[1][0] = -xs[1][0];
  ad[1][1] = xs[0][0];
  
  /*--- Determinant of Jacobian ---*/
  
  xsj = ad[0][0]*ad[1][1]-ad[0][1]*ad[1][0];
  
  /*--- Jacobian inverse ---*/
  
  for (i = 0; i < 2; i++) {
    for (j = 0; j < 2; j++) {
      xs[i][j] = ad[i][j]/xsj;
    }
  }
  
  /*--- Derivatives with repect to global coordinates ---*/
  
  for (k = 0; k < 3; k++) {
    c0 = xs[0][0]*DShapeFunction[k][0]+xs[0][1]*DShapeFunction[k][1]; // dN/dx
    c1 = xs[1][0]*DShapeFunction[k][0]+xs[1][1]*DShapeFunction[k][1]; // dN/dy
    DShapeFunction[k][0] = c0; // store dN/dx instead of dN/d xi
    DShapeFunction[k][1] = c1; // store dN/dy instead of dN/d eta
  }
  
  return xsj;
  
}

su2double CGalerkin_FEA::ShapeFunc_Quadrilateral(su2double Xi, su2double Eta, su2double CoordCorners[8][3], su2double DShapeFunction[8][4]) {
  
  int i, j, k;
  su2double c0, c1, xsj;
  su2double xs[3][3], ad[3][3];
  
  /*--- Shape functions ---*/
  
  DShapeFunction[0][3] = 0.25*(1.0-Xi)*(1.0-Eta);
  DShapeFunction[1][3] = 0.25*(1.0+Xi)*(1.0-Eta);
  DShapeFunction[2][3] = 0.25*(1.0+Xi)*(1.0+Eta);
  DShapeFunction[3][3] = 0.25*(1.0-Xi)*(1.0+Eta);
  
  /*--- dN/d xi, dN/d eta, dN/d mu ---*/
  
  DShapeFunction[0][0] = -0.25*(1.0-Eta); DShapeFunction[0][1] = -0.25*(1.0-Xi);
  DShapeFunction[1][0] =  0.25*(1.0-Eta); DShapeFunction[1][1] = -0.25*(1.0+Xi);
  DShapeFunction[2][0] =  0.25*(1.0+Eta); DShapeFunction[2][1] =  0.25*(1.0+Xi);
  DShapeFunction[3][0] = -0.25*(1.0+Eta); DShapeFunction[3][1] =  0.25*(1.0-Xi);
  
  /*--- Jacobian transformation ---*/
  
  for (i = 0; i < 2; i++) {
    for (j = 0; j < 2; j++) {
      xs[i][j] = 0.0;
      for (k = 0; k < 4; k++) {
        xs[i][j] = xs[i][j]+CoordCorners[k][j]*DShapeFunction[k][i];
      }
    }
  }
  
  /*--- Adjoint to Jacobian ---*/
  
  ad[0][0] = xs[1][1];
  ad[0][1] = -xs[0][1];
  ad[1][0] = -xs[1][0];
  ad[1][1] = xs[0][0];
  
  /*--- Determinant of Jacobian ---*/
  
  xsj = ad[0][0]*ad[1][1]-ad[0][1]*ad[1][0];
  
  /*--- Jacobian inverse ---*/
  
  for (i = 0; i < 2; i++) {
    for (j = 0; j < 2; j++) {
      xs[i][j] = ad[i][j]/xsj;
    }
  }
  
  /*--- Derivatives with repect to global coordinates ---*/
  
  for (k = 0; k < 4; k++) {
    c0 = xs[0][0]*DShapeFunction[k][0]+xs[0][1]*DShapeFunction[k][1]; // dN/dx
    c1 = xs[1][0]*DShapeFunction[k][0]+xs[1][1]*DShapeFunction[k][1]; // dN/dy
    DShapeFunction[k][0] = c0; // store dN/dx instead of dN/d xi
    DShapeFunction[k][1] = c1; // store dN/dy instead of dN/d eta
  }
  
  return xsj;
  
}

su2double CGalerkin_FEA::ShapeFunc_Tetra(su2double Xi, su2double Eta, su2double Zeta, su2double CoordCorners[8][3], su2double DShapeFunction[8][4]) {
  
  int i, j, k;
  su2double c0, c1, c2, xsj;
  su2double xs[3][3], ad[3][3];
  
  /*--- Shape functions ---*/
  
  DShapeFunction[0][3] = Xi;
  DShapeFunction[1][3] = Eta;
  DShapeFunction[2][3] = 1.0 - Xi - Eta - Zeta;
  DShapeFunction[3][3] = Zeta;
  
  /*--- dN/d xi, dN/d eta, dN/d mu ---*/
  
  DShapeFunction[0][0] = 1.0;   DShapeFunction[0][1] = 0.0;   DShapeFunction[0][2] = 0.0;
  DShapeFunction[1][0] = 0.0;   DShapeFunction[1][1] = 1.0;   DShapeFunction[1][2] = 0.0;
  DShapeFunction[2][0] = -1.0;  DShapeFunction[2][1] = -1.0;  DShapeFunction[2][2] = -1.0;
  DShapeFunction[3][0] = 0.0;   DShapeFunction[3][1] = 0.0;   DShapeFunction[3][2] = 1.0;
  
  /*--- Jacobian transformation ---*/
  
  for (i = 0; i < 3; i++) {
    for (j = 0; j < 3; j++) {
      xs[i][j] = 0.0;
      for (k = 0; k < 4; k++) {
        xs[i][j] = xs[i][j]+CoordCorners[k][j]*DShapeFunction[k][i];
      }
    }
  }
  
  /*--- Adjoint to Jacobian ---*/
  
  ad[0][0] = xs[1][1]*xs[2][2]-xs[1][2]*xs[2][1];
  ad[0][1] = xs[0][2]*xs[2][1]-xs[0][1]*xs[2][2];
  ad[0][2] = xs[0][1]*xs[1][2]-xs[0][2]*xs[1][1];
  ad[1][0] = xs[1][2]*xs[2][0]-xs[1][0]*xs[2][2];
  ad[1][1] = xs[0][0]*xs[2][2]-xs[0][2]*xs[2][0];
  ad[1][2] = xs[0][2]*xs[1][0]-xs[0][0]*xs[1][2];
  ad[2][0] = xs[1][0]*xs[2][1]-xs[1][1]*xs[2][0];
  ad[2][1] = xs[0][1]*xs[2][0]-xs[0][0]*xs[2][1];
  ad[2][2] = xs[0][0]*xs[1][1]-xs[0][1]*xs[1][0];
  
  /*--- Determinant of Jacobian ---*/
  
  xsj = xs[0][0]*ad[0][0]+xs[0][1]*ad[1][0]+xs[0][2]*ad[2][0];
  
  /*--- Jacobian inverse ---*/
  
  for (i = 0; i < 3; i++) {
    for (j = 0; j < 3; j++) {
      xs[i][j] = ad[i][j]/xsj;
    }
  }
  
  /*--- Derivatives with repect to global coordinates ---*/
  
  for (k = 0; k < 4; k++) {
    c0 = xs[0][0]*DShapeFunction[k][0]+xs[0][1]*DShapeFunction[k][1]+xs[0][2]*DShapeFunction[k][2]; // dN/dx
    c1 = xs[1][0]*DShapeFunction[k][0]+xs[1][1]*DShapeFunction[k][1]+xs[1][2]*DShapeFunction[k][2]; // dN/dy
    c2 = xs[2][0]*DShapeFunction[k][0]+xs[2][1]*DShapeFunction[k][1]+xs[2][2]*DShapeFunction[k][2]; // dN/dz
    DShapeFunction[k][0] = c0; // store dN/dx instead of dN/d xi
    DShapeFunction[k][1] = c1; // store dN/dy instead of dN/d eta
    DShapeFunction[k][2] = c2; // store dN/dz instead of dN/d mu
  }
  
  return xsj;
  
}

su2double CGalerkin_FEA::ShapeFunc_Pyram(su2double Xi, su2double Eta, su2double Zeta, su2double CoordCorners[8][3], su2double DShapeFunction[8][4]) {
  
  int i, j, k;
  su2double c0, c1, c2, xsj;
  su2double xs[3][3], ad[3][3];
  
  /*--- Shape functions ---*/
  
  su2double Den = 4.0*(1.0 - Zeta);
  
  DShapeFunction[0][3] = (-Xi+Eta+Zeta-1.0)*(-Xi-Eta+Zeta-1.0)/Den;
  DShapeFunction[1][3] = (-Xi-Eta+Zeta-1.0)*(Xi-Eta+Zeta-1.0)/Den;
  DShapeFunction[2][3] = (Xi+Eta+Zeta-1.0)*(Xi-Eta+Zeta-1.0)/Den;
  DShapeFunction[3][3] = (Xi+Eta+Zeta-1.0)*(-Xi+Eta+Zeta-1.0)/Den;
  DShapeFunction[4][3] = Zeta;
  
  /*--- dN/d xi, dN/d eta, dN/d Zeta ---*/
  
  DShapeFunction[0][0] = 0.5 + (0.5*Xi)/(1.0 - Zeta);
  DShapeFunction[0][1] = (0.5*Eta)/(-1.0 + Zeta);
  DShapeFunction[0][2] = (-0.25 - 0.25*Eta*Eta + (0.5 - 0.25*Zeta)*Zeta + 0.25*Xi*Xi)/((-1.0 + Zeta)*(-1.0 + Zeta));
  
  DShapeFunction[1][0] = (0.5*Xi)/(-1.0 + Zeta);
  DShapeFunction[1][1] = (-0.5 - 0.5*Eta + 0.5*Zeta)/(-1.0 + Zeta);
  DShapeFunction[1][2] = (-0.25 + 0.25*Eta*Eta + (0.5 - 0.25*Zeta)*Zeta - 0.25*Xi*Xi)/((-1.0 + Zeta)*(-1.0 + Zeta));
  
  DShapeFunction[2][0] = -0.5 + (0.5*Xi)/(1.0 - 1.0*Zeta);
  DShapeFunction[2][1] = (0.5*Eta)/(-1.0 + Zeta);
  DShapeFunction[2][2] = (-0.25 - 0.25*Eta*Eta + (0.5 - 0.25*Zeta)*Zeta + 0.25*Xi*Xi)/((-1.0 + Zeta)*(-1.0 + Zeta));
  
  DShapeFunction[3][0] = (0.5*Xi)/(-1.0 + Zeta);
  DShapeFunction[3][1] = (0.5 - 0.5*Eta - 0.5*Zeta)/(-1.0 + Zeta);
  DShapeFunction[3][2] = (-0.25 + 0.25*Eta*Eta + (0.5 - 0.25*Zeta)*Zeta - 0.25*Xi*Xi)/((-1.0 + Zeta)*(-1.0 + Zeta));
  
  DShapeFunction[4][0] = 0.0;
  DShapeFunction[4][1] = 0.0;
  DShapeFunction[4][2] = 1.0;
  
  /*--- Jacobian transformation ---*/
  
  for (i = 0; i < 3; i++) {
    for (j = 0; j < 3; j++) {
      xs[i][j] = 0.0;
      for (k = 0; k < 5; k++) {
        xs[i][j] = xs[i][j]+CoordCorners[k][j]*DShapeFunction[k][i];
      }
    }
  }
  
  /*--- Adjoint to Jacobian ---*/
  
  ad[0][0] = xs[1][1]*xs[2][2]-xs[1][2]*xs[2][1];
  ad[0][1] = xs[0][2]*xs[2][1]-xs[0][1]*xs[2][2];
  ad[0][2] = xs[0][1]*xs[1][2]-xs[0][2]*xs[1][1];
  ad[1][0] = xs[1][2]*xs[2][0]-xs[1][0]*xs[2][2];
  ad[1][1] = xs[0][0]*xs[2][2]-xs[0][2]*xs[2][0];
  ad[1][2] = xs[0][2]*xs[1][0]-xs[0][0]*xs[1][2];
  ad[2][0] = xs[1][0]*xs[2][1]-xs[1][1]*xs[2][0];
  ad[2][1] = xs[0][1]*xs[2][0]-xs[0][0]*xs[2][1];
  ad[2][2] = xs[0][0]*xs[1][1]-xs[0][1]*xs[1][0];
  
  /*--- Determinant of Jacobian ---*/
  
  xsj = xs[0][0]*ad[0][0]+xs[0][1]*ad[1][0]+xs[0][2]*ad[2][0];
  
  /*--- Jacobian inverse ---*/
  
  for (i = 0; i < 3; i++) {
    for (j = 0; j < 3; j++) {
      xs[i][j] = ad[i][j]/xsj;
    }
  }
  
  /*--- Derivatives with repect to global coordinates ---*/
  
  for (k = 0; k < 5; k++) {
    c0 = xs[0][0]*DShapeFunction[k][0]+xs[0][1]*DShapeFunction[k][1]+xs[0][2]*DShapeFunction[k][2]; // dN/dx
    c1 = xs[1][0]*DShapeFunction[k][0]+xs[1][1]*DShapeFunction[k][1]+xs[1][2]*DShapeFunction[k][2]; // dN/dy
    c2 = xs[2][0]*DShapeFunction[k][0]+xs[2][1]*DShapeFunction[k][1]+xs[2][2]*DShapeFunction[k][2]; // dN/dz
    DShapeFunction[k][0] = c0; // store dN/dx instead of dN/d xi
    DShapeFunction[k][1] = c1; // store dN/dy instead of dN/d eta
    DShapeFunction[k][2] = c2; // store dN/dz instead of dN/d Zeta
  }
  
  return xsj;
  
}

su2double CGalerkin_FEA::ShapeFunc_Prism(su2double Xi, su2double Eta, su2double Zeta, su2double CoordCorners[8][3], su2double DShapeFunction[8][4]) {
  
  int i, j, k;
  su2double c0, c1, c2, xsj;
  su2double xs[3][3], ad[3][3];
  
  /*--- Shape functions ---*/
  
  DShapeFunction[0][3] = 0.5*Eta*(1.0-Xi);
  DShapeFunction[1][3] = 0.5*Zeta*(1.0-Xi);
  DShapeFunction[2][3] = 0.5*(1.0-Eta-Zeta)*(1.0-Xi);
  DShapeFunction[3][3] = 0.5*Eta*(Xi+1.0);
  DShapeFunction[4][3] = 0.5*Zeta*(Xi+1.0);
  DShapeFunction[5][3] = 0.5*(1.0-Eta-Zeta)*(Xi+1.0);
  
  /*--- dN/d Xi, dN/d Eta, dN/d Zeta ---*/
  
  DShapeFunction[0][0] = -0.5*Eta;            DShapeFunction[0][1] = 0.5*(1.0-Xi);      DShapeFunction[0][2] = 0.0;
  DShapeFunction[1][0] = -0.5*Zeta;             DShapeFunction[1][1] = 0.0;               DShapeFunction[1][2] = 0.5*(1.0-Xi);
  DShapeFunction[2][0] = -0.5*(1.0-Eta-Zeta);   DShapeFunction[2][1] = -0.5*(1.0-Xi);     DShapeFunction[2][2] = -0.5*(1.0-Xi);
  DShapeFunction[3][0] = 0.5*Eta;             DShapeFunction[3][1] = 0.5*(Xi+1.0);      DShapeFunction[3][2] = 0.0;
  DShapeFunction[4][0] = 0.5*Zeta;              DShapeFunction[4][1] = 0.0;               DShapeFunction[4][2] = 0.5*(Xi+1.0);
  DShapeFunction[5][0] = 0.5*(1.0-Eta-Zeta);    DShapeFunction[5][1] = -0.5*(Xi+1.0);     DShapeFunction[5][2] = -0.5*(Xi+1.0);
  
  /*--- Jacobian transformation ---*/
  
  for (i = 0; i < 3; i++) {
    for (j = 0; j < 3; j++) {
      xs[i][j] = 0.0;
      for (k = 0; k < 6; k++) {
        xs[i][j] = xs[i][j]+CoordCorners[k][j]*DShapeFunction[k][i];
      }
    }
  }
  
  /*--- Adjoint to Jacobian ---*/
  
  ad[0][0] = xs[1][1]*xs[2][2]-xs[1][2]*xs[2][1];
  ad[0][1] = xs[0][2]*xs[2][1]-xs[0][1]*xs[2][2];
  ad[0][2] = xs[0][1]*xs[1][2]-xs[0][2]*xs[1][1];
  ad[1][0] = xs[1][2]*xs[2][0]-xs[1][0]*xs[2][2];
  ad[1][1] = xs[0][0]*xs[2][2]-xs[0][2]*xs[2][0];
  ad[1][2] = xs[0][2]*xs[1][0]-xs[0][0]*xs[1][2];
  ad[2][0] = xs[1][0]*xs[2][1]-xs[1][1]*xs[2][0];
  ad[2][1] = xs[0][1]*xs[2][0]-xs[0][0]*xs[2][1];
  ad[2][2] = xs[0][0]*xs[1][1]-xs[0][1]*xs[1][0];
  
  /*--- Determinant of Jacobian ---*/
  
  xsj = xs[0][0]*ad[0][0]+xs[0][1]*ad[1][0]+xs[0][2]*ad[2][0];
  
  /*--- Jacobian inverse ---*/
  
  for (i = 0; i < 3; i++) {
    for (j = 0; j < 3; j++) {
      xs[i][j] = ad[i][j]/xsj;
    }
  }
  
  /*--- Derivatives with repect to global coordinates ---*/
  
  for (k = 0; k < 6; k++) {
    c0 = xs[0][0]*DShapeFunction[k][0]+xs[0][1]*DShapeFunction[k][1]+xs[0][2]*DShapeFunction[k][2]; // dN/dx
    c1 = xs[1][0]*DShapeFunction[k][0]+xs[1][1]*DShapeFunction[k][1]+xs[1][2]*DShapeFunction[k][2]; // dN/dy
    c2 = xs[2][0]*DShapeFunction[k][0]+xs[2][1]*DShapeFunction[k][1]+xs[2][2]*DShapeFunction[k][2]; // dN/dz
    DShapeFunction[k][0] = c0; // store dN/dx instead of dN/d xi
    DShapeFunction[k][1] = c1; // store dN/dy instead of dN/d eta
    DShapeFunction[k][2] = c2; // store dN/dz instead of dN/d Zeta
  }
  
  return xsj;
  
}

su2double CGalerkin_FEA::ShapeFunc_Hexa(su2double Xi, su2double Eta, su2double Zeta, su2double CoordCorners[8][3], su2double DShapeFunction[8][4]) {
  
  int i, j, k;
  su2double c0, c1, c2, xsj;
  su2double xs[3][3], ad[3][3];
  
  
  /*--- Shape functions ---*/
  
  DShapeFunction[0][3] = 0.125*(1.0-Xi)*(1.0-Eta)*(1.0-Zeta);
  DShapeFunction[1][3] = 0.125*(1.0+Xi)*(1.0-Eta)*(1.0-Zeta);
  DShapeFunction[2][3] = 0.125*(1.0+Xi)*(1.0+Eta)*(1.0-Zeta);
  DShapeFunction[3][3] = 0.125*(1.0-Xi)*(1.0+Eta)*(1.0-Zeta);
  DShapeFunction[4][3] = 0.125*(1.0-Xi)*(1.0-Eta)*(1.0+Zeta);
  DShapeFunction[5][3] = 0.125*(1.0+Xi)*(1.0-Eta)*(1.0+Zeta);
  DShapeFunction[6][3] = 0.125*(1.0+Xi)*(1.0+Eta)*(1.0+Zeta);
  DShapeFunction[7][3] = 0.125*(1.0-Xi)*(1.0+Eta)*(1.0+Zeta);
  
  /*--- dN/d xi ---*/
  
  DShapeFunction[0][0] = -0.125*(1.0-Eta)*(1.0-Zeta);
  DShapeFunction[1][0] = 0.125*(1.0-Eta)*(1.0-Zeta);
  DShapeFunction[2][0] = 0.125*(1.0+Eta)*(1.0-Zeta);
  DShapeFunction[3][0] = -0.125*(1.0+Eta)*(1.0-Zeta);
  DShapeFunction[4][0] = -0.125*(1.0-Eta)*(1.0+Zeta);
  DShapeFunction[5][0] = 0.125*(1.0-Eta)*(1.0+Zeta);
  DShapeFunction[6][0] = 0.125*(1.0+Eta)*(1.0+Zeta);
  DShapeFunction[7][0] = -0.125*(1.0+Eta)*(1.0+Zeta);
  
  /*--- dN/d eta ---*/
  
  DShapeFunction[0][1] = -0.125*(1.0-Xi)*(1.0-Zeta);
  DShapeFunction[1][1] = -0.125*(1.0+Xi)*(1.0-Zeta);
  DShapeFunction[2][1] = 0.125*(1.0+Xi)*(1.0-Zeta);
  DShapeFunction[3][1] = 0.125*(1.0-Xi)*(1.0-Zeta);
  DShapeFunction[4][1] = -0.125*(1.0-Xi)*(1.0+Zeta);
  DShapeFunction[5][1] = -0.125*(1.0+Xi)*(1.0+Zeta);
  DShapeFunction[6][1] = 0.125*(1.0+Xi)*(1.0+Zeta);
  DShapeFunction[7][1] = 0.125*(1.0-Xi)*(1.0+Zeta);
  
  /*--- dN/d mu ---*/
  
  DShapeFunction[0][2] = -0.125*(1.0-Xi)*(1.0-Eta);
  DShapeFunction[1][2] = -0.125*(1.0+Xi)*(1.0-Eta);
  DShapeFunction[2][2] = -0.125*(1.0+Xi)*(1.0+Eta);
  DShapeFunction[3][2] = -0.125*(1.0-Xi)*(1.0+Eta);
  DShapeFunction[4][2] = 0.125*(1.0-Xi)*(1.0-Eta);
  DShapeFunction[5][2] = 0.125*(1.0+Xi)*(1.0-Eta);
  DShapeFunction[6][2] = 0.125*(1.0+Xi)*(1.0+Eta);
  DShapeFunction[7][2] = 0.125*(1.0-Xi)*(1.0+Eta);
  
  
  /*--- Jacobian transformation ---*/
  
  for (i = 0; i < 3; i++) {
    for (j = 0; j < 3; j++) {
      xs[i][j] = 0.0;
      for (k = 0; k < 8; k++) {
        xs[i][j] = xs[i][j]+CoordCorners[k][j]*DShapeFunction[k][i];
      }
    }
  }
  
  /*--- Adjoint to Jacobian ---*/
  
  ad[0][0] = xs[1][1]*xs[2][2]-xs[1][2]*xs[2][1];
  ad[0][1] = xs[0][2]*xs[2][1]-xs[0][1]*xs[2][2];
  ad[0][2] = xs[0][1]*xs[1][2]-xs[0][2]*xs[1][1];
  ad[1][0] = xs[1][2]*xs[2][0]-xs[1][0]*xs[2][2];
  ad[1][1] = xs[0][0]*xs[2][2]-xs[0][2]*xs[2][0];
  ad[1][2] = xs[0][2]*xs[1][0]-xs[0][0]*xs[1][2];
  ad[2][0] = xs[1][0]*xs[2][1]-xs[1][1]*xs[2][0];
  ad[2][1] = xs[0][1]*xs[2][0]-xs[0][0]*xs[2][1];
  ad[2][2] = xs[0][0]*xs[1][1]-xs[0][1]*xs[1][0];
  
  /*--- Determinant of Jacobian ---*/
  
  xsj = xs[0][0]*ad[0][0]+xs[0][1]*ad[1][0]+xs[0][2]*ad[2][0];
  
  /*--- Jacobian inverse ---*/
  for (i = 0; i < 3; i++) {
    for (j = 0; j < 3; j++) {
      xs[i][j] = ad[i][j]/xsj;
    }
  }
  
  /*--- Derivatives with repect to global coordinates ---*/
  
  for (k = 0; k < 8; k++) {
    c0 = xs[0][0]*DShapeFunction[k][0]+xs[0][1]*DShapeFunction[k][1]+xs[0][2]*DShapeFunction[k][2]; // dN/dx
    c1 = xs[1][0]*DShapeFunction[k][0]+xs[1][1]*DShapeFunction[k][1]+xs[1][2]*DShapeFunction[k][2]; // dN/dy
    c2 = xs[2][0]*DShapeFunction[k][0]+xs[2][1]*DShapeFunction[k][1]+xs[2][2]*DShapeFunction[k][2]; // dN/dz
    DShapeFunction[k][0] = c0; // store dN/dx instead of dN/d xi
    DShapeFunction[k][1] = c1; // store dN/dy instead of dN/d eta
    DShapeFunction[k][2] = c2; // store dN/dz instead of dN/d Zeta
  }
  
  return xsj;
  
}

void CGalerkin_FEA::SetFEA_StiffMatrix2D(su2double **StiffMatrix_Elem, su2double CoordCorners[8][3], unsigned short nNodes, unsigned short form2d) {
  
  su2double B_Matrix[3][8], Aux_Matrix[8][3];
  su2double D_Matrix[3][3] = {{0.0, 0.0, 0.0}, {0.0, 0.0, 0.0}, {0.0, 0.0, 0.0}};
  su2double Xi = 0.0, Eta = 0.0, Det = 0.0;
  unsigned short iNode, iVar, jVar, kVar, iGauss, nGauss = 0;
  su2double DShapeFunction[8][4] = {{0.0, 0.0, 0.0, 0.0}, {0.0, 0.0, 0.0, 0.0}, {0.0, 0.0, 0.0, 0.0}, {0.0, 0.0, 0.0, 0.0},
    {0.0, 0.0, 0.0, 0.0}, {0.0, 0.0, 0.0, 0.0}, {0.0, 0.0, 0.0, 0.0}, {0.0, 0.0, 0.0, 0.0}};
  su2double Location[4][3], Weight[4];
  unsigned short nVar = 2;
  
  for (iVar = 0; iVar < nNodes*nVar; iVar++) {
    for (jVar = 0; jVar < nNodes*nVar; jVar++) {
      StiffMatrix_Elem[iVar][jVar] = 0.0;
    }
  }
  
  /*--- Triangle. Nodes of numerical integration at 1 point (order 1). ---*/
  
  if (nNodes == 3) {
    nGauss = 1;
    Location[0][0] = 0.333333333333333;  Location[0][1] = 0.333333333333333;  Weight[0] = 0.5; // Note: W=1, A=1/2
  }
  
  /*--- Quadrilateral. Nodes of numerical integration at 4 points (order 2). ---*/
  
  if (nNodes == 4) {
    nGauss = 4;
    Location[0][0] = -0.577350269189626;  Location[0][1] = -0.577350269189626;  Weight[0] = 1.0;
    Location[1][0] = 0.577350269189626;   Location[1][1] = -0.577350269189626;  Weight[1] = 1.0;
    Location[2][0] = 0.577350269189626;   Location[2][1] = 0.577350269189626;   Weight[2] = 1.0;
    Location[3][0] = -0.577350269189626;  Location[3][1] = 0.577350269189626;   Weight[3] = 1.0;
  }
  
  for (iGauss = 0; iGauss < nGauss; iGauss++) {
    
    Xi = Location[iGauss][0]; Eta = Location[iGauss][1];
    
    if (nNodes == 3) Det = ShapeFunc_Triangle(Xi, Eta, CoordCorners, DShapeFunction);
    if (nNodes == 4) Det = ShapeFunc_Quadrilateral(Xi, Eta, CoordCorners, DShapeFunction);
    
    /*--- Compute the B Matrix ---*/
    
    for (iVar = 0; iVar < 3; iVar++)
      for (jVar = 0; jVar < nNodes*nVar; jVar++)
        B_Matrix[iVar][jVar] = 0.0;
    
    for (iNode = 0; iNode < nNodes; iNode++) {
      B_Matrix[0][0+iNode*nVar] = DShapeFunction[iNode][0];
      B_Matrix[1][1+iNode*nVar] = DShapeFunction[iNode][1];
      
      B_Matrix[2][0+iNode*nVar] = DShapeFunction[iNode][1];
      B_Matrix[2][1+iNode*nVar] = DShapeFunction[iNode][0];
    }
    
    if (form2d==0){
      
      /*--- Compute the D Matrix (for plane stress and 2-D)---*/
      
      D_Matrix[0][0] = E/(1-Nu*Nu);	  		D_Matrix[0][1] = (E*Nu)/(1-Nu*Nu);  D_Matrix[0][2] = 0.0;
      D_Matrix[1][0] = (E*Nu)/(1-Nu*Nu);    	D_Matrix[1][1] = E/(1-Nu*Nu);   	D_Matrix[1][2] = 0.0;
      D_Matrix[2][0] = 0.0;               	D_Matrix[2][1] = 0.0;               D_Matrix[2][2] = ((1-Nu)*E)/(2*(1-Nu*Nu));
      
    }
    else if (form2d==1){
      
      /*--- Compute the D Matrix (for plane strain and 2-D) as a function of Mu and Lambda---*/
      
      D_Matrix[0][0] = Lambda + 2.0*Mu;	D_Matrix[0][1] = Lambda;            D_Matrix[0][2] = 0.0;
      D_Matrix[1][0] = Lambda;            D_Matrix[1][1] = Lambda + 2.0*Mu;   D_Matrix[1][2] = 0.0;
      D_Matrix[2][0] = 0.0;               D_Matrix[2][1] = 0.0;               D_Matrix[2][2] = Mu;
      
      
    }
    
    /*--- Compute the BT.D Matrix ---*/
    
    for (iVar = 0; iVar < nNodes*nVar; iVar++) {
      for (jVar = 0; jVar < 3; jVar++) {
        Aux_Matrix[iVar][jVar] = 0.0;
        for (kVar = 0; kVar < 3; kVar++)
          Aux_Matrix[iVar][jVar] += B_Matrix[kVar][iVar]*D_Matrix[kVar][jVar];
      }
    }
    
    /*--- Compute the BT.D.B Matrix (stiffness matrix), and add to the original
     matrix using Gauss integration ---*/
    
    for (iVar = 0; iVar < nNodes*nVar; iVar++) {
      for (jVar = 0; jVar < nNodes*nVar; jVar++) {
        for (kVar = 0; kVar < 3; kVar++) {
          StiffMatrix_Elem[iVar][jVar] += Weight[iGauss] * Aux_Matrix[iVar][kVar]*B_Matrix[kVar][jVar] * Det;
        }
      }
    }
    
  }
  
}

void CGalerkin_FEA::SetFEA_StiffMatrix3D(su2double **StiffMatrix_Elem, su2double CoordCorners[8][3], unsigned short nNodes) {
  
  su2double B_Matrix[6][24], D_Matrix[6][6], Aux_Matrix[24][6];
  su2double Xi = 0.0, Eta = 0.0, Zeta = 0.0, Det = 0.0;
  unsigned short iNode, iVar, jVar, kVar, iGauss, nGauss = 0;
  su2double DShapeFunction[8][4] = {{0.0, 0.0, 0.0, 0.0}, {0.0, 0.0, 0.0, 0.0}, {0.0, 0.0, 0.0, 0.0}, {0.0, 0.0, 0.0, 0.0},
    {0.0, 0.0, 0.0, 0.0}, {0.0, 0.0, 0.0, 0.0}, {0.0, 0.0, 0.0, 0.0}, {0.0, 0.0, 0.0, 0.0}};
  su2double Location[8][3], Weight[8];
  
  unsigned short nVar = 3;
  
  for (iVar = 0; iVar < nNodes*nVar; iVar++) {
    for (jVar = 0; jVar < nNodes*nVar; jVar++) {
      StiffMatrix_Elem[iVar][jVar] = 0.0;
    }
  }
  
  /*--- Tetrahedrons. Nodes of numerical integration at 1 point (order 1). ---*/
  
  if (nNodes == 4) {
    nGauss = 1;
    Location[0][0] = 0.25;  Location[0][1] = 0.25;  Location[0][2] = 0.25;  Weight[0] = 0.166666666666666; // Note: W=1, V=1/6
  }
  
  /*--- Pyramids. Nodes numerical integration at 5 points. ---*/
  
  if (nNodes == 5) {
    nGauss = 5;
    Location[0][0] = 0.5;   Location[0][1] = 0.0;   Location[0][2] = 0.1531754163448146;  Weight[0] = 0.133333333333333;
    Location[1][0] = 0.0;   Location[1][1] = 0.5;   Location[1][2] = 0.1531754163448146;  Weight[1] = 0.133333333333333;
    Location[2][0] = -0.5;  Location[2][1] = 0.0;   Location[2][2] = 0.1531754163448146;  Weight[2] = 0.133333333333333;
    Location[3][0] = 0.0;   Location[3][1] = -0.5;  Location[3][2] = 0.1531754163448146;  Weight[3] = 0.133333333333333;
    Location[4][0] = 0.0;   Location[4][1] = 0.0;   Location[4][2] = 0.6372983346207416;  Weight[4] = 0.133333333333333;
  }
  
  /*--- Prism. Nodes of numerical integration at 6 points (order 3 in Xi, order 2 in Eta and Mu ). ---*/
  
  if (nNodes == 6) {
    nGauss = 6;
    Location[0][0] = 0.5;                 Location[0][1] = 0.5;                 Location[0][2] = -0.577350269189626;  Weight[0] = 0.166666666666666;
    Location[1][0] = -0.577350269189626;  Location[1][1] = 0.0;                 Location[1][2] = 0.5;                 Weight[1] = 0.166666666666666;
    Location[2][0] = 0.5;                 Location[2][1] = -0.577350269189626;  Location[2][2] = 0.0;                 Weight[2] = 0.166666666666666;
    Location[3][0] = 0.5;                 Location[3][1] = 0.5;                 Location[3][2] = 0.577350269189626;   Weight[3] = 0.166666666666666;
    Location[4][0] = 0.577350269189626;   Location[4][1] = 0.0;                 Location[4][2] = 0.5;                 Weight[4] = 0.166666666666666;
    Location[5][0] = 0.5;                 Location[5][1] = 0.577350269189626;   Location[5][2] = 0.0;                 Weight[5] = 0.166666666666666;
  }
  
  /*--- Hexahedrons. Nodes of numerical integration at 6 points (order 3). ---*/
  
  if (nNodes == 8) {
    nGauss = 8;
    Location[0][0] = -0.577350269189626;  	Location[0][1] = -0.577350269189626;  Location[0][2] = -0.577350269189626;  Weight[0] = 1.0;
    Location[1][0] = 0.577350269189626;  	Location[1][1] = -0.577350269189626;  Location[1][2] = -0.577350269189626;  Weight[1] = 1.0;
    Location[2][0] = 0.577350269189626;  	Location[2][1] = 0.577350269189626;   Location[2][2] = -0.577350269189626;  Weight[2] = 1.0;
    Location[3][0] = -0.577350269189626;  	Location[3][1] = 0.577350269189626;   Location[3][2] = -0.577350269189626;  Weight[3] = 1.0;
    Location[4][0] = -0.577350269189626;   	Location[4][1] = -0.577350269189626;  Location[4][2] = 0.577350269189626;  	Weight[4] = 1.0;
    Location[5][0] = 0.577350269189626;   	Location[5][1] = -0.577350269189626;  Location[5][2] = 0.577350269189626;   Weight[5] = 1.0;
    Location[6][0] = 0.577350269189626;   	Location[6][1] = 0.577350269189626;   Location[6][2] = 0.577350269189626;  	Weight[6] = 1.0;
    Location[7][0] = -0.577350269189626;   	Location[7][1] = 0.577350269189626;   Location[7][2] = 0.577350269189626;   Weight[7] = 1.0;
  }
  
  
  for (iGauss = 0; iGauss < nGauss; iGauss++) {
    
    Xi = Location[iGauss][0]; Eta = Location[iGauss][1];  Zeta = Location[iGauss][2];
    
    if (nNodes == 4) Det = ShapeFunc_Tetra(Xi, Eta, Zeta, CoordCorners, DShapeFunction);
    if (nNodes == 5) Det = ShapeFunc_Pyram(Xi, Eta, Zeta, CoordCorners, DShapeFunction);
    if (nNodes == 6) Det = ShapeFunc_Prism(Xi, Eta, Zeta, CoordCorners, DShapeFunction);
    if (nNodes == 8) Det = ShapeFunc_Hexa(Xi, Eta, Zeta, CoordCorners, DShapeFunction);
    
    /*--- Compute the B Matrix ---*/
    
    for (iVar = 0; iVar < 6; iVar++)
      for (jVar = 0; jVar < nNodes*nVar; jVar++)
        B_Matrix[iVar][jVar] = 0.0;
    
    for (iNode = 0; iNode < nNodes; iNode++) {
      B_Matrix[0][0+iNode*nVar] = DShapeFunction[iNode][0];
      B_Matrix[1][1+iNode*nVar] = DShapeFunction[iNode][1];
      B_Matrix[2][2+iNode*nVar] = DShapeFunction[iNode][2];
      
      B_Matrix[3][0+iNode*nVar] = DShapeFunction[iNode][1];
      B_Matrix[3][1+iNode*nVar] = DShapeFunction[iNode][0];
      
      B_Matrix[4][1+iNode*nVar] = DShapeFunction[iNode][2];
      B_Matrix[4][2+iNode*nVar] = DShapeFunction[iNode][1];
      
      B_Matrix[5][0+iNode*nVar] = DShapeFunction[iNode][2];
      B_Matrix[5][2+iNode*nVar] = DShapeFunction[iNode][0];
    }
    
    /*--- Compute the D Matrix (for plane strain and 3-D)---*/
    
    D_Matrix[0][0] = Lambda + 2.0*Mu;	D_Matrix[0][1] = Lambda;			D_Matrix[0][2] = Lambda;			D_Matrix[0][3] = 0.0;	D_Matrix[0][4] = 0.0;	D_Matrix[0][5] = 0.0;
    D_Matrix[1][0] = Lambda;			D_Matrix[1][1] = Lambda + 2.0*Mu;	D_Matrix[1][2] = Lambda;			D_Matrix[1][3] = 0.0;	D_Matrix[1][4] = 0.0;	D_Matrix[1][5] = 0.0;
    D_Matrix[2][0] = Lambda;			D_Matrix[2][1] = Lambda;			D_Matrix[2][2] = Lambda + 2.0*Mu;	D_Matrix[2][3] = 0.0;	D_Matrix[2][4] = 0.0;	D_Matrix[2][5] = 0.0;
    D_Matrix[3][0] = 0.0;				D_Matrix[3][1] = 0.0;				D_Matrix[3][2] = 0.0;				D_Matrix[3][3] = Mu;	D_Matrix[3][4] = 0.0;	D_Matrix[3][5] = 0.0;
    D_Matrix[4][0] = 0.0;				D_Matrix[4][1] = 0.0;				D_Matrix[4][2] = 0.0;				D_Matrix[4][3] = 0.0;	D_Matrix[4][4] = Mu;	D_Matrix[4][5] = 0.0;
    D_Matrix[5][0] = 0.0;				D_Matrix[5][1] = 0.0;				D_Matrix[5][2] = 0.0;				D_Matrix[5][3] = 0.0;	D_Matrix[5][4] = 0.0;	D_Matrix[5][5] = Mu;
    
    
    /*--- Compute the BT.D Matrix ---*/
    
    for (iVar = 0; iVar < nNodes*nVar; iVar++) {
      for (jVar = 0; jVar < 6; jVar++) {
        Aux_Matrix[iVar][jVar] = 0.0;
        for (kVar = 0; kVar < 6; kVar++)
          Aux_Matrix[iVar][jVar] += B_Matrix[kVar][iVar]*D_Matrix[kVar][jVar];
      }
    }
    
    /*--- Compute the BT.D.B Matrix (stiffness matrix), and add to the original
     matrix using Gauss integration ---*/
    
    for (iVar = 0; iVar < nNodes*nVar; iVar++) {
      for (jVar = 0; jVar < nNodes*nVar; jVar++) {
        for (kVar = 0; kVar < 6; kVar++) {
          StiffMatrix_Elem[iVar][jVar] += Weight[iGauss] * Aux_Matrix[iVar][kVar]*B_Matrix[kVar][jVar] * Det;
        }
      }
    }
    
  }
  
}

void CGalerkin_FEA::SetFEA_StiffMassMatrix2D(su2double **StiffMatrix_Elem, su2double **MassMatrix_Elem, su2double CoordCorners[8][3], unsigned short nNodes, unsigned short form2d) {
<<<<<<< HEAD
  
  
  su2double B_Matrix[3][8], D_Matrix[3][3], N_Matrix[2][8], Aux_Matrix[8][3];
  su2double Xi = 0.0, Eta = 0.0, Det = 0.0;
  unsigned short iNode, iVar, jVar, kVar, iGauss, nGauss = 0;
  su2double DShapeFunction[8][4] = {{0.0, 0.0, 0.0, 0.0}, {0.0, 0.0, 0.0, 0.0}, {0.0, 0.0, 0.0, 0.0}, {0.0, 0.0, 0.0, 0.0},
    {0.0, 0.0, 0.0, 0.0}, {0.0, 0.0, 0.0, 0.0}, {0.0, 0.0, 0.0, 0.0}, {0.0, 0.0, 0.0, 0.0}};
  su2double Location[4][3], Weight[4];
  unsigned short nVar = 2;
  
  for (iVar = 0; iVar < nNodes*nVar; iVar++) {
    for (jVar = 0; jVar < nNodes*nVar; jVar++) {
      MassMatrix_Elem[iVar][jVar] = 0.0;
      StiffMatrix_Elem[iVar][jVar] = 0.0;
    }
  }
  
  /*--- Triangle. Nodes of numerical integration at 1 point (order 1). ---*/
  
  if (nNodes == 3) {
    nGauss = 1;
    Location[0][0] = 0.333333333333333;  Location[0][1] = 0.333333333333333;  Weight[0] = 0.5; // Note: W=1, A=1/2
  }
  
  /*--- Rectangle. Nodes of numerical integration at 4 points (order 2). ---*/
  
  if (nNodes == 4) {
    nGauss = 4;
    Location[0][0] = -0.577350269189626;  Location[0][1] = -0.577350269189626;  Weight[0] = 1.0;
    Location[1][0] = 0.577350269189626;   Location[1][1] = -0.577350269189626;  Weight[1] = 1.0;
    Location[2][0] = 0.577350269189626;   Location[2][1] = 0.577350269189626;   Weight[2] = 1.0;
    Location[3][0] = -0.577350269189626;  Location[3][1] = 0.577350269189626;   Weight[3] = 1.0;
  }
  
  for (iGauss = 0; iGauss < nGauss; iGauss++) {
    
    Xi = Location[iGauss][0]; Eta = Location[iGauss][1];
    
    if (nNodes == 3) Det = ShapeFunc_Triangle(Xi, Eta, CoordCorners, DShapeFunction);
    if (nNodes == 4) Det = ShapeFunc_Rectangle(Xi, Eta, CoordCorners, DShapeFunction);
    
    /*--- Compute the N Matrix ---*/
    
    for (iVar = 0; iVar < 2; iVar++)
      for (jVar = 0; jVar < nNodes*nVar; jVar++)
        N_Matrix[iVar][jVar] = 0.0;
    
    for (iNode = 0; iNode < nNodes; iNode++) {
      N_Matrix[0][0+iNode*nVar] = DShapeFunction[iNode][3];
      N_Matrix[1][1+iNode*nVar] = DShapeFunction[iNode][3];
    }
    
    /*--- Compute the B Matrix ---*/
    
    for (iVar = 0; iVar < 3; iVar++)
      for (jVar = 0; jVar < nNodes*nVar; jVar++)
        B_Matrix[iVar][jVar] = 0.0;
    
    for (iNode = 0; iNode < nNodes; iNode++) {
      B_Matrix[0][0+iNode*nVar] = DShapeFunction[iNode][0];
      B_Matrix[1][1+iNode*nVar] = DShapeFunction[iNode][1];
      
      B_Matrix[2][0+iNode*nVar] = DShapeFunction[iNode][1];
      B_Matrix[2][1+iNode*nVar] = DShapeFunction[iNode][0];
    }
    
    
    /*--- Compute the D Matrix (for plane stress and 2-D)---*/
    
    D_Matrix[0][0] = E/(1-Nu*Nu);	  		D_Matrix[0][1] = (E*Nu)/(1-Nu*Nu);  D_Matrix[0][2] = 0.0;
    D_Matrix[1][0] = (E*Nu)/(1-Nu*Nu);    	D_Matrix[1][1] = E/(1-Nu*Nu);   	D_Matrix[1][2] = 0.0;
    D_Matrix[2][0] = 0.0;               	D_Matrix[2][1] = 0.0;               D_Matrix[2][2] = ((1-Nu)*E)/(2*(1-Nu*Nu));
    
    /*--- Compute the BT.D Matrix ---*/
    
    for (iVar = 0; iVar < nNodes*nVar; iVar++) {
      for (jVar = 0; jVar < 3; jVar++) {
        Aux_Matrix[iVar][jVar] = 0.0;
        for (kVar = 0; kVar < 3; kVar++)
          Aux_Matrix[iVar][jVar] += B_Matrix[kVar][iVar]*D_Matrix[kVar][jVar];
      }
    }
    
    /*--- Compute the BT.D.B Matrix (stiffness matrix), and add to the original
     matrix using Gauss integration ---*/
    
    for (iVar = 0; iVar < nNodes*nVar; iVar++) {
      for (jVar = 0; jVar < nNodes*nVar; jVar++) {
        for (kVar = 0; kVar < 3; kVar++) {
          StiffMatrix_Elem[iVar][jVar] += Weight[iGauss] * Aux_Matrix[iVar][kVar]*B_Matrix[kVar][jVar] * Det;
        }
      }
    }
    
    /*--- Compute the NT.N Matrix (mass matrix), and add to the original
     matrix using Gauss integration ---*/
    
    for (iVar = 0; iVar < nNodes*nVar; iVar++) {
      for (jVar = 0; jVar < nNodes*nVar; jVar++) {
        for (kVar = 0; kVar < 2; kVar++) {
          MassMatrix_Elem[iVar][jVar] += Weight[iGauss] * N_Matrix[kVar][iVar] * N_Matrix[kVar][jVar] * Det * Rho_s;
        }
      }
    }
    
    
  }
  
=======


	  su2double B_Matrix[3][8], D_Matrix[3][3], N_Matrix[2][8], Aux_Matrix[8][3];
	  su2double Xi = 0.0, Eta = 0.0, Det = 0.0;
	  unsigned short iNode, iVar, jVar, kVar, iGauss, nGauss = 0;
	  su2double DShapeFunction[8][4] = {{0.0, 0.0, 0.0, 0.0}, {0.0, 0.0, 0.0, 0.0}, {0.0, 0.0, 0.0, 0.0}, {0.0, 0.0, 0.0, 0.0},
	    {0.0, 0.0, 0.0, 0.0}, {0.0, 0.0, 0.0, 0.0}, {0.0, 0.0, 0.0, 0.0}, {0.0, 0.0, 0.0, 0.0}};
	  su2double Location[4][3], Weight[4];
	  unsigned short nVar = 2;

	  for (iVar = 0; iVar < nNodes*nVar; iVar++) {
	    for (jVar = 0; jVar < nNodes*nVar; jVar++) {
	      MassMatrix_Elem[iVar][jVar] = 0.0;
	      StiffMatrix_Elem[iVar][jVar] = 0.0;
	    }
	  }

	  /*--- Triangle. Nodes of numerical integration at 1 point (order 1). ---*/

	  if (nNodes == 3) {
	    nGauss = 1;
	    Location[0][0] = 0.333333333333333;  Location[0][1] = 0.333333333333333;  Weight[0] = 0.5; // Note: W=1, A=1/2
	  }

	  /*--- Quadrilateral. Nodes of numerical integration at 4 points (order 2). ---*/

	  if (nNodes == 4) {
	    nGauss = 4;
	    Location[0][0] = -0.577350269189626;  Location[0][1] = -0.577350269189626;  Weight[0] = 1.0;
	    Location[1][0] = 0.577350269189626;   Location[1][1] = -0.577350269189626;  Weight[1] = 1.0;
	    Location[2][0] = 0.577350269189626;   Location[2][1] = 0.577350269189626;   Weight[2] = 1.0;
	    Location[3][0] = -0.577350269189626;  Location[3][1] = 0.577350269189626;   Weight[3] = 1.0;
	  }

	  for (iGauss = 0; iGauss < nGauss; iGauss++) {

	    Xi = Location[iGauss][0]; Eta = Location[iGauss][1];

	    if (nNodes == 3) Det = ShapeFunc_Triangle(Xi, Eta, CoordCorners, DShapeFunction);
	    if (nNodes == 4) Det = ShapeFunc_Quadrilateral(Xi, Eta, CoordCorners, DShapeFunction);

	    /*--- Compute the N Matrix ---*/

	    for (iVar = 0; iVar < 2; iVar++)
	      for (jVar = 0; jVar < nNodes*nVar; jVar++)
	        N_Matrix[iVar][jVar] = 0.0;

	    for (iNode = 0; iNode < nNodes; iNode++) {
	      N_Matrix[0][0+iNode*nVar] = DShapeFunction[iNode][3];
	      N_Matrix[1][1+iNode*nVar] = DShapeFunction[iNode][3];
	    }

	    /*--- Compute the B Matrix ---*/

	    for (iVar = 0; iVar < 3; iVar++)
	      for (jVar = 0; jVar < nNodes*nVar; jVar++)
	        B_Matrix[iVar][jVar] = 0.0;

	    for (iNode = 0; iNode < nNodes; iNode++) {
	      B_Matrix[0][0+iNode*nVar] = DShapeFunction[iNode][0];
	      B_Matrix[1][1+iNode*nVar] = DShapeFunction[iNode][1];

	      B_Matrix[2][0+iNode*nVar] = DShapeFunction[iNode][1];
	      B_Matrix[2][1+iNode*nVar] = DShapeFunction[iNode][0];
	    }


	    /*--- Compute the D Matrix (for plane stress and 2-D)---*/

		D_Matrix[0][0] = E/(1-Nu*Nu);	  		D_Matrix[0][1] = (E*Nu)/(1-Nu*Nu);  D_Matrix[0][2] = 0.0;
		D_Matrix[1][0] = (E*Nu)/(1-Nu*Nu);    	D_Matrix[1][1] = E/(1-Nu*Nu);   	D_Matrix[1][2] = 0.0;
		D_Matrix[2][0] = 0.0;               	D_Matrix[2][1] = 0.0;               D_Matrix[2][2] = ((1-Nu)*E)/(2*(1-Nu*Nu));

	    /*--- Compute the BT.D Matrix ---*/

	    for (iVar = 0; iVar < nNodes*nVar; iVar++) {
	      for (jVar = 0; jVar < 3; jVar++) {
	        Aux_Matrix[iVar][jVar] = 0.0;
	        for (kVar = 0; kVar < 3; kVar++)
	          Aux_Matrix[iVar][jVar] += B_Matrix[kVar][iVar]*D_Matrix[kVar][jVar];
	      }
	    }

	    /*--- Compute the BT.D.B Matrix (stiffness matrix), and add to the original
	     matrix using Gauss integration ---*/

	    for (iVar = 0; iVar < nNodes*nVar; iVar++) {
	      for (jVar = 0; jVar < nNodes*nVar; jVar++) {
	        for (kVar = 0; kVar < 3; kVar++) {
	          StiffMatrix_Elem[iVar][jVar] += Weight[iGauss] * Aux_Matrix[iVar][kVar]*B_Matrix[kVar][jVar] * Det;
	        }
	      }
	    }

	    /*--- Compute the NT.N Matrix (mass matrix), and add to the original
	     matrix using Gauss integration ---*/

	    for (iVar = 0; iVar < nNodes*nVar; iVar++) {
	      for (jVar = 0; jVar < nNodes*nVar; jVar++) {
	        for (kVar = 0; kVar < 2; kVar++) {
	        	MassMatrix_Elem[iVar][jVar] += Weight[iGauss] * N_Matrix[kVar][iVar] * N_Matrix[kVar][jVar] * Det * Rho_s;
	        }
	      }
	    }


	  }

>>>>>>> e0524308
}

void CGalerkin_FEA::SetFEA_StiffMassMatrix3D(su2double **StiffMatrix_Elem, su2double **MassMatrix_Elem, su2double CoordCorners[8][3], unsigned short nNodes) {
  
  
  su2double B_Matrix[6][24], D_Matrix[6][6], N_Matrix[3][24], Aux_Matrix[24][6];
  su2double Xi = 0.0, Eta = 0.0, Zeta = 0.0, Det = 0.0;
  unsigned short iNode, iVar, jVar, kVar, iGauss, nGauss = 0;
  su2double DShapeFunction[8][4] = {{0.0, 0.0, 0.0, 0.0}, {0.0, 0.0, 0.0, 0.0}, {0.0, 0.0, 0.0, 0.0}, {0.0, 0.0, 0.0, 0.0},
    {0.0, 0.0, 0.0, 0.0}, {0.0, 0.0, 0.0, 0.0}, {0.0, 0.0, 0.0, 0.0}, {0.0, 0.0, 0.0, 0.0}};
  su2double Location[8][3], Weight[8];
  
  unsigned short nVar = 3;
  
  for (iVar = 0; iVar < nNodes*nVar; iVar++) {
    for (jVar = 0; jVar < nNodes*nVar; jVar++) {
      MassMatrix_Elem[iVar][jVar] = 0.0;
      StiffMatrix_Elem[iVar][jVar] = 0.0;
    }
  }
  
  /*--- Tetrahedrons. Nodes of numerical integration at 1 point (order 1). ---*/
  
  if (nNodes == 4) {
    nGauss = 1;
    Location[0][0] = 0.25;  Location[0][1] = 0.25;  Location[0][2] = 0.25;  Weight[0] = 0.166666666666666; // Note: W=1, V=1/6
  }
  
  /*--- Pyramids. Nodes numerical integration at 5 points. ---*/
  
  if (nNodes == 5) {
    nGauss = 5;
    Location[0][0] = 0.5;   Location[0][1] = 0.0;   Location[0][2] = 0.1531754163448146;  Weight[0] = 0.133333333333333;
    Location[1][0] = 0.0;   Location[1][1] = 0.5;   Location[1][2] = 0.1531754163448146;  Weight[1] = 0.133333333333333;
    Location[2][0] = -0.5;  Location[2][1] = 0.0;   Location[2][2] = 0.1531754163448146;  Weight[2] = 0.133333333333333;
    Location[3][0] = 0.0;   Location[3][1] = -0.5;  Location[3][2] = 0.1531754163448146;  Weight[3] = 0.133333333333333;
    Location[4][0] = 0.0;   Location[4][1] = 0.0;   Location[4][2] = 0.6372983346207416;  Weight[4] = 0.133333333333333;
  }
  
  /*--- Prism. Nodes of numerical integration at 6 points (order 3 in Xi, order 2 in Eta and Mu ). ---*/
  
  if (nNodes == 6) {
    nGauss = 6;
    Location[0][0] = 0.5;                 Location[0][1] = 0.5;                 Location[0][2] = -0.577350269189626;  Weight[0] = 0.166666666666666;
    Location[1][0] = -0.577350269189626;  Location[1][1] = 0.0;                 Location[1][2] = 0.5;                 Weight[1] = 0.166666666666666;
    Location[2][0] = 0.5;                 Location[2][1] = -0.577350269189626;  Location[2][2] = 0.0;                 Weight[2] = 0.166666666666666;
    Location[3][0] = 0.5;                 Location[3][1] = 0.5;                 Location[3][2] = 0.577350269189626;   Weight[3] = 0.166666666666666;
    Location[4][0] = 0.577350269189626;   Location[4][1] = 0.0;                 Location[4][2] = 0.5;                 Weight[4] = 0.166666666666666;
    Location[5][0] = 0.5;                 Location[5][1] = 0.577350269189626;   Location[5][2] = 0.0;                 Weight[5] = 0.166666666666666;
  }
  
  /*--- Hexahedrons. Nodes of numerical integration at 6 points (order 3). ---*/
  
  if (nNodes == 8) {
    nGauss = 8;
    Location[0][0] = -0.577350269189626;  	Location[0][1] = -0.577350269189626;  Location[0][2] = -0.577350269189626;  Weight[0] = 1.0;
    Location[1][0] = 0.577350269189626;  	Location[1][1] = -0.577350269189626;  Location[1][2] = -0.577350269189626;  Weight[1] = 1.0;
    Location[2][0] = 0.577350269189626;  	Location[2][1] = 0.577350269189626;   Location[2][2] = -0.577350269189626;  Weight[2] = 1.0;
    Location[3][0] = -0.577350269189626;  	Location[3][1] = 0.577350269189626;   Location[3][2] = -0.577350269189626;  Weight[3] = 1.0;
    Location[4][0] = -0.577350269189626;   	Location[4][1] = -0.577350269189626;  Location[4][2] = 0.577350269189626;  	Weight[4] = 1.0;
    Location[5][0] = 0.577350269189626;   	Location[5][1] = -0.577350269189626;  Location[5][2] = 0.577350269189626;   Weight[5] = 1.0;
    Location[6][0] = 0.577350269189626;   	Location[6][1] = 0.577350269189626;   Location[6][2] = 0.577350269189626;  	Weight[6] = 1.0;
    Location[7][0] = -0.577350269189626;   	Location[7][1] = 0.577350269189626;   Location[7][2] = 0.577350269189626;   Weight[7] = 1.0;
  }
  
  
  for (iGauss = 0; iGauss < nGauss; iGauss++) {
    
    Xi = Location[iGauss][0]; Eta = Location[iGauss][1];  Zeta = Location[iGauss][2];
    
    if (nNodes == 4) Det = ShapeFunc_Tetra(Xi, Eta, Zeta, CoordCorners, DShapeFunction);
    if (nNodes == 5) Det = ShapeFunc_Pyram(Xi, Eta, Zeta, CoordCorners, DShapeFunction);
    if (nNodes == 6) Det = ShapeFunc_Prism(Xi, Eta, Zeta, CoordCorners, DShapeFunction);
    if (nNodes == 8) Det = ShapeFunc_Hexa(Xi, Eta, Zeta, CoordCorners, DShapeFunction);
    
    /*--- Compute the N Matrix ---*/
    
    for (iVar = 0; iVar < 3; iVar++)
      for (jVar = 0; jVar < nNodes*nVar; jVar++)
        N_Matrix[iVar][jVar] = 0.0;
    
    for (iNode = 0; iNode < nNodes; iNode++) {
      N_Matrix[0][0+iNode*nVar] = DShapeFunction[iNode][3];
      N_Matrix[1][1+iNode*nVar] = DShapeFunction[iNode][3];
      N_Matrix[2][2+iNode*nVar] = DShapeFunction[iNode][3];
    }
    
    /*--- Compute the B Matrix ---*/
    
    for (iVar = 0; iVar < 6; iVar++)
      for (jVar = 0; jVar < nNodes*nVar; jVar++)
        B_Matrix[iVar][jVar] = 0.0;
    
    for (iNode = 0; iNode < nNodes; iNode++) {
      B_Matrix[0][0+iNode*nVar] = DShapeFunction[iNode][0];
      B_Matrix[1][1+iNode*nVar] = DShapeFunction[iNode][1];
      B_Matrix[2][2+iNode*nVar] = DShapeFunction[iNode][2];
      
      B_Matrix[3][0+iNode*nVar] = DShapeFunction[iNode][1];
      B_Matrix[3][1+iNode*nVar] = DShapeFunction[iNode][0];
      
      B_Matrix[4][1+iNode*nVar] = DShapeFunction[iNode][2];
      B_Matrix[4][2+iNode*nVar] = DShapeFunction[iNode][1];
      
      B_Matrix[5][0+iNode*nVar] = DShapeFunction[iNode][2];
      B_Matrix[5][2+iNode*nVar] = DShapeFunction[iNode][0];
    }
    
    /*--- Compute the D Matrix (for plane strain and 3-D)---*/
    
    D_Matrix[0][0] = Lambda + 2.0*Mu;	D_Matrix[0][1] = Lambda;			D_Matrix[0][2] = Lambda;			D_Matrix[0][3] = 0.0;	D_Matrix[0][4] = 0.0;	D_Matrix[0][5] = 0.0;
    D_Matrix[1][0] = Lambda;			D_Matrix[1][1] = Lambda + 2.0*Mu;	D_Matrix[1][2] = Lambda;			D_Matrix[1][3] = 0.0;	D_Matrix[1][4] = 0.0;	D_Matrix[1][5] = 0.0;
    D_Matrix[2][0] = Lambda;			D_Matrix[2][1] = Lambda;			D_Matrix[2][2] = Lambda + 2.0*Mu;	D_Matrix[2][3] = 0.0;	D_Matrix[2][4] = 0.0;	D_Matrix[2][5] = 0.0;
    D_Matrix[3][0] = 0.0;				D_Matrix[3][1] = 0.0;				D_Matrix[3][2] = 0.0;				D_Matrix[3][3] = Mu;	D_Matrix[3][4] = 0.0;	D_Matrix[3][5] = 0.0;
    D_Matrix[4][0] = 0.0;				D_Matrix[4][1] = 0.0;				D_Matrix[4][2] = 0.0;				D_Matrix[4][3] = 0.0;	D_Matrix[4][4] = Mu;	D_Matrix[4][5] = 0.0;
    D_Matrix[5][0] = 0.0;				D_Matrix[5][1] = 0.0;				D_Matrix[5][2] = 0.0;				D_Matrix[5][3] = 0.0;	D_Matrix[5][4] = 0.0;	D_Matrix[5][5] = Mu;
    
    
    /*--- Compute the BT.D Matrix ---*/
    
    for (iVar = 0; iVar < nNodes*nVar; iVar++) {
      for (jVar = 0; jVar < 6; jVar++) {
        Aux_Matrix[iVar][jVar] = 0.0;
        for (kVar = 0; kVar < 6; kVar++)
          Aux_Matrix[iVar][jVar] += B_Matrix[kVar][iVar]*D_Matrix[kVar][jVar];
      }
    }
    
    /*--- Compute the BT.D.B Matrix (stiffness matrix), and add to the original
     matrix using Gauss integration ---*/
    
    for (iVar = 0; iVar < nNodes*nVar; iVar++) {
      for (jVar = 0; jVar < nNodes*nVar; jVar++) {
        for (kVar = 0; kVar < 6; kVar++) {
          StiffMatrix_Elem[iVar][jVar] += Weight[iGauss] * Aux_Matrix[iVar][kVar]*B_Matrix[kVar][jVar] * Det;
        }
      }
    }
    
    /*--- Compute the NT.N Matrix (mass matrix), and add to the original
     matrix using Gauss integration ---*/
    
    for (iVar = 0; iVar < nNodes*nVar; iVar++) {
      for (jVar = 0; jVar < nNodes*nVar; jVar++) {
        for (kVar = 0; kVar < 3; kVar++) {
          MassMatrix_Elem[iVar][jVar] += Weight[iGauss] * N_Matrix[kVar][iVar] * N_Matrix[kVar][jVar] * Det * Rho_s;
        }
      }
    }
    
    
  }
  
}


void CGalerkin_FEA::SetFEA_DeadLoad2D(su2double *DeadLoadVector_Elem, su2double CoordCorners[8][3], unsigned short nNodes, su2double matDensity){
<<<<<<< HEAD
  
  su2double N_Matrix[2][8], Aux_Vector[2], DeadLoad_Elem[80];
  su2double Xi = 0.0, Eta = 0.0, Det = 0.0;
  unsigned short iNode, iVar, jVar, iGauss, nGauss = 0;
  su2double DShapeFunction[8][4] = {{0.0, 0.0, 0.0, 0.0}, {0.0, 0.0, 0.0, 0.0}, {0.0, 0.0, 0.0, 0.0}, {0.0, 0.0, 0.0, 0.0},
    {0.0, 0.0, 0.0, 0.0}, {0.0, 0.0, 0.0, 0.0}, {0.0, 0.0, 0.0, 0.0}, {0.0, 0.0, 0.0, 0.0}};
  su2double Location[4][3], Weight[4];
  unsigned short nVar2D = 2;
  
  su2double gravity;
  
  gravity=9.80665;
  
  for (iVar = 0; iVar < nNodes; iVar++) {
    DeadLoad_Elem[2*iVar]=0.0;
    DeadLoad_Elem[2*iVar+1]=-matDensity*gravity;
    DeadLoadVector_Elem[2*iVar]=0.0;
    DeadLoadVector_Elem[2*iVar+1]=0.0;
  }
  
  /*--- Triangle. Nodes of numerical integration at 1 point (order 1). ---*/
  
  if (nNodes == 3) {
    nGauss = 1;
    Location[0][0] = 0.333333333333333;  Location[0][1] = 0.333333333333333;  Weight[0] = 0.5; // Note: W=1, A=1/2
  }
  
  /*--- Rectangle. Nodes of numerical integration at 4 points (order 2). ---*/
  
  if (nNodes == 4) {
    nGauss = 4;
    Location[0][0] = -0.577350269189626;  Location[0][1] = -0.577350269189626;  Weight[0] = 1.0;
    Location[1][0] = 0.577350269189626;   Location[1][1] = -0.577350269189626;  Weight[1] = 1.0;
    Location[2][0] = 0.577350269189626;   Location[2][1] = 0.577350269189626;   Weight[2] = 1.0;
    Location[3][0] = -0.577350269189626;  Location[3][1] = 0.577350269189626;   Weight[3] = 1.0;
  }
  
  for (iGauss = 0; iGauss < nGauss; iGauss++) {
    
    Xi = Location[iGauss][0]; Eta = Location[iGauss][1];
    
    if (nNodes == 3) Det = ShapeFunc_Triangle(Xi, Eta, CoordCorners, DShapeFunction);
    if (nNodes == 4) Det = ShapeFunc_Rectangle(Xi, Eta, CoordCorners, DShapeFunction);
    
    /*--- Compute the B Matrix ---*/
    
    for (iVar = 0; iVar < nVar2D; iVar++)
      for (jVar = 0; jVar < nNodes*nVar2D; jVar++)
        N_Matrix[iVar][jVar] = 0.0;
    
    for (iNode = 0; iNode < nNodes; iNode++) {
      N_Matrix[0][0+iNode*nVar2D] = DShapeFunction[iNode][3];
      N_Matrix[1][1+iNode*nVar2D] = DShapeFunction[iNode][3];
    }
    
    /*--- Compute the BT.D Matrix ---*/
    
    for (iVar = 0; iVar < nVar2D; iVar++) {
      Aux_Vector[iVar] = 0.0;
      for (jVar = 0; jVar < nNodes*nVar2D; jVar++) {
        Aux_Vector[iVar] += N_Matrix[iVar][jVar]*DeadLoad_Elem[jVar];
      }
    }
    
    /*--- Compute the BT.D.B Matrix (stiffness matrix), and add to the original
     matrix using Gauss integration ---*/
    
    for (iVar = 0; iVar < nNodes*nVar2D; iVar++) {
      for (jVar = 0; jVar < nVar2D; jVar++) {
        DeadLoadVector_Elem[iVar] += Weight[iGauss] * N_Matrix[jVar][iVar] * Aux_Vector[jVar] * Det;
      }
    }
    
  }
  
=======

	  su2double N_Matrix[2][8], Aux_Vector[2], DeadLoad_Elem[80];
	  su2double Xi = 0.0, Eta = 0.0, Det = 0.0;
	  unsigned short iNode, iVar, jVar, iGauss, nGauss = 0;
	  su2double DShapeFunction[8][4] = {{0.0, 0.0, 0.0, 0.0}, {0.0, 0.0, 0.0, 0.0}, {0.0, 0.0, 0.0, 0.0}, {0.0, 0.0, 0.0, 0.0},
	    {0.0, 0.0, 0.0, 0.0}, {0.0, 0.0, 0.0, 0.0}, {0.0, 0.0, 0.0, 0.0}, {0.0, 0.0, 0.0, 0.0}};
	  su2double Location[4][3], Weight[4];
	  unsigned short nVar2D = 2;

	  su2double gravity;

	  gravity=9.80665;

	  for (iVar = 0; iVar < nNodes; iVar++) {
		DeadLoad_Elem[2*iVar]=0.0;
		DeadLoad_Elem[2*iVar+1]=-matDensity*gravity;
		DeadLoadVector_Elem[2*iVar]=0.0;
		DeadLoadVector_Elem[2*iVar+1]=0.0;
	  }

	  /*--- Triangle. Nodes of numerical integration at 1 point (order 1). ---*/

	  if (nNodes == 3) {
	    nGauss = 1;
	    Location[0][0] = 0.333333333333333;  Location[0][1] = 0.333333333333333;  Weight[0] = 0.5; // Note: W=1, A=1/2
	  }

	  /*--- Quadrilateral. Nodes of numerical integration at 4 points (order 2). ---*/

	  if (nNodes == 4) {
	    nGauss = 4;
	    Location[0][0] = -0.577350269189626;  Location[0][1] = -0.577350269189626;  Weight[0] = 1.0;
	    Location[1][0] = 0.577350269189626;   Location[1][1] = -0.577350269189626;  Weight[1] = 1.0;
	    Location[2][0] = 0.577350269189626;   Location[2][1] = 0.577350269189626;   Weight[2] = 1.0;
	    Location[3][0] = -0.577350269189626;  Location[3][1] = 0.577350269189626;   Weight[3] = 1.0;
	  }

	  for (iGauss = 0; iGauss < nGauss; iGauss++) {

	    Xi = Location[iGauss][0]; Eta = Location[iGauss][1];

	    if (nNodes == 3) Det = ShapeFunc_Triangle(Xi, Eta, CoordCorners, DShapeFunction);
	    if (nNodes == 4) Det = ShapeFunc_Quadrilateral(Xi, Eta, CoordCorners, DShapeFunction);

	    /*--- Compute the B Matrix ---*/

	    for (iVar = 0; iVar < nVar2D; iVar++)
	      for (jVar = 0; jVar < nNodes*nVar2D; jVar++)
	        N_Matrix[iVar][jVar] = 0.0;

	    for (iNode = 0; iNode < nNodes; iNode++) {
	      N_Matrix[0][0+iNode*nVar2D] = DShapeFunction[iNode][3];
	      N_Matrix[1][1+iNode*nVar2D] = DShapeFunction[iNode][3];
	    }

	    /*--- Compute the BT.D Matrix ---*/

	    for (iVar = 0; iVar < nVar2D; iVar++) {
	      Aux_Vector[iVar] = 0.0;
	      for (jVar = 0; jVar < nNodes*nVar2D; jVar++) {
	    	Aux_Vector[iVar] += N_Matrix[iVar][jVar]*DeadLoad_Elem[jVar];
	      }
	    }

	    /*--- Compute the BT.D.B Matrix (stiffness matrix), and add to the original
	     matrix using Gauss integration ---*/

	    for (iVar = 0; iVar < nNodes*nVar2D; iVar++) {
	      for (jVar = 0; jVar < nVar2D; jVar++) {
	        DeadLoadVector_Elem[iVar] += Weight[iGauss] * N_Matrix[jVar][iVar] * Aux_Vector[jVar] * Det;
	      }
	    }

	  }

>>>>>>> e0524308
}

void CGalerkin_FEA::SetFEA_DeadLoad3D(su2double *DeadLoadVector_Elem, su2double CoordCorners[8][3], unsigned short nNodes, su2double matDensity){
  
}


void CGalerkin_FEA::GetFEA_StressNodal2D(su2double StressNodal[8][3], su2double DispElement[8], su2double CoordCorners[8][3], unsigned short nNodes, unsigned short form2d) {
  
  
  su2double B_Matrix[3][8], StrainVector[3];
  su2double D_Matrix[3][3] = {{0.0, 0.0, 0.0}, {0.0, 0.0, 0.0}, {0.0, 0.0, 0.0}};
<<<<<<< HEAD
  //su2double Xi = 0.0;
  // su2double Det = 0.0, Eta = 0.0;
  unsigned short iNode, iVar, jVar, kVar, iNodal;
  su2double DShapeFunction[8][4] = {{0.0, 0.0, 0.0, 0.0}, {0.0, 0.0, 0.0, 0.0},
    {0.0, 0.0, 0.0, 0.0}, {0.0, 0.0, 0.0, 0.0}, {0.0, 0.0, 0.0, 0.0},
    {0.0, 0.0, 0.0, 0.0}, {0.0, 0.0, 0.0, 0.0}, {0.0, 0.0, 0.0, 0.0}};
  su2double Location[4][3] = {{0.0, 0.0, 0.0}, {0.0, 0.0, 0.0}, {0.0, 0.0, 0.0},
    {0.0, 0.0, 0.0}};
  unsigned short nVar = 2;
  
  /*--- Triangle. Nodes of numerical integration at 1 point (order 1). ---*/
  
  if (nNodes == 3) {
    Location[0][0] = 1.0;  Location[0][1] = 0.0;
    Location[0][0] = 0.0;  Location[0][1] = 1.0;
    Location[0][0] = 0.0;  Location[0][1] = 0.0;
  } else {
    /*--- Rectangle. Nodes of numerical integration at 4 points (order 2). ---*/
    Location[0][0] = -1.0;  Location[0][1] = -1.0;
    Location[1][0] = 1.0;   Location[1][1] = -1.0;
    Location[2][0] = 1.0;   Location[2][1] = 1.0;
    Location[3][0] = -1.0;  Location[3][1] = 1.0;
  }
  
  for (iNodal = 0; iNodal < nNodes; iNodal++) {
    
    //Xi = Location[iNodal][0];
    
    /*--- Unused Vars ---*/
    //Eta = Location[iNodal][1];
    //	    if (nNodes == 3) Det = ShapeFunc_Triangle(Xi, Eta, CoordCorners, DShapeFunction);
    //	    if (nNodes == 4) Det = ShapeFunc_Rectangle(Xi, Eta, CoordCorners, DShapeFunction);
    
    /*--- Compute the B Matrix ---*/
    
    for (iVar = 0; iVar < 3; iVar++){
      for (jVar = 0; jVar < nNodes*nVar; jVar++)
        B_Matrix[iVar][jVar] = 0.0;
    }
    
    for (iNode = 0; iNode < nNodes; iNode++) {
      
      B_Matrix[0][0+iNode*nVar] = DShapeFunction[iNode][0];
      B_Matrix[1][1+iNode*nVar] = DShapeFunction[iNode][1];
      
      B_Matrix[2][0+iNode*nVar] = DShapeFunction[iNode][1];
      B_Matrix[2][1+iNode*nVar] = DShapeFunction[iNode][0];
      
    }
    
    if (form2d==0){
      
      /*--- Compute the D Matrix (for plane stress and 2-D)---*/
      
      D_Matrix[0][0] = E/(1-Nu*Nu);	  		D_Matrix[0][1] = (E*Nu)/(1-Nu*Nu);  D_Matrix[0][2] = 0.0;
      D_Matrix[1][0] = (E*Nu)/(1-Nu*Nu);    	D_Matrix[1][1] = E/(1-Nu*Nu);   	D_Matrix[1][2] = 0.0;
      D_Matrix[2][0] = 0.0;               	D_Matrix[2][1] = 0.0;               D_Matrix[2][2] = ((1-Nu)*E)/(2*(1-Nu*Nu));
      
    }
    else if (form2d==1){
      
      /*--- Compute the D Matrix (for plane strain and 2-D) as a function of Mu and Lambda---*/
      
      D_Matrix[0][0] = Lambda + 2.0*Mu;	D_Matrix[0][1] = Lambda;            D_Matrix[0][2] = 0.0;
      D_Matrix[1][0] = Lambda;            D_Matrix[1][1] = Lambda + 2.0*Mu;   D_Matrix[1][2] = 0.0;
      D_Matrix[2][0] = 0.0;               D_Matrix[2][1] = 0.0;               D_Matrix[2][2] = Mu;
      
      /*--- Compute the D Matrix (for plane strain and 2-D) as a function of E and Nu---*/
      
      //    D_Matrix[0][0] = (E*(1-Nu))/((1+Nu)*(1-2*Nu));	D_Matrix[0][1] = (E*Nu)/((1+Nu)*(1-2*Nu));          D_Matrix[0][2] = 0.0;
      //    D_Matrix[1][0] = (E*Nu)/((1+Nu)*(1-2*Nu));        D_Matrix[1][1] = (E*(1-Nu))/((1+Nu)*(1-2*Nu));      D_Matrix[1][2] = 0.0;
      //    D_Matrix[2][0] = 0.0;               				D_Matrix[2][1] = 0.0;               				D_Matrix[2][2] = (E*(1-2*Nu))/(2*(1+Nu)*(1-2*Nu));
      
    }
    
    /*--- Compute the Strain vector (e=B*D) ---*/
    
    for (iVar = 0; iVar < 3; iVar++) {
      StrainVector[iVar] = 0.0;
      for (kVar = 0; kVar < nNodes*nVar; kVar++)
        StrainVector[iVar] += B_Matrix[iVar][kVar]*DispElement[kVar];
    }
    
    /*--- Compute the Stress vector (s=D*e) ---*/
    
    for (iVar = 0; iVar < 3; iVar++) {
      StressNodal[iNodal][iVar] = 0.0;
      for (kVar = 0; kVar < 3; kVar++)
        StressNodal[iNodal][iVar] += D_Matrix[iVar][kVar]*StrainVector[kVar];
    }
    
  }
  
=======
	  su2double Xi = 0.0, Eta = 0.0, Det = 0.0;
	  unsigned short iNode, iVar, jVar, kVar, iNodal;
	  su2double DShapeFunction[8][4] = {{0.0, 0.0, 0.0, 0.0}, {0.0, 0.0, 0.0, 0.0}, {0.0, 0.0, 0.0, 0.0}, {0.0, 0.0, 0.0, 0.0},
	    {0.0, 0.0, 0.0, 0.0}, {0.0, 0.0, 0.0, 0.0}, {0.0, 0.0, 0.0, 0.0}, {0.0, 0.0, 0.0, 0.0}};
	  su2double Location[4][3];
	  unsigned short nVar = 2;

	  /*--- Triangle. Nodes of numerical integration at 1 point (order 1). ---*/

	  if (nNodes == 3) {
	    Location[0][0] = 1.0;  Location[0][1] = 0.0;
	    Location[0][0] = 0.0;  Location[0][1] = 1.0;
	    Location[0][0] = 0.0;  Location[0][1] = 0.0;
	  }

	  /*--- Quadrilateral. Nodes of numerical integration at 4 points (order 2). ---*/

	  if (nNodes == 4) {
	    Location[0][0] = -1.0;  Location[0][1] = -1.0;
	    Location[1][0] = 1.0;   Location[1][1] = -1.0;
	    Location[2][0] = 1.0;   Location[2][1] = 1.0;
	    Location[3][0] = -1.0;  Location[3][1] = 1.0;
	  }

	  for (iNodal = 0; iNodal < nNodes; iNodal++) {

	    Xi = Location[iNodal][0]; Eta = Location[iNodal][1];

	    if (nNodes == 3) Det = ShapeFunc_Triangle(Xi, Eta, CoordCorners, DShapeFunction);
	    if (nNodes == 4) Det = ShapeFunc_Quadrilateral(Xi, Eta, CoordCorners, DShapeFunction);

	    /*--- Compute the B Matrix ---*/

	      for (iVar = 0; iVar < 3; iVar++){
	    	  for (jVar = 0; jVar < nNodes*nVar; jVar++)
	    		  B_Matrix[iVar][jVar] = 0.0;
	      }

	      for (iNode = 0; iNode < nNodes; iNode++) {

	      B_Matrix[0][0+iNode*nVar] = DShapeFunction[iNode][0];
	      B_Matrix[1][1+iNode*nVar] = DShapeFunction[iNode][1];

	      B_Matrix[2][0+iNode*nVar] = DShapeFunction[iNode][1];
	      B_Matrix[2][1+iNode*nVar] = DShapeFunction[iNode][0];

	    }

	    if (form2d==0){

	    /*--- Compute the D Matrix (for plane stress and 2-D)---*/

		D_Matrix[0][0] = E/(1-Nu*Nu);	  		D_Matrix[0][1] = (E*Nu)/(1-Nu*Nu);  D_Matrix[0][2] = 0.0;
		D_Matrix[1][0] = (E*Nu)/(1-Nu*Nu);    	D_Matrix[1][1] = E/(1-Nu*Nu);   	D_Matrix[1][2] = 0.0;
		D_Matrix[2][0] = 0.0;               	D_Matrix[2][1] = 0.0;               D_Matrix[2][2] = ((1-Nu)*E)/(2*(1-Nu*Nu));

	    }
	    else if (form2d==1){

	    /*--- Compute the D Matrix (for plane strain and 2-D) as a function of Mu and Lambda---*/

	    D_Matrix[0][0] = Lambda + 2.0*Mu;	D_Matrix[0][1] = Lambda;            D_Matrix[0][2] = 0.0;
	    D_Matrix[1][0] = Lambda;            D_Matrix[1][1] = Lambda + 2.0*Mu;   D_Matrix[1][2] = 0.0;
	    D_Matrix[2][0] = 0.0;               D_Matrix[2][1] = 0.0;               D_Matrix[2][2] = Mu;

	    /*--- Compute the D Matrix (for plane strain and 2-D) as a function of E and Nu---*/

	//    D_Matrix[0][0] = (E*(1-Nu))/((1+Nu)*(1-2*Nu));	D_Matrix[0][1] = (E*Nu)/((1+Nu)*(1-2*Nu));          D_Matrix[0][2] = 0.0;
	//    D_Matrix[1][0] = (E*Nu)/((1+Nu)*(1-2*Nu));        D_Matrix[1][1] = (E*(1-Nu))/((1+Nu)*(1-2*Nu));      D_Matrix[1][2] = 0.0;
	//    D_Matrix[2][0] = 0.0;               				D_Matrix[2][1] = 0.0;               				D_Matrix[2][2] = (E*(1-2*Nu))/(2*(1+Nu)*(1-2*Nu));

	    }

	    /*--- Compute the Strain vector (e=B*D) ---*/

	    for (iVar = 0; iVar < 3; iVar++) {
	        StrainVector[iVar] = 0.0;
	        for (kVar = 0; kVar < nNodes*nVar; kVar++)
	          StrainVector[iVar] += B_Matrix[iVar][kVar]*DispElement[kVar];
	    }

	    /*--- Compute the Stress vector (s=D*e) ---*/

	    for (iVar = 0; iVar < 3; iVar++) {
	        StressNodal[iNodal][iVar] = 0.0;
	        for (kVar = 0; kVar < 3; kVar++)
	          StressNodal[iNodal][iVar] += D_Matrix[iVar][kVar]*StrainVector[kVar];
	    }

	  }

>>>>>>> e0524308
}

void CGalerkin_FEA::GetFEA_StressNodal3D(su2double StressNodal[8][6], su2double DispElement[24], su2double CoordCorners[8][3], unsigned short nNodes) {
  
  
  su2double B_Matrix[6][24], D_Matrix[6][6], StrainVector[6];
//  su2double Xi = 0.0, Eta = 0.0, Zeta=0.0, Det = 0.0;
  unsigned short iNode, iVar, jVar, kVar, iNodal, nNodal = 0;
  su2double DShapeFunction[8][4] = {{0.0, 0.0, 0.0, 0.0}, {0.0, 0.0, 0.0, 0.0}, {0.0, 0.0, 0.0, 0.0}, {0.0, 0.0, 0.0, 0.0},
    {0.0, 0.0, 0.0, 0.0}, {0.0, 0.0, 0.0, 0.0}, {0.0, 0.0, 0.0, 0.0}, {0.0, 0.0, 0.0, 0.0}};
  su2double Location[8][3];
  
  unsigned short nVar = 3;
  
  /*--- Tetrahedrons. Nodes of numerical integration at 1 point (order 1). ---*/
  
  if (nNodes == 4) {
    nNodal = 4;
    Location[0][0] = 1.0;  Location[0][1] = 0.0;  Location[0][2] = 0.0;
    Location[1][0] = 0.0;  Location[1][1] = 1.0;  Location[1][2] = 0.0;
    Location[2][0] = 0.0;  Location[2][1] = 0.0;  Location[2][2] = 0.0;
    Location[3][0] = 0.0;  Location[3][1] = 0.0;  Location[3][2] = 1.0;
  }
  
  /*--- Pyramids. Nodes numerical integration at 5 points. ---*/
  
  if (nNodes == 5) {
    nNodal = 5;
    Location[0][0] = 0.5;   Location[0][1] = 0.0;   Location[0][2] = 0.1531754163448146;
    Location[1][0] = 0.0;   Location[1][1] = 0.5;   Location[1][2] = 0.1531754163448146;
    Location[2][0] = -0.5;  Location[2][1] = 0.0;   Location[2][2] = 0.1531754163448146;
    Location[3][0] = 0.0;   Location[3][1] = -0.5;  Location[3][2] = 0.1531754163448146;
    Location[4][0] = 0.0;   Location[4][1] = 0.0;   Location[4][2] = 0.6372983346207416;
  }
  
  /*--- Prism. Nodes of numerical integration at 6 points (order 3 in Xi, order 2 in Eta and Mu ). ---*/
  
  if (nNodes == 6) {
    nNodal = 6;
    Location[0][0] = 0.5;                 Location[0][1] = 0.5;                 Location[0][2] = -0.577350269189626;
    Location[1][0] = -0.577350269189626;  Location[1][1] = 0.0;                 Location[1][2] = 0.5;
    Location[2][0] = 0.5;                 Location[2][1] = -0.577350269189626;  Location[2][2] = 0.0;
    Location[3][0] = 0.5;                 Location[3][1] = 0.5;                 Location[3][2] = 0.577350269189626;
    Location[4][0] = 0.577350269189626;   Location[4][1] = 0.0;                 Location[4][2] = 0.5;
    Location[5][0] = 0.5;                 Location[5][1] = 0.577350269189626;   Location[5][2] = 0.0;
  }
  
  /*--- Hexahedrons. Nodes of numerical integration at 6 points (order 3). ---*/
  
  if (nNodes == 8) {
    nNodal = 8;
    Location[0][0] = -1.0;  Location[0][1] = -1.0;  Location[0][2] = -1.0;
    Location[1][0] = 1.0;  	Location[1][1] = -1.0;  Location[1][2] = -1.0;
    Location[2][0] = 1.0;  	Location[2][1] = 1.0;   Location[2][2] = -1.0;
    Location[3][0] = -1.0;  Location[3][1] = 1.0;   Location[3][2] = -1.0;
    Location[4][0] = -1.0;  Location[4][1] = -1.0;  Location[4][2] = 1.0;
    Location[5][0] = 1.0;   Location[5][1] = -1.0;  Location[5][2] = 1.0;
    Location[6][0] = 1.0;   Location[6][1] = 1.0;   Location[6][2] = 1.0;
    Location[7][0] = -1.0;  Location[7][1] = 1.0;   Location[7][2] = 1.0;
  }
  
  for (iNodal = 0; iNodal < nNodal; iNodal++) {
    
//    Xi = Location[iNodal][0]; Eta = Location[iNodal][1];  Zeta = Location[iNodal][2];
    
//    if (nNodes == 4) Det = ShapeFunc_Tetra(Xi, Eta, Zeta, CoordCorners, DShapeFunction);
//    if (nNodes == 5) Det = ShapeFunc_Pyram(Xi, Eta, Zeta, CoordCorners, DShapeFunction);
//    if (nNodes == 6) Det = ShapeFunc_Prism(Xi, Eta, Zeta, CoordCorners, DShapeFunction);
//    if (nNodes == 8) Det = ShapeFunc_Hexa(Xi, Eta, Zeta, CoordCorners, DShapeFunction);
    
    /*--- Compute the B Matrix ---*/
    
    for (iVar = 0; iVar < 6; iVar++)
      for (jVar = 0; jVar < nNodes*nVar; jVar++)
        B_Matrix[iVar][jVar] = 0.0;
    
    for (iNode = 0; iNode < nNodes; iNode++) {
      B_Matrix[0][0+iNode*nVar] = DShapeFunction[iNode][0];
      B_Matrix[1][1+iNode*nVar] = DShapeFunction[iNode][1];
      B_Matrix[2][2+iNode*nVar] = DShapeFunction[iNode][2];
      
      B_Matrix[3][0+iNode*nVar] = DShapeFunction[iNode][1];
      B_Matrix[3][1+iNode*nVar] = DShapeFunction[iNode][0];
      
      B_Matrix[4][1+iNode*nVar] = DShapeFunction[iNode][2];
      B_Matrix[4][2+iNode*nVar] = DShapeFunction[iNode][1];
      
      B_Matrix[5][0+iNode*nVar] = DShapeFunction[iNode][2];
      B_Matrix[5][2+iNode*nVar] = DShapeFunction[iNode][0];
    }
    
    /*--- Compute the D Matrix (for plane strain and 3-D)---*/
    
    D_Matrix[0][0] = Lambda + 2.0*Mu;	D_Matrix[0][1] = Lambda;			D_Matrix[0][2] = Lambda;			D_Matrix[0][3] = 0.0;	D_Matrix[0][4] = 0.0;	D_Matrix[0][5] = 0.0;
    D_Matrix[1][0] = Lambda;			D_Matrix[1][1] = Lambda + 2.0*Mu;	D_Matrix[1][2] = Lambda;			D_Matrix[1][3] = 0.0;	D_Matrix[1][4] = 0.0;	D_Matrix[1][5] = 0.0;
    D_Matrix[2][0] = Lambda;			D_Matrix[2][1] = Lambda;			D_Matrix[2][2] = Lambda + 2.0*Mu;	D_Matrix[2][3] = 0.0;	D_Matrix[2][4] = 0.0;	D_Matrix[2][5] = 0.0;
    D_Matrix[3][0] = 0.0;				D_Matrix[3][1] = 0.0;				D_Matrix[3][2] = 0.0;				D_Matrix[3][3] = Mu;	D_Matrix[3][4] = 0.0;	D_Matrix[3][5] = 0.0;
    D_Matrix[4][0] = 0.0;				D_Matrix[4][1] = 0.0;				D_Matrix[4][2] = 0.0;				D_Matrix[4][3] = 0.0;	D_Matrix[4][4] = Mu;	D_Matrix[4][5] = 0.0;
    D_Matrix[5][0] = 0.0;				D_Matrix[5][1] = 0.0;				D_Matrix[5][2] = 0.0;				D_Matrix[5][3] = 0.0;	D_Matrix[5][4] = 0.0;	D_Matrix[5][5] = Mu;
    
    //	    D_Matrix[0][0] = (E*(1-Nu))/((1+Nu)*(1-2*Nu));	D_Matrix[0][1] = (E*Nu)/((1+Nu)*(1-2*Nu));		D_Matrix[0][2] = (E*Nu)/((1+Nu)*(1-2*Nu));			D_Matrix[0][3] = 0.0;				D_Matrix[0][4] = 0.0;				D_Matrix[0][5] = 0.0;
    //	    D_Matrix[1][0] = (E*Nu)/((1+Nu)*(1-2*Nu));		D_Matrix[1][1] = (E*(1-Nu))/((1+Nu)*(1-2*Nu));	D_Matrix[1][2] = (E*Nu)/((1+Nu)*(1-2*Nu));			D_Matrix[1][3] = 0.0;				D_Matrix[1][4] = 0.0;				D_Matrix[1][5] = 0.0;
    //	    D_Matrix[2][0] = (E*Nu)/((1+Nu)*(1-2*Nu));		D_Matrix[2][1] = (E*Nu)/((1+Nu)*(1-2*Nu));		D_Matrix[2][2] = (E*(1-Nu))/((1+Nu)*(1-2*Nu));		D_Matrix[2][3] = 0.0;				D_Matrix[2][4] = 0.0;				D_Matrix[2][5] = 0.0;
    //	    D_Matrix[3][0] = 0.0;							D_Matrix[3][1] = 0.0;							D_Matrix[3][2] = 0.0;								D_Matrix[3][3] = E/(2*(1+Nu));		D_Matrix[3][4] = 0.0;				D_Matrix[3][5] = 0.0;
    //	    D_Matrix[4][0] = 0.0;							D_Matrix[4][1] = 0.0;							D_Matrix[4][2] = 0.0;								D_Matrix[4][3] = 0.0;				D_Matrix[4][4] = E/(2*(1+Nu));		D_Matrix[4][5] = 0.0;
    //	    D_Matrix[5][0] = 0.0;							D_Matrix[5][1] = 0.0;							D_Matrix[5][2] = 0.0;								D_Matrix[5][3] = 0.0;				D_Matrix[5][4] = 0.0;				D_Matrix[5][5] = E/(2*(1+Nu));
    //
    /*--- Compute the Strain vector (e=B*D) ---*/
    
    for (iVar = 0; iVar < 6; iVar++) {
      StrainVector[iVar] = 0.0;
      for (kVar = 0; kVar < nNodes*nVar; kVar++)
        StrainVector[iVar] += B_Matrix[iVar][kVar]*DispElement[kVar];
    }
    
    /*--- Compute the Stress vector (s=D*e) ---*/
    
    for (iVar = 0; iVar < 6; iVar++) {
      StressNodal[iNodal][iVar] = 0.0;
      for (kVar = 0; kVar < 6; kVar++)
        StressNodal[iNodal][iVar] += D_Matrix[iVar][kVar]*StrainVector[kVar];
    }
    
  }
  
  
  
}<|MERGE_RESOLUTION|>--- conflicted
+++ resolved
@@ -839,9 +839,7 @@
 }
 
 void CGalerkin_FEA::SetFEA_StiffMassMatrix2D(su2double **StiffMatrix_Elem, su2double **MassMatrix_Elem, su2double CoordCorners[8][3], unsigned short nNodes, unsigned short form2d) {
-<<<<<<< HEAD
-  
-  
+
   su2double B_Matrix[3][8], D_Matrix[3][3], N_Matrix[2][8], Aux_Matrix[8][3];
   su2double Xi = 0.0, Eta = 0.0, Det = 0.0;
   unsigned short iNode, iVar, jVar, kVar, iGauss, nGauss = 0;
@@ -879,7 +877,7 @@
     Xi = Location[iGauss][0]; Eta = Location[iGauss][1];
     
     if (nNodes == 3) Det = ShapeFunc_Triangle(Xi, Eta, CoordCorners, DShapeFunction);
-    if (nNodes == 4) Det = ShapeFunc_Rectangle(Xi, Eta, CoordCorners, DShapeFunction);
+    if (nNodes == 4) Det = ShapeFunc_Quadrilateral(Xi, Eta, CoordCorners, DShapeFunction);
     
     /*--- Compute the N Matrix ---*/
     
@@ -947,117 +945,7 @@
     
     
   }
-  
-=======
-
-
-	  su2double B_Matrix[3][8], D_Matrix[3][3], N_Matrix[2][8], Aux_Matrix[8][3];
-	  su2double Xi = 0.0, Eta = 0.0, Det = 0.0;
-	  unsigned short iNode, iVar, jVar, kVar, iGauss, nGauss = 0;
-	  su2double DShapeFunction[8][4] = {{0.0, 0.0, 0.0, 0.0}, {0.0, 0.0, 0.0, 0.0}, {0.0, 0.0, 0.0, 0.0}, {0.0, 0.0, 0.0, 0.0},
-	    {0.0, 0.0, 0.0, 0.0}, {0.0, 0.0, 0.0, 0.0}, {0.0, 0.0, 0.0, 0.0}, {0.0, 0.0, 0.0, 0.0}};
-	  su2double Location[4][3], Weight[4];
-	  unsigned short nVar = 2;
-
-	  for (iVar = 0; iVar < nNodes*nVar; iVar++) {
-	    for (jVar = 0; jVar < nNodes*nVar; jVar++) {
-	      MassMatrix_Elem[iVar][jVar] = 0.0;
-	      StiffMatrix_Elem[iVar][jVar] = 0.0;
-	    }
-	  }
-
-	  /*--- Triangle. Nodes of numerical integration at 1 point (order 1). ---*/
-
-	  if (nNodes == 3) {
-	    nGauss = 1;
-	    Location[0][0] = 0.333333333333333;  Location[0][1] = 0.333333333333333;  Weight[0] = 0.5; // Note: W=1, A=1/2
-	  }
-
-	  /*--- Quadrilateral. Nodes of numerical integration at 4 points (order 2). ---*/
-
-	  if (nNodes == 4) {
-	    nGauss = 4;
-	    Location[0][0] = -0.577350269189626;  Location[0][1] = -0.577350269189626;  Weight[0] = 1.0;
-	    Location[1][0] = 0.577350269189626;   Location[1][1] = -0.577350269189626;  Weight[1] = 1.0;
-	    Location[2][0] = 0.577350269189626;   Location[2][1] = 0.577350269189626;   Weight[2] = 1.0;
-	    Location[3][0] = -0.577350269189626;  Location[3][1] = 0.577350269189626;   Weight[3] = 1.0;
-	  }
-
-	  for (iGauss = 0; iGauss < nGauss; iGauss++) {
-
-	    Xi = Location[iGauss][0]; Eta = Location[iGauss][1];
-
-	    if (nNodes == 3) Det = ShapeFunc_Triangle(Xi, Eta, CoordCorners, DShapeFunction);
-	    if (nNodes == 4) Det = ShapeFunc_Quadrilateral(Xi, Eta, CoordCorners, DShapeFunction);
-
-	    /*--- Compute the N Matrix ---*/
-
-	    for (iVar = 0; iVar < 2; iVar++)
-	      for (jVar = 0; jVar < nNodes*nVar; jVar++)
-	        N_Matrix[iVar][jVar] = 0.0;
-
-	    for (iNode = 0; iNode < nNodes; iNode++) {
-	      N_Matrix[0][0+iNode*nVar] = DShapeFunction[iNode][3];
-	      N_Matrix[1][1+iNode*nVar] = DShapeFunction[iNode][3];
-	    }
-
-	    /*--- Compute the B Matrix ---*/
-
-	    for (iVar = 0; iVar < 3; iVar++)
-	      for (jVar = 0; jVar < nNodes*nVar; jVar++)
-	        B_Matrix[iVar][jVar] = 0.0;
-
-	    for (iNode = 0; iNode < nNodes; iNode++) {
-	      B_Matrix[0][0+iNode*nVar] = DShapeFunction[iNode][0];
-	      B_Matrix[1][1+iNode*nVar] = DShapeFunction[iNode][1];
-
-	      B_Matrix[2][0+iNode*nVar] = DShapeFunction[iNode][1];
-	      B_Matrix[2][1+iNode*nVar] = DShapeFunction[iNode][0];
-	    }
-
-
-	    /*--- Compute the D Matrix (for plane stress and 2-D)---*/
-
-		D_Matrix[0][0] = E/(1-Nu*Nu);	  		D_Matrix[0][1] = (E*Nu)/(1-Nu*Nu);  D_Matrix[0][2] = 0.0;
-		D_Matrix[1][0] = (E*Nu)/(1-Nu*Nu);    	D_Matrix[1][1] = E/(1-Nu*Nu);   	D_Matrix[1][2] = 0.0;
-		D_Matrix[2][0] = 0.0;               	D_Matrix[2][1] = 0.0;               D_Matrix[2][2] = ((1-Nu)*E)/(2*(1-Nu*Nu));
-
-	    /*--- Compute the BT.D Matrix ---*/
-
-	    for (iVar = 0; iVar < nNodes*nVar; iVar++) {
-	      for (jVar = 0; jVar < 3; jVar++) {
-	        Aux_Matrix[iVar][jVar] = 0.0;
-	        for (kVar = 0; kVar < 3; kVar++)
-	          Aux_Matrix[iVar][jVar] += B_Matrix[kVar][iVar]*D_Matrix[kVar][jVar];
-	      }
-	    }
-
-	    /*--- Compute the BT.D.B Matrix (stiffness matrix), and add to the original
-	     matrix using Gauss integration ---*/
-
-	    for (iVar = 0; iVar < nNodes*nVar; iVar++) {
-	      for (jVar = 0; jVar < nNodes*nVar; jVar++) {
-	        for (kVar = 0; kVar < 3; kVar++) {
-	          StiffMatrix_Elem[iVar][jVar] += Weight[iGauss] * Aux_Matrix[iVar][kVar]*B_Matrix[kVar][jVar] * Det;
-	        }
-	      }
-	    }
-
-	    /*--- Compute the NT.N Matrix (mass matrix), and add to the original
-	     matrix using Gauss integration ---*/
-
-	    for (iVar = 0; iVar < nNodes*nVar; iVar++) {
-	      for (jVar = 0; jVar < nNodes*nVar; jVar++) {
-	        for (kVar = 0; kVar < 2; kVar++) {
-	        	MassMatrix_Elem[iVar][jVar] += Weight[iGauss] * N_Matrix[kVar][iVar] * N_Matrix[kVar][jVar] * Det * Rho_s;
-	        }
-	      }
-	    }
-
-
-	  }
-
->>>>>>> e0524308
+
 }
 
 void CGalerkin_FEA::SetFEA_StiffMassMatrix3D(su2double **StiffMatrix_Elem, su2double **MassMatrix_Elem, su2double CoordCorners[8][3], unsigned short nNodes) {
@@ -1215,7 +1103,6 @@
 
 
 void CGalerkin_FEA::SetFEA_DeadLoad2D(su2double *DeadLoadVector_Elem, su2double CoordCorners[8][3], unsigned short nNodes, su2double matDensity){
-<<<<<<< HEAD
   
   su2double N_Matrix[2][8], Aux_Vector[2], DeadLoad_Elem[80];
   su2double Xi = 0.0, Eta = 0.0, Det = 0.0;
@@ -1258,7 +1145,7 @@
     Xi = Location[iGauss][0]; Eta = Location[iGauss][1];
     
     if (nNodes == 3) Det = ShapeFunc_Triangle(Xi, Eta, CoordCorners, DShapeFunction);
-    if (nNodes == 4) Det = ShapeFunc_Rectangle(Xi, Eta, CoordCorners, DShapeFunction);
+    if (nNodes == 4) Det = ShapeFunc_Quadrilateral(Xi, Eta, CoordCorners, DShapeFunction);
     
     /*--- Compute the B Matrix ---*/
     
@@ -1291,83 +1178,6 @@
     
   }
   
-=======
-
-	  su2double N_Matrix[2][8], Aux_Vector[2], DeadLoad_Elem[80];
-	  su2double Xi = 0.0, Eta = 0.0, Det = 0.0;
-	  unsigned short iNode, iVar, jVar, iGauss, nGauss = 0;
-	  su2double DShapeFunction[8][4] = {{0.0, 0.0, 0.0, 0.0}, {0.0, 0.0, 0.0, 0.0}, {0.0, 0.0, 0.0, 0.0}, {0.0, 0.0, 0.0, 0.0},
-	    {0.0, 0.0, 0.0, 0.0}, {0.0, 0.0, 0.0, 0.0}, {0.0, 0.0, 0.0, 0.0}, {0.0, 0.0, 0.0, 0.0}};
-	  su2double Location[4][3], Weight[4];
-	  unsigned short nVar2D = 2;
-
-	  su2double gravity;
-
-	  gravity=9.80665;
-
-	  for (iVar = 0; iVar < nNodes; iVar++) {
-		DeadLoad_Elem[2*iVar]=0.0;
-		DeadLoad_Elem[2*iVar+1]=-matDensity*gravity;
-		DeadLoadVector_Elem[2*iVar]=0.0;
-		DeadLoadVector_Elem[2*iVar+1]=0.0;
-	  }
-
-	  /*--- Triangle. Nodes of numerical integration at 1 point (order 1). ---*/
-
-	  if (nNodes == 3) {
-	    nGauss = 1;
-	    Location[0][0] = 0.333333333333333;  Location[0][1] = 0.333333333333333;  Weight[0] = 0.5; // Note: W=1, A=1/2
-	  }
-
-	  /*--- Quadrilateral. Nodes of numerical integration at 4 points (order 2). ---*/
-
-	  if (nNodes == 4) {
-	    nGauss = 4;
-	    Location[0][0] = -0.577350269189626;  Location[0][1] = -0.577350269189626;  Weight[0] = 1.0;
-	    Location[1][0] = 0.577350269189626;   Location[1][1] = -0.577350269189626;  Weight[1] = 1.0;
-	    Location[2][0] = 0.577350269189626;   Location[2][1] = 0.577350269189626;   Weight[2] = 1.0;
-	    Location[3][0] = -0.577350269189626;  Location[3][1] = 0.577350269189626;   Weight[3] = 1.0;
-	  }
-
-	  for (iGauss = 0; iGauss < nGauss; iGauss++) {
-
-	    Xi = Location[iGauss][0]; Eta = Location[iGauss][1];
-
-	    if (nNodes == 3) Det = ShapeFunc_Triangle(Xi, Eta, CoordCorners, DShapeFunction);
-	    if (nNodes == 4) Det = ShapeFunc_Quadrilateral(Xi, Eta, CoordCorners, DShapeFunction);
-
-	    /*--- Compute the B Matrix ---*/
-
-	    for (iVar = 0; iVar < nVar2D; iVar++)
-	      for (jVar = 0; jVar < nNodes*nVar2D; jVar++)
-	        N_Matrix[iVar][jVar] = 0.0;
-
-	    for (iNode = 0; iNode < nNodes; iNode++) {
-	      N_Matrix[0][0+iNode*nVar2D] = DShapeFunction[iNode][3];
-	      N_Matrix[1][1+iNode*nVar2D] = DShapeFunction[iNode][3];
-	    }
-
-	    /*--- Compute the BT.D Matrix ---*/
-
-	    for (iVar = 0; iVar < nVar2D; iVar++) {
-	      Aux_Vector[iVar] = 0.0;
-	      for (jVar = 0; jVar < nNodes*nVar2D; jVar++) {
-	    	Aux_Vector[iVar] += N_Matrix[iVar][jVar]*DeadLoad_Elem[jVar];
-	      }
-	    }
-
-	    /*--- Compute the BT.D.B Matrix (stiffness matrix), and add to the original
-	     matrix using Gauss integration ---*/
-
-	    for (iVar = 0; iVar < nNodes*nVar2D; iVar++) {
-	      for (jVar = 0; jVar < nVar2D; jVar++) {
-	        DeadLoadVector_Elem[iVar] += Weight[iGauss] * N_Matrix[jVar][iVar] * Aux_Vector[jVar] * Det;
-	      }
-	    }
-
-	  }
-
->>>>>>> e0524308
 }
 
 void CGalerkin_FEA::SetFEA_DeadLoad3D(su2double *DeadLoadVector_Elem, su2double CoordCorners[8][3], unsigned short nNodes, su2double matDensity){
@@ -1380,7 +1190,6 @@
   
   su2double B_Matrix[3][8], StrainVector[3];
   su2double D_Matrix[3][3] = {{0.0, 0.0, 0.0}, {0.0, 0.0, 0.0}, {0.0, 0.0, 0.0}};
-<<<<<<< HEAD
   //su2double Xi = 0.0;
   // su2double Det = 0.0, Eta = 0.0;
   unsigned short iNode, iVar, jVar, kVar, iNodal;
@@ -1412,7 +1221,7 @@
     /*--- Unused Vars ---*/
     //Eta = Location[iNodal][1];
     //	    if (nNodes == 3) Det = ShapeFunc_Triangle(Xi, Eta, CoordCorners, DShapeFunction);
-    //	    if (nNodes == 4) Det = ShapeFunc_Rectangle(Xi, Eta, CoordCorners, DShapeFunction);
+    //	    if (nNodes == 4) Det = ShapeFunc_Quadrilateral(Xi, Eta, CoordCorners, DShapeFunction);
     
     /*--- Compute the B Matrix ---*/
     
@@ -1474,99 +1283,6 @@
     
   }
   
-=======
-	  su2double Xi = 0.0, Eta = 0.0, Det = 0.0;
-	  unsigned short iNode, iVar, jVar, kVar, iNodal;
-	  su2double DShapeFunction[8][4] = {{0.0, 0.0, 0.0, 0.0}, {0.0, 0.0, 0.0, 0.0}, {0.0, 0.0, 0.0, 0.0}, {0.0, 0.0, 0.0, 0.0},
-	    {0.0, 0.0, 0.0, 0.0}, {0.0, 0.0, 0.0, 0.0}, {0.0, 0.0, 0.0, 0.0}, {0.0, 0.0, 0.0, 0.0}};
-	  su2double Location[4][3];
-	  unsigned short nVar = 2;
-
-	  /*--- Triangle. Nodes of numerical integration at 1 point (order 1). ---*/
-
-	  if (nNodes == 3) {
-	    Location[0][0] = 1.0;  Location[0][1] = 0.0;
-	    Location[0][0] = 0.0;  Location[0][1] = 1.0;
-	    Location[0][0] = 0.0;  Location[0][1] = 0.0;
-	  }
-
-	  /*--- Quadrilateral. Nodes of numerical integration at 4 points (order 2). ---*/
-
-	  if (nNodes == 4) {
-	    Location[0][0] = -1.0;  Location[0][1] = -1.0;
-	    Location[1][0] = 1.0;   Location[1][1] = -1.0;
-	    Location[2][0] = 1.0;   Location[2][1] = 1.0;
-	    Location[3][0] = -1.0;  Location[3][1] = 1.0;
-	  }
-
-	  for (iNodal = 0; iNodal < nNodes; iNodal++) {
-
-	    Xi = Location[iNodal][0]; Eta = Location[iNodal][1];
-
-	    if (nNodes == 3) Det = ShapeFunc_Triangle(Xi, Eta, CoordCorners, DShapeFunction);
-	    if (nNodes == 4) Det = ShapeFunc_Quadrilateral(Xi, Eta, CoordCorners, DShapeFunction);
-
-	    /*--- Compute the B Matrix ---*/
-
-	      for (iVar = 0; iVar < 3; iVar++){
-	    	  for (jVar = 0; jVar < nNodes*nVar; jVar++)
-	    		  B_Matrix[iVar][jVar] = 0.0;
-	      }
-
-	      for (iNode = 0; iNode < nNodes; iNode++) {
-
-	      B_Matrix[0][0+iNode*nVar] = DShapeFunction[iNode][0];
-	      B_Matrix[1][1+iNode*nVar] = DShapeFunction[iNode][1];
-
-	      B_Matrix[2][0+iNode*nVar] = DShapeFunction[iNode][1];
-	      B_Matrix[2][1+iNode*nVar] = DShapeFunction[iNode][0];
-
-	    }
-
-	    if (form2d==0){
-
-	    /*--- Compute the D Matrix (for plane stress and 2-D)---*/
-
-		D_Matrix[0][0] = E/(1-Nu*Nu);	  		D_Matrix[0][1] = (E*Nu)/(1-Nu*Nu);  D_Matrix[0][2] = 0.0;
-		D_Matrix[1][0] = (E*Nu)/(1-Nu*Nu);    	D_Matrix[1][1] = E/(1-Nu*Nu);   	D_Matrix[1][2] = 0.0;
-		D_Matrix[2][0] = 0.0;               	D_Matrix[2][1] = 0.0;               D_Matrix[2][2] = ((1-Nu)*E)/(2*(1-Nu*Nu));
-
-	    }
-	    else if (form2d==1){
-
-	    /*--- Compute the D Matrix (for plane strain and 2-D) as a function of Mu and Lambda---*/
-
-	    D_Matrix[0][0] = Lambda + 2.0*Mu;	D_Matrix[0][1] = Lambda;            D_Matrix[0][2] = 0.0;
-	    D_Matrix[1][0] = Lambda;            D_Matrix[1][1] = Lambda + 2.0*Mu;   D_Matrix[1][2] = 0.0;
-	    D_Matrix[2][0] = 0.0;               D_Matrix[2][1] = 0.0;               D_Matrix[2][2] = Mu;
-
-	    /*--- Compute the D Matrix (for plane strain and 2-D) as a function of E and Nu---*/
-
-	//    D_Matrix[0][0] = (E*(1-Nu))/((1+Nu)*(1-2*Nu));	D_Matrix[0][1] = (E*Nu)/((1+Nu)*(1-2*Nu));          D_Matrix[0][2] = 0.0;
-	//    D_Matrix[1][0] = (E*Nu)/((1+Nu)*(1-2*Nu));        D_Matrix[1][1] = (E*(1-Nu))/((1+Nu)*(1-2*Nu));      D_Matrix[1][2] = 0.0;
-	//    D_Matrix[2][0] = 0.0;               				D_Matrix[2][1] = 0.0;               				D_Matrix[2][2] = (E*(1-2*Nu))/(2*(1+Nu)*(1-2*Nu));
-
-	    }
-
-	    /*--- Compute the Strain vector (e=B*D) ---*/
-
-	    for (iVar = 0; iVar < 3; iVar++) {
-	        StrainVector[iVar] = 0.0;
-	        for (kVar = 0; kVar < nNodes*nVar; kVar++)
-	          StrainVector[iVar] += B_Matrix[iVar][kVar]*DispElement[kVar];
-	    }
-
-	    /*--- Compute the Stress vector (s=D*e) ---*/
-
-	    for (iVar = 0; iVar < 3; iVar++) {
-	        StressNodal[iNodal][iVar] = 0.0;
-	        for (kVar = 0; kVar < 3; kVar++)
-	          StressNodal[iNodal][iVar] += D_Matrix[iVar][kVar]*StrainVector[kVar];
-	    }
-
-	  }
-
->>>>>>> e0524308
 }
 
 void CGalerkin_FEA::GetFEA_StressNodal3D(su2double StressNodal[8][6], su2double DispElement[24], su2double CoordCorners[8][3], unsigned short nNodes) {
