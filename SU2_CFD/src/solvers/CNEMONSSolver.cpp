--- conflicted
+++ resolved
@@ -1,4 +1,4 @@
-﻿/*!
+/*!
  * \file CNEMONSSolver.cpp
  * \brief Headers of the CNEMONSSolver class
  * \author S. R. Copeland, F. Palacios, W. Maier.
@@ -67,17 +67,6 @@
 void CNEMONSSolver::Preprocessing(CGeometry *geometry, CSolver **solver_container, CConfig *config, unsigned short iMesh,
                               unsigned short iRKStep, unsigned short RunTime_EqSystem, bool Output) {
 
-<<<<<<< HEAD
-  unsigned long InnerIter   = config->GetInnerIter();
-  bool cont_adjoint         = config->GetContinuous_Adjoint();
-  bool limiter_flow         = (config->GetKind_SlopeLimit_Flow() != NO_LIMITER) && (InnerIter <= config->GetLimiterIter());
-  bool limiter_turb         = (config->GetKind_SlopeLimit_Turb() != NO_LIMITER) && (InnerIter <= config->GetLimiterIter());
-  bool limiter_adjflow      = (cont_adjoint && (config->GetKind_SlopeLimit_AdjFlow() != NO_LIMITER) && (InnerIter <= config->GetLimiterIter()));
-  bool van_albada           = config->GetKind_SlopeLimit_Flow() == VAN_ALBADA_EDGE;
-  bool muscl            = config->GetMUSCL_Flow();
-  bool center           = config->GetKind_ConvNumScheme_Flow() == SPACE_CENTERED;
-  /*--- Common preprocessing steps (implemented by CEulerSolver) ---*/
-=======
   unsigned long InnerIter = config->GetInnerIter();
   bool cont_adjoint       = config->GetContinuous_Adjoint();
   bool limiter_flow       = (config->GetKind_SlopeLimit_Flow() != NO_LIMITER) && (InnerIter <= config->GetLimiterIter());
@@ -88,15 +77,11 @@
   bool center             = config->GetKind_ConvNumScheme_Flow() == SPACE_CENTERED;
 
   /*--- Common preprocessing steps (implemented by CNEMOEulerSolver) ---*/
->>>>>>> 4e44e395
 
   CommonPreprocessing(geometry, solver_container, config, iMesh, iRKStep, RunTime_EqSystem, Output);
 
   /*--- Compute gradient for MUSCL reconstruction. ---*/
-<<<<<<< HEAD
-=======
-
->>>>>>> 4e44e395
+
   if ((muscl && !center) && (iMesh == MESH_0)) {
     switch (config->GetKind_Gradient_Method_Recon()) {
       case GREEN_GAUSS:
@@ -106,11 +91,7 @@
         SetPrimitive_Gradient_LS(geometry, config, true); break;
       default: break;
     }
-<<<<<<< HEAD
-  } 
-=======
-  }
->>>>>>> 4e44e395
+  }
 
   /*--- Compute gradient of the primitive variables ---*/
 
@@ -129,20 +110,13 @@
   }
 
   /*--- Evaluate the vorticity and strain rate magnitude ---*/
-<<<<<<< HEAD
-=======
   //TODO: THIS NEEDS TO BE UPDATED ASAP!
->>>>>>> 4e44e395
   StrainMag_Max = 0.0;
   Omega_Max = 0.0;
   //nodes->SetVorticity_StrainMag();
 
-<<<<<<< HEAD
-  su2double strainMax = 0.0, omegaMax = 0.0;
-=======
   //su2double strainMax = 0.0;
   su2double omegaMax = 0.0;
->>>>>>> 4e44e395
 
   for (unsigned long iPoint = 0; iPoint < nPoint; iPoint++) {
 
@@ -160,17 +134,6 @@
 
   if ((iMesh == MESH_0) && (config->GetComm_Level() == COMM_FULL)) {
 
-<<<<<<< HEAD
-      su2double MyOmega_Max = Omega_Max;
-      //su2double MyStrainMag_Max = StrainMag_Max;
-      //SU2_MPI::Allreduce(&MyStrainMag_Max, &StrainMag_Max, 1, MPI_DOUBLE, MPI_MAX, MPI_COMM_WORLD);
-      SU2_MPI::Allreduce(&MyOmega_Max, &Omega_Max, 1, MPI_DOUBLE, MPI_MAX, MPI_COMM_WORLD);  
-
-  }
-}
-
-
-=======
     su2double MyOmega_Max = Omega_Max;
     //su2double MyStrainMag_Max = StrainMag_Max;
     //SU2_MPI::Allreduce(&MyStrainMag_Max, &StrainMag_Max, 1, MPI_DOUBLE, MPI_MAX, MPI_COMM_WORLD);
@@ -179,16 +142,10 @@
   }
 }
 
->>>>>>> 4e44e395
 void CNEMONSSolver::SetPrimitive_Gradient_GG(CGeometry *geometry, const CConfig *config, bool reconstruction) {
 
   unsigned long iPoint, iVar;
   unsigned short iSpecies, RHO_INDEX, RHOS_INDEX;
-<<<<<<< HEAD
-  
-=======
-
->>>>>>> 4e44e395
   auto& gradient = reconstruction ? nodes->GetGradient_Reconstruction() : nodes->GetGradient_Primitive();
 
   /*--- Get indices of species & mixture density ---*/
@@ -237,11 +194,7 @@
 
   unsigned long iPoint, nonPhysicalPoints = 0;
   const unsigned short turb_model = config->GetKind_Turb_Model();
-<<<<<<< HEAD
-  const bool tkeNeeded = (turb_model == SST) || (turb_model == SST_SUST);
-=======
   //const bool tkeNeeded = (turb_model == SST) || (turb_model == SST_SUST);
->>>>>>> 4e44e395
 
   bool nonphysical = true;
 
@@ -249,20 +202,12 @@
 
     /*--- Retrieve the value of the kinetic energy (if needed). ---*/
 
-<<<<<<< HEAD
-    su2double eddy_visc = 0.0, turb_ke = 0.0;
-
-    if (turb_model != NONE && solver_container[TURB_SOL] != nullptr) {
-      eddy_visc = solver_container[TURB_SOL]->GetNodes()->GetmuT(iPoint);
-      if (tkeNeeded) turb_ke = solver_container[TURB_SOL]->GetNodes()->GetSolution(iPoint,0);
-=======
     su2double eddy_visc = 0.0;
     //su2double turb_ke = 0.0;
 
     if (turb_model != NONE && solver_container[TURB_SOL] != nullptr) {
       eddy_visc = solver_container[TURB_SOL]->GetNodes()->GetmuT(iPoint);
       //if (tkeNeeded) turb_ke = solver_container[TURB_SOL]->GetNodes()->GetSolution(iPoint,0);
->>>>>>> 4e44e395
 
        nodes->SetEddyViscosity(iPoint, eddy_visc);
     }
@@ -275,13 +220,6 @@
 
     if (nonphysical) nonPhysicalPoints++;
 
-<<<<<<< HEAD
-    /*--- Initialize the convective, source and viscous residual vector ---*/
-
-    if (!Output) LinSysRes.SetBlock_Zero(iPoint);
-
-=======
->>>>>>> 4e44e395
   }
 
   return nonPhysicalPoints;
@@ -335,11 +273,7 @@
 
     /*--- Eddy viscosity ---*/
     numerics->SetEddyViscosity(nodes->GetEddyViscosity(iPoint),
-<<<<<<< HEAD
-                                  nodes->GetEddyViscosity(jPoint) );
-=======
                                nodes->GetEddyViscosity(jPoint) );
->>>>>>> 4e44e395
 
     /*--- Thermal conductivity ---*/
     numerics->SetThermalConductivity(nodes->GetThermalConductivity(iPoint),
@@ -874,12 +808,8 @@
   ///////////// FINITE DIFFERENCE METHOD ///////////////
   /*--- Local variables ---*/
   bool implicit;
-<<<<<<< HEAD
-  unsigned short iDim, iSpecies, jSpecies, iVar, jVar, kVar, RHOS_INDEX, RHO_INDEX, T_INDEX, TVE_INDEX;
-=======
   unsigned short iDim, iSpecies, jSpecies, iVar, jVar, kVar,
       RHOS_INDEX, RHO_INDEX, T_INDEX, TVE_INDEX;
->>>>>>> 4e44e395
   unsigned long iVertex, iPoint, jPoint;
   su2double rho, *eves, *dTdU, *dTvedU, *Cvve, *Normal, Area, Ru, RuSI,
   dij, *Di, *Vi, *Vj, *Yj, *dYdn, SdYdn, **GradY, **dVdU;
@@ -896,17 +826,6 @@
   Yst = config->GetWall_Catalycity();
 
   /*--- Get universal information ---*/
-<<<<<<< HEAD
-  RuSI = UNIVERSAL_GAS_CONSTANT;
-  Ru   = 1000.0*RuSI;
-  Ms   = FluidModel->GetSpeciesMolarMass();
-
-  /*--- Get the locations of the primitive variables ---*/
-  RHOS_INDEX    = nodes->GetRhosIndex();
-  RHO_INDEX     = nodes->GetRhoIndex();
-  T_INDEX       = nodes ->GetTIndex();
-  TVE_INDEX     = nodes ->GetTveIndex();
-=======
   RuSI     = UNIVERSAL_GAS_CONSTANT;
   Ru       = 1000.0*RuSI;
   auto& Ms = FluidModel->GetSpeciesMolarMass();
@@ -916,7 +835,6 @@
   RHO_INDEX   = nodes->GetRhoIndex();
   T_INDEX     = nodes->GetTIndex();
   TVE_INDEX   = nodes->GetTveIndex();
->>>>>>> 4e44e395
 
   /*--- Allocate arrays ---*/
   Yj    = new su2double[nSpecies];
@@ -962,13 +880,8 @@
       Vj   = nodes->GetPrimitive(jPoint);
       Di   = nodes->GetDiffusionCoeff(iPoint);
       eves = nodes->GetEve(iPoint);
-<<<<<<< HEAD
-      hs   = FluidModel->GetSpeciesEnthalpy(Vi[T_INDEX], Vi[TVE_INDEX], eves);
-      for (iSpecies = 0; iSpecies < nSpecies; iSpecies++)      
-=======
       hs   = FluidModel->ComputeSpeciesEnthalpy(Vi[T_INDEX], Vi[TVE_INDEX], eves);
       for (iSpecies = 0; iSpecies < nSpecies; iSpecies++)
->>>>>>> 4e44e395
         Yj[iSpecies] = Vj[RHOS_INDEX+iSpecies]/Vj[RHO_INDEX];
       rho    = Vi[RHO_INDEX];
       dTdU   = nodes->GetdTdU(iPoint);
@@ -1087,13 +1000,8 @@
   su2double C, alpha_V, alpha_T;
 
   su2double TMAC, TAC;
-<<<<<<< HEAD
-  su2double Viscosity, Lambda;
-  su2double Density, GasConstant, rhoR;
-=======
   su2double Viscosity, Eddy_Visc, Lambda;
   su2double Density, GasConstant;
->>>>>>> 4e44e395
 
   su2double **Grad_PrimVar;
   su2double Vector_Tangent_dT[3], Vector_Tangent_dTve[3], Vector_Tangent_HF[3];
@@ -1130,8 +1038,6 @@
   T_INDEX       = nodes->GetTIndex();
   VEL_INDEX     = nodes->GetVelIndex();
   TVE_INDEX     = nodes->GetTveIndex();
-  RHOCVTR_INDEX = nodes->GetRhoCvtrIndex();
-  RHOCVVE_INDEX = nodes->GetRhoCvveIndex();
 
   /*--- Loop over boundary points to calculate energy flux ---*/
   for(iVertex = 0; iVertex < geometry->nVertex[val_marker]; iVertex++) {
@@ -1141,14 +1047,7 @@
 
       /*--- Compute dual-grid area and boundary normal ---*/
       Normal = geometry->vertex[val_marker][iVertex]->GetNormal();
-<<<<<<< HEAD
-      Area = 0.0;
-      for (iDim = 0; iDim < nDim; iDim++)
-        Area += Normal[iDim]*Normal[iDim];
-      Area = sqrt (Area);
-=======
       Area = GeometryToolbox::Norm(nDim, Normal);
->>>>>>> 4e44e395
 
       for (iDim = 0; iDim < nDim; iDim++)
         UnitNormal[iDim] = Normal[iDim]/Area;
@@ -1184,12 +1083,6 @@
 
       /*--- Retrieve Flow Data ---*/
       Viscosity = nodes->GetLaminarViscosity(iPoint);
-<<<<<<< HEAD
-      Density   = nodes->GetDensity(iPoint);
-
-      Ms = FluidModel->GetSpeciesMolarMass();
-
-=======
       Eddy_Visc = nodes->GetEddyViscosity(iPoint);
       Density   = nodes->GetDensity(iPoint);
       Gamma     = nodes->GetGamma(iPoint);
@@ -1208,26 +1101,14 @@
       ktr += Cptr*(Eddy_Visc/Prandtl_Turb);
       kve  = kve*(1.0+scl);
 
->>>>>>> 4e44e395
       /*--- Retrieve Primitive Gradients ---*/
       Grad_PrimVar = nodes->GetGradient_Primitive(iPoint);
 
       /*--- Calculate specific gas constant --- */
-<<<<<<< HEAD
-=======
       //TODO: Move to fluidmodel?
->>>>>>> 4e44e395
       GasConstant = 0.0;
       for(iSpecies = 0; iSpecies<nSpecies; iSpecies++)
         GasConstant+=UNIVERSAL_GAS_CONSTANT*1000.0/Ms[iSpecies]*nodes->GetMassFraction(iPoint,iSpecies);
-      
-      /*--- Compute Gamma ---*/
-      //TODO: Move to fluidmodel?
-      rhoR = 0.0;
-      for (iSpecies = 0; iSpecies < nSpecies; iSpecies++)
-        rhoR += nodes->GetDensity(iPoint,iSpecies)*(UNIVERSAL_GAS_CONSTANT*1000.0)/Ms[iSpecies];
-      Gamma = rhoR/(rhoCvtr + rhoCvve)+1;
-      Gamma= config->GetGamma(); // overwriting gamma computation since it has not been tested yet
 
       /*--- Calculate temperature gradients normal to surface---*/ //Doubt about minus sign
       dTn = 0.0; dTven = 0.0;
@@ -1241,11 +1122,7 @@
 
       /*--- Calculate Temperature Slip ---*/
       Tslip    = ((2.0-TAC)/TAC)*2.0*Gamma/(Gamma+1.0)/Prandtl_Lam*Lambda*dTn+Twall;
-<<<<<<< HEAD
-      
-=======
-
->>>>>>> 4e44e395
+
       if (dTven==0) Tslip_ve = Twall;
       else Tslip_ve = (Tslip-Twall)*(kve*rhoCvtr/dTn)/(ktr*rhoCvve/dTven)+Twall;
 
@@ -1256,15 +1133,9 @@
       }
 
       /*--- Calculate Heatflux tangent to surface ---*/
-<<<<<<< HEAD
-      for (iDim = 0; iDim < nDim; iDim++) 
-        Vector_Tangent_HF[iDim] = -ktr*Vector_Tangent_dT[iDim]-kve*Vector_Tangent_dTve[iDim];
-      
-=======
       for (iDim = 0; iDim < nDim; iDim++)
         Vector_Tangent_HF[iDim] = -ktr*Vector_Tangent_dT[iDim]-kve*Vector_Tangent_dTve[iDim];
 
->>>>>>> 4e44e395
       /*--- Initialize viscous residual to zero ---*/
       for (iVar = 0; iVar < nVar; iVar ++)
         Res_Visc[iVar] = 0.0;
