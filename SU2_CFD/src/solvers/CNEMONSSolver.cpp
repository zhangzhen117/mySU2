--- conflicted
+++ resolved
@@ -2149,8 +2149,6 @@
   for (iVar = 0; iVar < nVar; iVar++)
     delete [] dVdU[iVar];
   delete [] dVdU;
-<<<<<<< HEAD
-  delete [] Cvtr;
 }
 
 void CNEMONSSolver::BC_Smoluchowski_Maxwell(CGeometry *geometry,
@@ -2334,6 +2332,4 @@
       LinSysRes.SubtractBlock(iPoint, Res_Visc);
     }
   } 
-=======
->>>>>>> ce2bfa63
 }