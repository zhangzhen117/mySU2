/*!
 * \file solution_direct_mean_fem.cpp
 * \brief Main subroutines for solving finite element flow problems (Euler, Navier-Stokes, etc.).
 * \author J. Alonso, E. van der Weide, T. Economon
 * \version 5.0.0 "Raven"
 *
 * SU2 Lead Developers: Dr. Francisco Palacios (Francisco.D.Palacios@boeing.com).
 *                      Dr. Thomas D. Economon (economon@stanford.edu).
 *
 * SU2 Developers: Prof. Juan J. Alonso's group at Stanford University.
 *                 Prof. Piero Colonna's group at Delft University of Technology.
 *                 Prof. Nicolas R. Gauger's group at Kaiserslautern University of Technology.
 *                 Prof. Alberto Guardone's group at Polytechnic University of Milan.
 *                 Prof. Rafael Palacios' group at Imperial College London.
 *
 * Copyright (C) 2012-2015 SU2, the open-source CFD code.
 *
 * SU2 is free software; you can redistribute it and/or
 * modify it under the terms of the GNU Lesser General Public
 * License as published by the Free Software Foundation; either
 * version 2.1 of the License, or (at your option) any later version.
 *
 * SU2 is distributed in the hope that it will be useful,
 * but WITHOUT ANY WARRANTY; without even the implied warranty of
 * MERCHANTABILITY or FITNESS FOR A PARTICULAR PURPOSE. See the GNU
 * Lesser General Public License for more details.
 *
 * You should have received a copy of the GNU Lesser General Public
 * License along with SU2. If not, see <http://www.gnu.org/licenses/>.
 */

#include "../include/solver_structure.hpp"

CFEM_DG_EulerSolver::CFEM_DG_EulerSolver(void) : CSolver() {

  /*--- Basic array initialization ---*/

  FluidModel = NULL;

  CD_Inv = NULL; CL_Inv = NULL; CSF_Inv = NULL;  CEff_Inv = NULL;
  CMx_Inv = NULL; CMy_Inv = NULL; CMz_Inv = NULL;
  CFx_Inv = NULL; CFy_Inv = NULL; CFz_Inv = NULL;

  /*--- Surface-based array initialization ---*/
  Surface_CL_Inv = NULL; Surface_CD_Inv = NULL; Surface_CSF_Inv = NULL; Surface_CEff_Inv = NULL;
  Surface_CFx_Inv = NULL; Surface_CFy_Inv = NULL; Surface_CFz_Inv = NULL;
  Surface_CMx_Inv = NULL; Surface_CMy_Inv = NULL; Surface_CMz_Inv = NULL;

  Surface_CL = NULL; Surface_CD = NULL; Surface_CSF = NULL; Surface_CEff = NULL;
  Surface_CFx = NULL; Surface_CFy = NULL; Surface_CFz = NULL;
  Surface_CMx = NULL; Surface_CMy = NULL; Surface_CMz = NULL;

  Cauchy_Serie = NULL;

  /*--- Initialization of the boolean symmetrizingTermsPresent. ---*/
  symmetrizingTermsPresent = true;

  /*--- Initialize boolean for deallocating MPI comm. structure. ---*/
  mpiCommsPresent = false;

}

CFEM_DG_EulerSolver::CFEM_DG_EulerSolver(CConfig *config, unsigned short val_nDim, unsigned short iMesh) : CSolver() {

  /*--- Dummy solver constructor that calls the SetNondim. routine in
   order to load the flow non-dim. information into the config class.
   This is needed to complete a partitioning for time-accurate local
   time stepping that depends on the flow state. ---*/

  nDim = val_nDim;
  Gamma = config->GetGamma();
  Gamma_Minus_One = Gamma - 1.0;
  SetNondimensionalization(config, iMesh, false);

  /*--- Basic array initialization ---*/

  FluidModel = NULL;

  CD_Inv = NULL; CL_Inv = NULL; CSF_Inv = NULL;  CEff_Inv = NULL;
  CMx_Inv = NULL; CMy_Inv = NULL; CMz_Inv = NULL;
  CFx_Inv = NULL; CFy_Inv = NULL; CFz_Inv = NULL;

  /*--- Surface-based array initialization ---*/
  Surface_CL_Inv = NULL; Surface_CD_Inv = NULL; Surface_CSF_Inv = NULL; Surface_CEff_Inv = NULL;
  Surface_CFx_Inv = NULL; Surface_CFy_Inv = NULL; Surface_CFz_Inv = NULL;
  Surface_CMx_Inv = NULL; Surface_CMy_Inv = NULL; Surface_CMz_Inv = NULL;

  Surface_CL = NULL; Surface_CD = NULL; Surface_CSF = NULL; Surface_CEff = NULL;
  Surface_CFx = NULL; Surface_CFy = NULL; Surface_CFz = NULL;
  Surface_CMx = NULL; Surface_CMy = NULL; Surface_CMz = NULL;

  Cauchy_Serie = NULL;

  /*--- Initialization of the boolean symmetrizingTermsPresent. ---*/
  symmetrizingTermsPresent = true;

  /*--- Initialize boolean for deallocating MPI comm. structure. ---*/
  mpiCommsPresent = false;

}

CFEM_DG_EulerSolver::CFEM_DG_EulerSolver(CGeometry *geometry, CConfig *config, unsigned short iMesh) : CSolver() {

  /*--- Determine the restart information. ---*/
  const bool restart = (config->GetRestart() || config->GetRestart_Flow());
  string filename = config->GetSolution_FlowFileName();

  int rank = MASTER_NODE;
#ifdef HAVE_MPI
  MPI_Comm_rank(MPI_COMM_WORLD, &rank);
#endif

  /*--- Array initialization ---*/
  FluidModel = NULL;

  CD_Inv = NULL; CL_Inv = NULL; CSF_Inv = NULL; CEff_Inv = NULL;
  CMx_Inv = NULL;   CMy_Inv = NULL;   CMz_Inv = NULL;
  CFx_Inv = NULL;   CFy_Inv = NULL;   CFz_Inv = NULL;

  Surface_CL_Inv = NULL; Surface_CD_Inv = NULL; Surface_CSF_Inv = NULL; Surface_CEff_Inv = NULL;
  Surface_CFx_Inv = NULL;   Surface_CFy_Inv = NULL;   Surface_CFz_Inv = NULL;
  Surface_CMx_Inv = NULL;   Surface_CMy_Inv = NULL;   Surface_CMz_Inv = NULL;

  Surface_CL = NULL; Surface_CD = NULL; Surface_CSF = NULL; Surface_CEff = NULL;
  Surface_CFx = NULL;   Surface_CFy = NULL;   Surface_CFz = NULL;
  Surface_CMx = NULL;   Surface_CMy = NULL;   Surface_CMz = NULL;

  Cauchy_Serie = NULL;

  /*--- Set the gamma value ---*/
  Gamma = config->GetGamma();
  Gamma_Minus_One = Gamma - 1.0;

  /*--- Define geometry constants in the solver structure. ---*/
  nDim    = geometry->GetnDim();
  nMarker = config->GetnMarker_All();

  const bool compressible = (config->GetKind_Regime() == COMPRESSIBLE);

  if( compressible ) nVar = nDim + 2;
  else               nVar = nDim + 1;

  /*--- Create an object of the class CMeshFEM_DG and retrieve the necessary
        geometrical information for the FEM DG solver. ---*/
  CMeshFEM_DG *DGGeometry = dynamic_cast<CMeshFEM_DG *>(geometry);

  nVolElemTot   = DGGeometry->GetNVolElemTot();
  nVolElemOwned = DGGeometry->GetNVolElemOwned();
  volElem       = DGGeometry->GetVolElem();

  nVolElemOwnedPerTimeLevel    = DGGeometry->GetNVolElemOwnedPerTimeLevel();
  nVolElemInternalPerTimeLevel = DGGeometry->GetNVolElemInternalPerTimeLevel();

  nMeshPoints = DGGeometry->GetNMeshPoints();
  meshPoints  = DGGeometry->GetMeshPoints();

  nMatchingInternalFacesWithHaloElem = DGGeometry->GetNMatchingFacesWithHaloElem();
  nMatchingInternalFacesLocalElem    = DGGeometry->GetNMatchingFacesInternal();
  matchingInternalFaces              = DGGeometry->GetMatchingFaces();

  boundaries = DGGeometry->GetBoundaries();

  nStandardBoundaryFacesSol = DGGeometry->GetNStandardBoundaryFacesSol();
  nStandardElementsSol      = DGGeometry->GetNStandardElementsSol();
  nStandardMatchingFacesSol = DGGeometry->GetNStandardMatchingFacesSol();

  standardBoundaryFacesSol = DGGeometry->GetStandardBoundaryFacesSol();
  standardElementsSol      = DGGeometry->GetStandardElementsSol();
  standardMatchingFacesSol = DGGeometry->GetStandardMatchingFacesSol();

  LagrangianBeginTimeIntervalADER_DG  = DGGeometry->GetLagrangianBeginTimeIntervalADER_DG();
  timeInterpolDOFToIntegrationADER_DG = DGGeometry->GetTimeInterpolDOFToIntegrationADER_DG();

  /*--- Determine the maximum number of integration points used. Usually this
        is for the volume integral, but to avoid problems the faces are also
        taken into account.  ---*/
  nIntegrationMax = 0;
  for(unsigned short i=0; i<nStandardBoundaryFacesSol; ++i) {
    const unsigned short nInt = standardBoundaryFacesSol[i].GetNIntegration();
    nIntegrationMax = max(nIntegrationMax, nInt);
  }

  for(unsigned short i=0; i<nStandardElementsSol; ++i) {
    const unsigned short nInt = standardElementsSol[i].GetNIntegration();
    nIntegrationMax = max(nIntegrationMax, nInt);
  }

  for(unsigned short i=0; i<nStandardMatchingFacesSol; ++i) {
    const unsigned short nInt = standardMatchingFacesSol[i].GetNIntegration();
    nIntegrationMax = max(nIntegrationMax, nInt);
  }

  /*--- Determine the maximum number of DOFs used. This is for the volume elements.
        Note that also the element adjacent to side 1 of the matching faces must
        be taken into account, because this could be an external element. */
  nDOFsMax = 0;
  for(unsigned short i=0; i<nStandardElementsSol; ++i) {
    const unsigned short nDOFs = standardElementsSol[i].GetNDOFs();
    nDOFsMax = max(nDOFsMax, nDOFs);
  }

  for(unsigned short i=0; i<nStandardMatchingFacesSol; ++i) {
    const unsigned short nDOFs = standardMatchingFacesSol[i].GetNDOFsElemSide1();
    nDOFsMax = max(nDOFsMax, nDOFs);
  }

  /*--- Make sure that nIntegrationMax and nDOFsMax are such that the allocations
        of temporary memory is 64 byte aligned.    ---*/
  if( nIntegrationMax%8 ) nIntegrationMax += 8 - nIntegrationMax%8;
  if( nDOFsMax%8 )        nDOFsMax        += 8 - nDOFsMax%8;

  /*--- Determine the size of the vector VecTmpMemory and allocate its memory. ---*/
  unsigned int sizeVecTmp;
  if( config->GetViscous() ) {

    /* Viscous simulation. */
    unsigned int sizeFluxes = nIntegrationMax*nDim;
    sizeFluxes = nVar*max(sizeFluxes, (unsigned int) nDOFsMax);

    const unsigned int sizeGradSolInt = nIntegrationMax*nDim*max(nVar,nDOFsMax);

    sizeVecTmp = 2*nIntegrationMax*(2 + nVar) + sizeFluxes + sizeGradSolInt
               + max(nIntegrationMax,nDOFsMax)*nVar;
  }
  else {

    /* Inviscid simulation. */
    unsigned int sizeVol = nVar*nIntegrationMax*(nDim+1);
    unsigned int sizeSur = nVar*(2*nIntegrationMax + max(nIntegrationMax,nDOFsMax));

    sizeVecTmp = max(sizeVol, sizeSur);
  }

  if(config->GetKind_TimeIntScheme_Flow() == ADER_DG) {

    /*--- ADER-DG scheme. Determine the size needed for the predictor step
          and make sure that sizeVecTmp is big enough. This size depends
          whether an aliased or a non-aliased predictor step is used. Note
          that the size estimates are for viscous computations. ---*/
    const unsigned short nTimeDOFs = config->GetnTimeDOFsADER_DG();

    unsigned int sizePredictorADER = 4*nVar*nDOFsMax*nTimeDOFs
                                   +   nVar*nDOFsMax;

    if(config->GetKind_ADER_Predictor() == ADER_ALIASED_PREDICTOR)
      sizePredictorADER += nDim*nVar*nDOFsMax + nDim*nDim*nVar*nIntegrationMax;
    else
      sizePredictorADER += (nDim+1)*nVar*max(nIntegrationMax, nDOFsMax)
                         + nDim*nDim*nVar*max(nIntegrationMax,nDOFsMax);

    sizeVecTmp = max(sizeVecTmp, sizePredictorADER);
  }

  VecTmpMemory.resize(sizeVecTmp);

  /*--- Perform the non-dimensionalization for the flow equations using the
        specified reference values. ---*/
  SetNondimensionalization(config, iMesh, true);

  /*--- Define some auxiliary vectors related to the residual ---*/

  Residual_RMS = new su2double[nVar];     for(unsigned short iVar=0; iVar<nVar; ++iVar) Residual_RMS[iVar] = 0.0;
  Residual_Max = new su2double[nVar];     for(unsigned short iVar=0; iVar<nVar; ++iVar) Residual_Max[iVar] = 0.0;
  Point_Max    = new unsigned long[nVar]; for(unsigned short iVar=0; iVar<nVar; ++iVar) Point_Max[iVar]    = 0;

  Point_Max_Coord = new su2double*[nVar];
  for (unsigned short iVar=0; iVar<nVar; ++iVar) {
    Point_Max_Coord[iVar] = new su2double[nDim];
    for(unsigned short iDim=0; iDim<nDim; ++iDim) Point_Max_Coord[iVar][iDim] = 0.0;
  }

  /*--- Non-dimensional coefficients ---*/
  CD_Inv   = new su2double[nMarker];
  CL_Inv   = new su2double[nMarker];
  CSF_Inv  = new su2double[nMarker];
  CMx_Inv  = new su2double[nMarker];
  CMy_Inv  = new su2double[nMarker];
  CMz_Inv  = new su2double[nMarker];
  CEff_Inv = new su2double[nMarker];
  CFx_Inv  = new su2double[nMarker];
  CFy_Inv  = new su2double[nMarker];
  CFz_Inv  = new su2double[nMarker];

  Surface_CL_Inv   = new su2double[config->GetnMarker_Monitoring()];
  Surface_CD_Inv   = new su2double[config->GetnMarker_Monitoring()];
  Surface_CSF_Inv  = new su2double[config->GetnMarker_Monitoring()];
  Surface_CEff_Inv = new su2double[config->GetnMarker_Monitoring()];
  Surface_CFx_Inv  = new su2double[config->GetnMarker_Monitoring()];
  Surface_CFy_Inv  = new su2double[config->GetnMarker_Monitoring()];
  Surface_CFz_Inv  = new su2double[config->GetnMarker_Monitoring()];
  Surface_CMx_Inv  = new su2double[config->GetnMarker_Monitoring()];
  Surface_CMy_Inv  = new su2double[config->GetnMarker_Monitoring()];
  Surface_CMz_Inv  = new su2double[config->GetnMarker_Monitoring()];
  Surface_CL       = new su2double[config->GetnMarker_Monitoring()];
  Surface_CD       = new su2double[config->GetnMarker_Monitoring()];
  Surface_CSF      = new su2double[config->GetnMarker_Monitoring()];
  Surface_CEff     = new su2double[config->GetnMarker_Monitoring()];
  Surface_CFx      = new su2double[config->GetnMarker_Monitoring()];
  Surface_CFy      = new su2double[config->GetnMarker_Monitoring()];
  Surface_CFz      = new su2double[config->GetnMarker_Monitoring()];
  Surface_CMx      = new su2double[config->GetnMarker_Monitoring()];
  Surface_CMy      = new su2double[config->GetnMarker_Monitoring()];
  Surface_CMz      = new su2double[config->GetnMarker_Monitoring()];

  /*--- Init total coefficients ---*/
  Total_CD   = 0.0; Total_CL  = 0.0; Total_CSF = 0.0;
  Total_CMx  = 0.0; Total_CMy = 0.0; Total_CMz = 0.0;
  Total_CFx  = 0.0; Total_CFy = 0.0; Total_CFz = 0.0;
  Total_CEff = 0.0;

  /*--- Read farfield conditions ---*/
  Density_Inf     = config->GetDensity_FreeStreamND();
  Pressure_Inf    = config->GetPressure_FreeStreamND();
  Velocity_Inf    = config->GetVelocity_FreeStreamND();
  Energy_Inf      = config->GetEnergy_FreeStreamND();
  Temperature_Inf = config->GetTemperature_FreeStreamND();
  Mach_Inf        = config->GetMach();

  /*--- Set the conservative variables of the free-stream. ---*/
  ConsVarFreeStream.resize(nVar);
  if( compressible ) {
    ConsVarFreeStream[0] = Density_Inf;
    for(unsigned short iDim=0; iDim<nDim; ++iDim)
      ConsVarFreeStream[iDim+1] = Density_Inf*Velocity_Inf[iDim];
    ConsVarFreeStream[nVar-1] = Density_Inf*Energy_Inf;
  }
  else {
    ConsVarFreeStream[0] = Pressure_Inf;
    for(unsigned short iDim=0; iDim<nDim; ++iDim)
      ConsVarFreeStream[iDim+1] = Density_Inf*Velocity_Inf[iDim];
  }

  /*--- Determine the total number of DOFs stored on this rank and allocate the memory
        to store the conservative variables. ---*/
  nDOFsLocOwned = 0;
  for(unsigned long i=0; i<nVolElemOwned; ++i) nDOFsLocOwned += volElem[i].nDOFsSol;

  nDOFsLocTot = nDOFsLocOwned;
  for(unsigned long i=nVolElemOwned; i<nVolElemTot; ++i) nDOFsLocTot += volElem[i].nDOFsSol;

  VecSolDOFs.resize(nVar*nDOFsLocTot);
  VecSolDOFsOld.resize(nVar*nDOFsLocOwned);

  /*--- Check for the ADER-DG time integration scheme and allocate the memory
        for the additional vectors. ---*/
  if(config->GetKind_TimeIntScheme_Flow() == ADER_DG) {

    const unsigned short nTimeDOFs = config->GetnTimeDOFsADER_DG();

    VecTotResDOFsADER.resize(nVar*nDOFsLocOwned);
    VecSolDOFsPredictorADER.resize(nTimeDOFs*nVar*nDOFsLocOwned);
  }
  else {

    /*--- Runge Kutta type of time integration schemes. Allocate the memory to
          possibly store the new solution. ---*/
    if(config->GetKind_TimeIntScheme_Flow() == CLASSICAL_RK4_EXPLICIT)
      VecSolDOFsNew.resize(nVar*nDOFsLocOwned);
  }

  /*--- Determine the global number of DOFs. ---*/
#ifdef HAVE_MPI
  SU2_MPI::Allreduce(&nDOFsLocOwned, &nDOFsGlobal, 1, MPI_UNSIGNED_LONG, MPI_SUM, MPI_COMM_WORLD);
#else
  nDOFsGlobal = nDOFsLocOwned;
#endif

  /*--- Store the number of DOFs in the geometry class in case of restart. ---*/
  geometry->SetnPointDomain(nDOFsLocOwned);
  geometry->SetGlobal_nPointDomain(nDOFsGlobal);

  /*--- Allocate the memory to store the time steps, residuals, etc. ---*/
  VecDeltaTime.resize(nVolElemOwned);
  VecResDOFs.resize(nVar*nDOFsLocTot);
  nEntriesResFaces.assign(nDOFsLocTot+1, 0);
  startLocResFacesMarkers.resize(nMarker);

  const unsigned short nTimeLevels = config->GetnLevels_TimeAccurateLTS();

  startLocResInternalFacesLocalElem.assign(nTimeLevels+1, 0);
  startLocResInternalFacesWithHaloElem.assign(nTimeLevels+1, 0);

  /*--- Determine the size of the vector to store residuals that come from the
        integral over the faces and determine the number of entries in this
        vector for the local DOFs. ---*/
  symmetrizingTermsPresent = false;
  if(config->GetViscous() && (fabs(config->GetTheta_Interior_Penalty_DGFEM()) > 1.e-8))
    symmetrizingTermsPresent = true;

  /*--- First the internal matching faces. ---*/
  unsigned long sizeVecResFaces = 0;
  for(unsigned long i=0; i<nMatchingInternalFacesWithHaloElem[nTimeLevels]; ++i) {

    /* The terms that only contribute to the DOFs located on the face. */
    const unsigned short ind = matchingInternalFaces[i].indStandardElement;
    const unsigned short nDOFsFace0 = standardMatchingFacesSol[ind].GetNDOFsFaceSide0();
    const unsigned short nDOFsFace1 = standardMatchingFacesSol[ind].GetNDOFsFaceSide1();

    sizeVecResFaces += nDOFsFace0;
    for(unsigned short j=0; j<nDOFsFace0; ++j)
      ++nEntriesResFaces[matchingInternalFaces[i].DOFsSolFaceSide0[j]+1];

    sizeVecResFaces += nDOFsFace1;
    for(unsigned short j=0; j<nDOFsFace1; ++j)
      ++nEntriesResFaces[matchingInternalFaces[i].DOFsSolFaceSide1[j]+1];

    /* The symmetrizing terms, if present, contribute to all
       the DOFs of the adjacent elements. */
    if( symmetrizingTermsPresent ) {
      const unsigned short nDOFsElem0 = standardMatchingFacesSol[ind].GetNDOFsElemSide0();
      const unsigned short nDOFsElem1 = standardMatchingFacesSol[ind].GetNDOFsElemSide1();

      sizeVecResFaces += nDOFsElem0;
      for(unsigned short j=0; j<nDOFsElem0; ++j)
        ++nEntriesResFaces[matchingInternalFaces[i].DOFsSolElementSide0[j]+1];

      sizeVecResFaces += nDOFsElem1;
      for(unsigned short j=0; j<nDOFsElem1; ++j)
        ++nEntriesResFaces[matchingInternalFaces[i].DOFsSolElementSide1[j]+1];
    }

    /* Determine the time level of this face and store the position of the
       residual in the appropriate entry. */
    const unsigned long  elem0     = matchingInternalFaces[i].elemID0;
    const unsigned long  elem1     = matchingInternalFaces[i].elemID1;
    const unsigned short timeLevel = min(volElem[elem0].timeLevel,
                                         volElem[elem1].timeLevel);

    if(i < nMatchingInternalFacesWithHaloElem[0] )
      startLocResInternalFacesLocalElem[timeLevel+1] = sizeVecResFaces;
    else
      startLocResInternalFacesWithHaloElem[timeLevel+1] = sizeVecResFaces;
  }

  /* Set the uninitialized values of startLocResInternalFacesLocalElem. */
  for(unsigned short i=1; i<=nTimeLevels; ++i) {
    if(startLocResInternalFacesLocalElem[i] == 0)
      startLocResInternalFacesLocalElem[i] = startLocResInternalFacesLocalElem[i-1];
  }

  /* Set the uninitialized values of startLocResInternalFacesWithHaloElem. */
  startLocResInternalFacesWithHaloElem[0] = startLocResInternalFacesLocalElem[nTimeLevels];

  for(unsigned short i=1; i<=nTimeLevels; ++i) {
    if(startLocResInternalFacesWithHaloElem[i] == 0)
      startLocResInternalFacesWithHaloElem[i] = startLocResInternalFacesWithHaloElem[i-1];
  }

  /* The physical boundary faces. Exclude the periodic boundaries,
     because these are not physical boundaries. */
  for(unsigned short iMarker=0; iMarker<nMarker; ++iMarker) {
    startLocResFacesMarkers[iMarker].assign(nTimeLevels+1, 0);
    startLocResFacesMarkers[iMarker][0] = sizeVecResFaces;

    if( !(boundaries[iMarker].periodicBoundary) ) {

      /* Easier storage of the variables for this boundary. */
      const unsigned long      nSurfElem = boundaries[iMarker].surfElem.size();
      const CSurfaceElementFEM *surfElem = boundaries[iMarker].surfElem.data();

      /*--- Loop over the surface elements and update the required data. ---*/
      for(unsigned long i=0; i<nSurfElem; ++i) {
        const unsigned short ind       = surfElem[i].indStandardElement;
        const unsigned short nDOFsFace = standardBoundaryFacesSol[ind].GetNDOFsFace();

        /* The terms that only contribute to the DOFs located on the face. */
        sizeVecResFaces += nDOFsFace;
        for(unsigned short j=0; j<nDOFsFace; ++j)
          ++nEntriesResFaces[surfElem[i].DOFsSolFace[j]+1];

        /* The symmetrizing terms, if present, contribute to all
           the DOFs of the adjacent elements. */
        if( symmetrizingTermsPresent ) {
          const unsigned short nDOFsElem = standardBoundaryFacesSol[ind].GetNDOFsElem();

          sizeVecResFaces += nDOFsElem;
          for(unsigned short j=0; j<nDOFsElem; ++j)
            ++nEntriesResFaces[surfElem[i].DOFsSolElement[j]+1];
        }

        /* Determine the time level of the adjacent element and store the position of the
           residual in the appropriate entry. */
        const unsigned short timeLevel = volElem[surfElem[i].volElemID].timeLevel;
        startLocResFacesMarkers[iMarker][timeLevel+1] = sizeVecResFaces;
      }
    }

    /* Set the unitialized values of startLocResFacesMarkers[iMarker]. */
    for(unsigned short i=1; i<=nTimeLevels; ++i) {
      if(startLocResFacesMarkers[iMarker][i] == 0)
        startLocResFacesMarkers[iMarker][i] = startLocResFacesMarkers[iMarker][i-1];
    }
  }

  /*--- Put nEntriesResFaces in cumulative storage format and allocate the
        memory for entriesResFaces and VecResFaces. ---*/
  for(unsigned long i=0; i<nDOFsLocTot; ++i)
    nEntriesResFaces[i+1] += nEntriesResFaces[i];

  entriesResFaces.resize(nEntriesResFaces[nDOFsLocTot]);
  VecResFaces.resize(nVar*sizeVecResFaces);

  /*--- Repeat the loops over the internal and boundary faces, but now store
        the enties in entriesResFaces. A counter variable is needed to keep
        track of the appropriate location in entriesResFaces. ---*/
  vector<unsigned long> counterEntries = nEntriesResFaces;

  /* First the loop over the internal matching faces. */
  sizeVecResFaces = 0;
  for(unsigned long i=0; i<nMatchingInternalFacesWithHaloElem[nTimeLevels]; ++i) {

    /* The terms that only contribute to the DOFs located on the face. */
    const unsigned short ind = matchingInternalFaces[i].indStandardElement;
    const unsigned short nDOFsFace0 = standardMatchingFacesSol[ind].GetNDOFsFaceSide0();
    const unsigned short nDOFsFace1 = standardMatchingFacesSol[ind].GetNDOFsFaceSide1();

    for(unsigned short j=0; j<nDOFsFace0; ++j) {
      unsigned long jj    = counterEntries[matchingInternalFaces[i].DOFsSolFaceSide0[j]]++;
      entriesResFaces[jj] = sizeVecResFaces++;
    }

    for(unsigned short j=0; j<nDOFsFace1; ++j) {
      unsigned long jj    = counterEntries[matchingInternalFaces[i].DOFsSolFaceSide1[j]]++;
      entriesResFaces[jj] = sizeVecResFaces++;
    }

    /* The symmetrizing terms, if present, contribute to all
       the DOFs of the adjacent elements. */
    if( symmetrizingTermsPresent ) {
      const unsigned short nDOFsElem0 = standardMatchingFacesSol[ind].GetNDOFsElemSide0();
      const unsigned short nDOFsElem1 = standardMatchingFacesSol[ind].GetNDOFsElemSide1();

      for(unsigned short j=0; j<nDOFsElem0; ++j) {
        unsigned long jj    = counterEntries[matchingInternalFaces[i].DOFsSolElementSide0[j]]++;
        entriesResFaces[jj] = sizeVecResFaces++;
      }

      for(unsigned short j=0; j<nDOFsElem1; ++j) {
        unsigned long jj    = counterEntries[matchingInternalFaces[i].DOFsSolElementSide1[j]]++;
        entriesResFaces[jj] = sizeVecResFaces++;
      }
    }
  }

  /* And the physical boundary faces. Exclude the periodic boundaries,
     because these are not physical boundaries. */
  for(unsigned short iMarker=0; iMarker<nMarker; ++iMarker) {
    if( !(boundaries[iMarker].periodicBoundary) ) {

      /* Easier storage of the variables for this boundary. */
      const unsigned long      nSurfElem = boundaries[iMarker].surfElem.size();
      const CSurfaceElementFEM *surfElem = boundaries[iMarker].surfElem.data();

      /*--- Loop over the surface elements to set entriesResFaces. ---*/
      for(unsigned long i=0; i<nSurfElem; ++i) {

        /* The terms that only contribute to the DOFs located on the face. */
        const unsigned short ind       = surfElem[i].indStandardElement;
        const unsigned short nDOFsFace = standardBoundaryFacesSol[ind].GetNDOFsFace();

        for(unsigned short j=0; j<nDOFsFace; ++j) {
          unsigned long jj    = counterEntries[surfElem[i].DOFsSolFace[j]]++;
          entriesResFaces[jj] = sizeVecResFaces++;
        }

        /* The symmetrizing terms, if present, contribute to all
           the DOFs of the adjacent elements. */
        if( symmetrizingTermsPresent ) {
          const unsigned short nDOFsElem = standardBoundaryFacesSol[ind].GetNDOFsElem();

          for(unsigned short j=0; j<nDOFsElem; ++j) {
            unsigned long jj    = counterEntries[surfElem[i].DOFsSolElement[j]]++;
            entriesResFaces[jj] = sizeVecResFaces++;
          }
        }
      }
    }
  }

<<<<<<< HEAD
  /*--- Check for a restart and set up the variables at each node
        appropriately. Coarse multigrid levels will be intitially set to
        the farfield values bc the solver will immediately interpolate
        the solution from the finest mesh to the coarser levels. ---*/
  if (!restart || (iMesh != MESH_0)) {

    /*--- Start the solution from the free-stream state ---*/

    unsigned long ii = 0;
    for(unsigned long i=0; i<nDOFsLocTot; ++i) {
      for(unsigned short j=0; j<nVar; ++j, ++ii) {
        VecSolDOFs[ii] = ConsVarFreeStream[j];
      }
    }

  } else {

    /*--- Open the restart file, throw an error if this fails. ---*/
    ifstream restart_file;
    restart_file.open(filename.data(), ios::in);
    if (restart_file.fail()) {
      if (rank == MASTER_NODE)
        cout << "There is no flow restart file " << filename.data() << "!!!"<< endl;
      exit(EXIT_FAILURE);
    }

    /*--- Create the map from the global DOF ID to the local index. ---*/
    map<unsigned long, unsigned long> mapGlobal2Local;

    unsigned long ii = 0;
    for(unsigned long i=0; i<nVolElemOwned; ++i) {
      for(unsigned short j=0; j<volElem[i].nDOFsSol; ++j, ++ii) {
        mapGlobal2Local[volElem[i].offsetDOFsSolGlobal+j] = ii;
      }
    }

    /*--- The first line is the header ---*/
    string text_line;
    getline (restart_file, text_line);

    /*--- Read all lines in the restart file ---*/
    unsigned long iDOF_Global = 0, nDOF_Read = 0;
    while (getline (restart_file, text_line)) {
      istringstream point_line(text_line);

      /*--- Check if this DOF must be stored on this rank. ---*/
      map<unsigned long, unsigned long>::const_iterator MI;
      MI = mapGlobal2Local.find(iDOF_Global);
      if(MI != mapGlobal2Local.end()) {

        /*--- This DOF must be stored on this rank. Retrieve the local index
              and read the data from file. ---*/
        const unsigned long iDOF_Local = nVar*MI->second;

        unsigned long index;
        point_line >> index;
        for(unsigned short i=0; i<nDim; ++i) {
          su2double dull_val;
          point_line >> dull_val;
        }

        for(unsigned short i=0; i<nVar; ++i) {
          point_line >> VecSolDOFs[iDOF_Local+i];
        }

        /*--- Update the local counter nDOF_Read. ---*/
        ++nDOF_Read;
      }

      /*--- Update the counter iDOF_Global. ---*/
      ++iDOF_Global;
    }

    /*--- Detect a wrong solution file ---*/
    unsigned short rbuf_NotMatching = 0;
    if(nDOF_Read < nDOFsLocOwned) rbuf_NotMatching = 1;

#ifdef HAVE_MPI
    unsigned short sbuf_NotMatching = rbuf_NotMatching;
    SU2_MPI::Allreduce(&sbuf_NotMatching, &rbuf_NotMatching, 1, MPI_UNSIGNED_SHORT, MPI_MAX, MPI_COMM_WORLD);
#endif

    if (rbuf_NotMatching != 0) {
      if (rank == MASTER_NODE) {
        cout << endl << "The solution file " << filename.data() << " doesn't match with the mesh file!" << endl;
        cout << "It could be empty lines at the end of the file." << endl << endl;
      }
#ifndef HAVE_MPI
      exit(EXIT_FAILURE);
#else
      MPI_Barrier(MPI_COMM_WORLD);
      MPI_Abort(MPI_COMM_WORLD,1);
      MPI_Finalize();
#endif
    }

    /*--- Close the restart file ---*/
    restart_file.close();
  }

  /*--- Check that the initial solution is physical, report any non-physical nodes ---*/
  unsigned long nBadDOFs = 0;

  if( compressible ) {

    for(unsigned long i=0; i<nDOFsLocOwned; ++i) {
      const unsigned long ii = nVar*i;
      su2double DensityInv = 1.0/VecSolDOFs[ii];

      su2double Velocity2 = 0.0;
      for(unsigned short iDim=1; iDim<=nDim; ++iDim) {
        const su2double vel = VecSolDOFs[ii+iDim]*DensityInv;
        Velocity2 += vel*vel;
      }

      su2double StaticEnergy = VecSolDOFs[ii+nDim+1]*DensityInv - 0.5*Velocity2;

      FluidModel->SetTDState_rhoe(VecSolDOFs[ii], StaticEnergy);
      su2double Pressure = FluidModel->GetPressure();
      su2double Temperature = FluidModel->GetTemperature();

      /*--- Use the values at the infinity if the state is not physical. ---*/
      if((Pressure < 0.0) || (VecSolDOFs[ii] < 0.0) || (Temperature < 0.0)) {
        for(unsigned short j=0; j<nVar; ++j) {
          VecSolDOFs[ii+j] = ConsVarFreeStream[j];
        }
=======
  /*--- Start the solution from the free-stream state ---*/
>>>>>>> 589fef3e

  unsigned long ii = 0;
  for(unsigned long i=0; i<nDOFsLocTot; ++i) {
    for(unsigned short j=0; j<nVar; ++j, ++ii) {
      VecSolDOFs[ii] = ConsVarFreeStream[j];
    }
  }
<<<<<<< HEAD

  /*--- Warning message about non-physical points ---*/
  if (config->GetConsole_Output_Verb() == VERB_HIGH) {
#ifdef HAVE_MPI
    unsigned long nBadDOFsLoc = nBadDOFs;
    SU2_MPI::Reduce(&nBadDOFsLoc, &nBadDOFs, 1, MPI_UNSIGNED_LONG, MPI_SUM, MASTER_NODE, MPI_COMM_WORLD);
#endif

    if((rank == MASTER_NODE) && (nBadDOFs != 0))
      cout << "Warning. The initial solution contains "<< nBadDOFs << " DOFs that are not physical." << endl;
  }
=======
>>>>>>> 589fef3e

  /*--- Set up the persistent communication for the conservative variables and
   the reverse communication for the residuals of the halo elements. ---*/
  Prepare_MPI_Communication(DGGeometry, config);

  /*--- Initialize boolean for deallocating MPI comm. structure. ---*/
  mpiCommsPresent = true;

  /*--- Perform the MPI communication of the solution. ---*/
  Initiate_MPI_Communication();
  Complete_MPI_Communication();

}

CFEM_DG_EulerSolver::~CFEM_DG_EulerSolver(void) {

  if(FluidModel != NULL) delete FluidModel;

  /*--- Array deallocation ---*/
  if (CD_Inv != NULL)           delete [] CD_Inv;
  if (CL_Inv != NULL)           delete [] CL_Inv;
  if (CSF_Inv != NULL)          delete [] CSF_Inv;
  if (CMx_Inv != NULL)          delete [] CMx_Inv;
  if (CMy_Inv != NULL)          delete [] CMy_Inv;
  if (CMz_Inv != NULL)          delete [] CMz_Inv;
  if (CFx_Inv != NULL)          delete [] CFx_Inv;
  if (CFy_Inv != NULL)          delete [] CFy_Inv;
  if (CFz_Inv != NULL)          delete [] CFz_Inv;
  if (Surface_CL_Inv != NULL)   delete [] Surface_CL_Inv;
  if (Surface_CD_Inv != NULL)   delete [] Surface_CD_Inv;
  if (Surface_CSF_Inv != NULL)  delete [] Surface_CSF_Inv;
  if (Surface_CEff_Inv != NULL) delete [] Surface_CEff_Inv;
  if (Surface_CFx_Inv != NULL)  delete [] Surface_CFx_Inv;
  if (Surface_CFy_Inv != NULL)  delete [] Surface_CFy_Inv;
  if (Surface_CFz_Inv != NULL)  delete [] Surface_CFz_Inv;
  if (Surface_CMx_Inv != NULL)  delete [] Surface_CMx_Inv;
  if (Surface_CMy_Inv != NULL)  delete [] Surface_CMy_Inv;
  if (Surface_CMz_Inv != NULL)  delete [] Surface_CMz_Inv;
  if (Surface_CL != NULL)       delete [] Surface_CL;
  if (Surface_CD != NULL)       delete [] Surface_CD;
  if (Surface_CSF != NULL)      delete [] Surface_CSF;
  if (Surface_CEff != NULL)     delete [] Surface_CEff;
  if (Surface_CFx != NULL)      delete [] Surface_CFx;
  if (Surface_CFy != NULL)      delete [] Surface_CFy;
  if (Surface_CFz != NULL)      delete [] Surface_CFz;
  if (Surface_CMx != NULL)      delete [] Surface_CMx;
  if (Surface_CMy != NULL)      delete [] Surface_CMy;
  if (Surface_CMz != NULL)      delete [] Surface_CMz;
  if (CEff_Inv != NULL)         delete [] CEff_Inv;

  if (Cauchy_Serie != NULL) delete [] Cauchy_Serie;

#ifdef HAVE_MPI

  if (mpiCommsPresent) {

    /*--- Release the memory of the persistent communication and the derived
          data types. ---*/
    for(int i=0; i<nCommRequests; ++i) MPI_Request_free(&commRequests[i]);
    for(int i=0; i<nCommRequests; ++i) MPI_Type_free(&commTypes[i]);

    for(int i=0; i<nCommRequests; ++i) MPI_Request_free(&reverseCommRequests[i]);
    for(unsigned int i=0; i<reverseCommTypes.size(); ++i)
       MPI_Type_free(&reverseCommTypes[i]);
  }

#endif
}

void CFEM_DG_EulerSolver::SetNondimensionalization(CConfig        *config,
                                                   unsigned short iMesh,
                                                   const bool     writeOutput) {

  su2double Temperature_FreeStream = 0.0, Mach2Vel_FreeStream = 0.0, ModVel_FreeStream = 0.0,
  Energy_FreeStream = 0.0, ModVel_FreeStreamND = 0.0, Velocity_Reynolds = 0.0,
  Omega_FreeStream = 0.0, Omega_FreeStreamND = 0.0, Viscosity_FreeStream = 0.0,
  Density_FreeStream = 0.0, Pressure_FreeStream = 0.0, Tke_FreeStream = 0.0,
  Length_Ref = 0.0, Density_Ref = 0.0, Pressure_Ref = 0.0, Velocity_Ref = 0.0,
  Temperature_Ref = 0.0, Time_Ref = 0.0, Omega_Ref = 0.0, Force_Ref = 0.0,
  Gas_Constant_Ref = 0.0, Viscosity_Ref = 0.0, Conductivity_Ref = 0.0, Energy_Ref= 0.0,
  Froude = 0.0, Pressure_FreeStreamND = 0.0, Density_FreeStreamND = 0.0,
  Temperature_FreeStreamND = 0.0, Gas_ConstantND = 0.0,
  Velocity_FreeStreamND[3] = {0.0, 0.0, 0.0}, Viscosity_FreeStreamND = 0.0,
  Tke_FreeStreamND = 0.0, Energy_FreeStreamND = 0.0,
  Total_UnstTimeND = 0.0, Delta_UnstTimeND = 0.0;

  unsigned short iDim;

  int rank = MASTER_NODE;
#ifdef HAVE_MPI
  MPI_Comm_rank(MPI_COMM_WORLD, &rank);
#endif

  /*--- Local variables ---*/

  su2double Alpha            = config->GetAoA()*PI_NUMBER/180.0;
  su2double Beta             = config->GetAoS()*PI_NUMBER/180.0;
  su2double Mach             = config->GetMach();
  su2double Reynolds         = config->GetReynolds();
  bool unsteady           = (config->GetUnsteady_Simulation() != NO);
  bool viscous            = config->GetViscous();
  bool grid_movement      = config->GetGrid_Movement();
  bool turbulent          = (config->GetKind_Solver() == FEM_RANS) || (config->GetKind_Solver() == FEM_LES);
  bool tkeNeeded          = ((turbulent) && (config->GetKind_Turb_Model() == SST));
  bool free_stream_temp   = (config->GetKind_FreeStreamOption() == TEMPERATURE_FS);
  bool standard_air       = (config->GetKind_FluidModel() == STANDARD_AIR);
  bool reynolds_init      = (config->GetKind_InitOption() == REYNOLDS);

  /*--- Compute the Free Stream velocity, using the Mach number ---*/

  Pressure_FreeStream = config->GetPressure_FreeStream();
  Density_FreeStream  = config->GetDensity_FreeStream();
  Temperature_FreeStream  = config->GetTemperature_FreeStream();

  switch (config->GetKind_FluidModel()) {

    case STANDARD_AIR:

      if (config->GetSystemMeasurements() == SI) config->SetGas_Constant(287.058);
      else if (config->GetSystemMeasurements() == US) config->SetGas_Constant(1716.49);

      FluidModel = new CIdealGas(1.4, config->GetGas_Constant());
      if (free_stream_temp) {
        FluidModel->SetTDState_PT(Pressure_FreeStream, Temperature_FreeStream);
        Density_FreeStream = FluidModel->GetDensity();
        config->SetDensity_FreeStream(Density_FreeStream);
      }
      else {
        FluidModel->SetTDState_Prho(Pressure_FreeStream, Density_FreeStream );
        Temperature_FreeStream = FluidModel->GetTemperature();
        config->SetTemperature_FreeStream(Temperature_FreeStream);
      }
      break;

    case IDEAL_GAS:

      FluidModel = new CIdealGas(Gamma, config->GetGas_Constant());
      if (free_stream_temp) {
        FluidModel->SetTDState_PT(Pressure_FreeStream, Temperature_FreeStream);
        Density_FreeStream = FluidModel->GetDensity();
        config->SetDensity_FreeStream(Density_FreeStream);
      }
      else {
        FluidModel->SetTDState_Prho(Pressure_FreeStream, Density_FreeStream );
        Temperature_FreeStream = FluidModel->GetTemperature();
        config->SetTemperature_FreeStream(Temperature_FreeStream);
      }
      break;

    case VW_GAS:

      FluidModel = new CVanDerWaalsGas(Gamma, config->GetGas_Constant(),
                                       config->GetPressure_Critical(), config->GetTemperature_Critical());
      if (free_stream_temp) {
        FluidModel->SetTDState_PT(Pressure_FreeStream, Temperature_FreeStream);
        Density_FreeStream = FluidModel->GetDensity();
        config->SetDensity_FreeStream(Density_FreeStream);
      }
      else {
        FluidModel->SetTDState_Prho(Pressure_FreeStream, Density_FreeStream );
        Temperature_FreeStream = FluidModel->GetTemperature();
        config->SetTemperature_FreeStream(Temperature_FreeStream);
      }
      break;

    case PR_GAS:

      FluidModel = new CPengRobinson(Gamma, config->GetGas_Constant(), config->GetPressure_Critical(),
                                     config->GetTemperature_Critical(), config->GetAcentric_Factor());
      if (free_stream_temp) {
        FluidModel->SetTDState_PT(Pressure_FreeStream, Temperature_FreeStream);
        Density_FreeStream = FluidModel->GetDensity();
        config->SetDensity_FreeStream(Density_FreeStream);
      }
      else {
        FluidModel->SetTDState_Prho(Pressure_FreeStream, Density_FreeStream );
        Temperature_FreeStream = FluidModel->GetTemperature();
        config->SetTemperature_FreeStream(Temperature_FreeStream);
      }
      break;

  }

  Mach2Vel_FreeStream = FluidModel->GetSoundSpeed();

  /*--- Compute the Free Stream velocity, using the Mach number ---*/

  if (nDim == 2) {
    config->GetVelocity_FreeStream()[0] = cos(Alpha)*Mach*Mach2Vel_FreeStream;
    config->GetVelocity_FreeStream()[1] = sin(Alpha)*Mach*Mach2Vel_FreeStream;
  }
  if (nDim == 3) {
    config->GetVelocity_FreeStream()[0] = cos(Alpha)*cos(Beta)*Mach*Mach2Vel_FreeStream;
    config->GetVelocity_FreeStream()[1] = sin(Beta)*Mach*Mach2Vel_FreeStream;
    config->GetVelocity_FreeStream()[2] = sin(Alpha)*cos(Beta)*Mach*Mach2Vel_FreeStream;
  }

  /*--- Compute the modulus of the free stream velocity ---*/

  ModVel_FreeStream = 0.0;
  for (iDim = 0; iDim < nDim; iDim++)
    ModVel_FreeStream += config->GetVelocity_FreeStream()[iDim]*config->GetVelocity_FreeStream()[iDim];
  ModVel_FreeStream = sqrt(ModVel_FreeStream); config->SetModVel_FreeStream(ModVel_FreeStream);

  /*--- Viscous initialization ---*/

  if (viscous) {

    /*--- Reynolds based initialization ---*/

    if (reynolds_init) {

      /*--- First, check if there is mesh motion. If yes, use the Mach
       number relative to the body to initialize the flow. ---*/

      if (grid_movement) Velocity_Reynolds = config->GetMach_Motion()*Mach2Vel_FreeStream;
      else Velocity_Reynolds = ModVel_FreeStream;

      /*--- Change of measurement system, hard coded value working only with STANDAR AIR model ---*/

      if (standard_air) {
        if (config->GetSystemMeasurements() == SI) {
          config->SetMu_RefND(1.716E-5);
          config->SetMu_SND(110.4);
          config->SetMu_Temperature_RefND(273.15);
        }
        if (config->GetSystemMeasurements() == US) {
          config->SetMu_RefND(3.62E-7);
          config->SetMu_SND(198.72);
          config->SetMu_Temperature_RefND(518.7);
        }
      }

      /*--- For viscous flows, pressure will be computed from a density
       that is found from the Reynolds number. The viscosity is computed
       from the dimensional version of Sutherland's law ---*/

      FluidModel->SetLaminarViscosityModel(config);

      Viscosity_FreeStream = FluidModel->GetLaminarViscosity();
      config->SetViscosity_FreeStream(Viscosity_FreeStream);

      Density_FreeStream = Reynolds*Viscosity_FreeStream/(Velocity_Reynolds*config->GetLength_Reynolds());
      config->SetDensity_FreeStream(Density_FreeStream);
      FluidModel->SetTDState_rhoT(Density_FreeStream, Temperature_FreeStream);
      Pressure_FreeStream = FluidModel->GetPressure();
      config->SetPressure_FreeStream(Pressure_FreeStream);
      Energy_FreeStream = FluidModel->GetStaticEnergy() + 0.5*ModVel_FreeStream*ModVel_FreeStream;

    }

    /*--- Thermodynamics quantities based initialization ---*/

    else {

      FluidModel->SetLaminarViscosityModel(config);
      Viscosity_FreeStream = FluidModel->GetLaminarViscosity();
      config->SetViscosity_FreeStream(Viscosity_FreeStream);
      Energy_FreeStream = FluidModel->GetStaticEnergy() + 0.5*ModVel_FreeStream*ModVel_FreeStream;

    }

    /*--- Turbulence kinetic energy ---*/

    Tke_FreeStream  = 3.0/2.0*(ModVel_FreeStream*ModVel_FreeStream*config->GetTurbulenceIntensity_FreeStream()*config->GetTurbulenceIntensity_FreeStream());

  }
  else {

    /*--- For inviscid flow, energy is calculated from the specified
     FreeStream quantities using the proper gas law. ---*/

    Energy_FreeStream = FluidModel->GetStaticEnergy() + 0.5*ModVel_FreeStream*ModVel_FreeStream;

  }

  /*-- Compute the freestream energy. ---*/

  if (tkeNeeded) { Energy_FreeStream += Tke_FreeStream; }; config->SetEnergy_FreeStream(Energy_FreeStream);

  /*--- Compute non dimensional quantities. By definition,
   Lref is one because we have converted the grid to meters. ---*/

  if (config->GetRef_NonDim() == DIMENSIONAL) {
    Pressure_Ref      = 1.0;
    Density_Ref       = 1.0;
    Temperature_Ref   = 1.0;
  }
  else if (config->GetRef_NonDim() == FREESTREAM_PRESS_EQ_ONE) {
    Pressure_Ref      = Pressure_FreeStream;     // Pressure_FreeStream = 1.0
    Density_Ref       = Density_FreeStream;      // Density_FreeStream = 1.0
    Temperature_Ref   = Temperature_FreeStream;  // Temperature_FreeStream = 1.0
  }
  else if (config->GetRef_NonDim() == FREESTREAM_VEL_EQ_MACH) {
    Pressure_Ref      = Gamma*Pressure_FreeStream; // Pressure_FreeStream = 1.0/Gamma
    Density_Ref       = Density_FreeStream;        // Density_FreeStream = 1.0
    Temperature_Ref   = Temperature_FreeStream;    // Temp_FreeStream = 1.0
  }
  else if (config->GetRef_NonDim() == FREESTREAM_VEL_EQ_ONE) {
    Pressure_Ref      = Mach*Mach*Gamma*Pressure_FreeStream; // Pressure_FreeStream = 1.0/(Gamma*(M_inf)^2)
    Density_Ref       = Density_FreeStream;        // Density_FreeStream = 1.0
    Temperature_Ref   = Temperature_FreeStream;    // Temp_FreeStream = 1.0
  }
  config->SetPressure_Ref(Pressure_Ref);
  config->SetDensity_Ref(Density_Ref);
  config->SetTemperature_Ref(Temperature_Ref);

  Length_Ref        = 1.0;                                                         config->SetLength_Ref(Length_Ref);
  Velocity_Ref      = sqrt(config->GetPressure_Ref()/config->GetDensity_Ref());    config->SetVelocity_Ref(Velocity_Ref);
  Time_Ref          = Length_Ref/Velocity_Ref;                                     config->SetTime_Ref(Time_Ref);
  Omega_Ref         = Velocity_Ref/Length_Ref;                                     config->SetOmega_Ref(Omega_Ref);
  Force_Ref         = Velocity_Ref*Velocity_Ref/Length_Ref;                        config->SetForce_Ref(Force_Ref);
  Gas_Constant_Ref  = Velocity_Ref*Velocity_Ref/config->GetTemperature_Ref();      config->SetGas_Constant_Ref(Gas_Constant_Ref);
  Viscosity_Ref     = config->GetDensity_Ref()*Velocity_Ref*Length_Ref;            config->SetViscosity_Ref(Viscosity_Ref);
  Conductivity_Ref  = Viscosity_Ref*Gas_Constant_Ref;                              config->SetConductivity_Ref(Conductivity_Ref);
  Froude            = ModVel_FreeStream/sqrt(STANDART_GRAVITY*Length_Ref);         config->SetFroude(Froude);

  /*--- Divide by reference values, to compute the non-dimensional free-stream values ---*/

  Pressure_FreeStreamND = Pressure_FreeStream/config->GetPressure_Ref();  config->SetPressure_FreeStreamND(Pressure_FreeStreamND);
  Density_FreeStreamND  = Density_FreeStream/config->GetDensity_Ref();    config->SetDensity_FreeStreamND(Density_FreeStreamND);

  for (iDim = 0; iDim < nDim; iDim++) {
    Velocity_FreeStreamND[iDim] = config->GetVelocity_FreeStream()[iDim]/Velocity_Ref; config->SetVelocity_FreeStreamND(Velocity_FreeStreamND[iDim], iDim);
  }

  Temperature_FreeStreamND = Temperature_FreeStream/config->GetTemperature_Ref(); config->SetTemperature_FreeStreamND(Temperature_FreeStreamND);

  Gas_ConstantND = config->GetGas_Constant()/Gas_Constant_Ref;    config->SetGas_ConstantND(Gas_ConstantND);


  ModVel_FreeStreamND = 0.0;
  for (iDim = 0; iDim < nDim; iDim++) ModVel_FreeStreamND += Velocity_FreeStreamND[iDim]*Velocity_FreeStreamND[iDim];
  ModVel_FreeStreamND    = sqrt(ModVel_FreeStreamND); config->SetModVel_FreeStreamND(ModVel_FreeStreamND);

  Viscosity_FreeStreamND = Viscosity_FreeStream / Viscosity_Ref;   config->SetViscosity_FreeStreamND(Viscosity_FreeStreamND);

  Tke_FreeStream  = 3.0/2.0*(ModVel_FreeStream*ModVel_FreeStream*config->GetTurbulenceIntensity_FreeStream()*config->GetTurbulenceIntensity_FreeStream());
  config->SetTke_FreeStream(Tke_FreeStream);

  Tke_FreeStreamND  = 3.0/2.0*(ModVel_FreeStreamND*ModVel_FreeStreamND*config->GetTurbulenceIntensity_FreeStream()*config->GetTurbulenceIntensity_FreeStream());
  config->SetTke_FreeStreamND(Tke_FreeStreamND);

  Omega_FreeStream = Density_FreeStream*Tke_FreeStream/(Viscosity_FreeStream*config->GetTurb2LamViscRatio_FreeStream());
  config->SetOmega_FreeStream(Omega_FreeStream);

  Omega_FreeStreamND = Density_FreeStreamND*Tke_FreeStreamND/(Viscosity_FreeStreamND*config->GetTurb2LamViscRatio_FreeStream());
  config->SetOmega_FreeStreamND(Omega_FreeStreamND);

  /*--- Initialize the dimensionless Fluid Model that will be used to solve the dimensionless problem ---*/

  /*--- Delete the original (dimensional) FluidModel object before replacing. ---*/

  delete FluidModel;

  switch (config->GetKind_FluidModel()) {

    case STANDARD_AIR:
      FluidModel = new CIdealGas(1.4, Gas_ConstantND);
      FluidModel->SetEnergy_Prho(Pressure_FreeStreamND, Density_FreeStreamND);
      break;

    case IDEAL_GAS:
      FluidModel = new CIdealGas(Gamma, Gas_ConstantND);
      FluidModel->SetEnergy_Prho(Pressure_FreeStreamND, Density_FreeStreamND);
      break;

    case VW_GAS:
      FluidModel = new CVanDerWaalsGas(Gamma, Gas_ConstantND, config->GetPressure_Critical() /config->GetPressure_Ref(),
                                       config->GetTemperature_Critical()/config->GetTemperature_Ref());
      FluidModel->SetEnergy_Prho(Pressure_FreeStreamND, Density_FreeStreamND);
      break;

    case PR_GAS:
      FluidModel = new CPengRobinson(Gamma, Gas_ConstantND, config->GetPressure_Critical() /config->GetPressure_Ref(),
                                     config->GetTemperature_Critical()/config->GetTemperature_Ref(), config->GetAcentric_Factor());
      FluidModel->SetEnergy_Prho(Pressure_FreeStreamND, Density_FreeStreamND);
      break;

  }

  Energy_FreeStreamND = FluidModel->GetStaticEnergy() + 0.5*ModVel_FreeStreamND*ModVel_FreeStreamND;

  if (viscous) {

    /*--- Constant viscosity model ---*/
    config->SetMu_ConstantND(config->GetMu_ConstantND()/Viscosity_Ref);

    /*--- Sutherland's model ---*/

    config->SetMu_RefND(config->GetMu_RefND()/Viscosity_Ref);
    config->SetMu_SND(config->GetMu_SND()/config->GetTemperature_Ref());
    config->SetMu_Temperature_RefND(config->GetMu_Temperature_RefND()/config->GetTemperature_Ref());

    /* constant thermal conductivity model */
    config->SetKt_ConstantND(config->GetKt_ConstantND()/Conductivity_Ref);

    FluidModel->SetLaminarViscosityModel(config);
    FluidModel->SetThermalConductivityModel(config);

  }

  if (tkeNeeded) { Energy_FreeStreamND += Tke_FreeStreamND; };  config->SetEnergy_FreeStreamND(Energy_FreeStreamND);

  Energy_Ref = Energy_FreeStream/Energy_FreeStreamND; config->SetEnergy_Ref(Energy_Ref);

  Total_UnstTimeND = config->GetTotal_UnstTime() / Time_Ref;    config->SetTotal_UnstTimeND(Total_UnstTimeND);
  Delta_UnstTimeND = config->GetDelta_UnstTime() / Time_Ref;    config->SetDelta_UnstTimeND(Delta_UnstTimeND);

  /*--- Write output to the console if this is required and if this is the master node and first domain ---*/

  if ((rank == MASTER_NODE) && (iMesh == MESH_0) && writeOutput) {

    cout.precision(6);

    if (viscous) {
      cout << "Viscous flow: Computing pressure using the ideal gas law" << endl;
      cout << "based on the free-stream temperature and a density computed" << endl;
      cout << "from the Reynolds number." << endl;
    } else {
      cout << "Inviscid flow: Computing density based on free-stream" << endl;
      cout << "temperature and pressure using the ideal gas law." << endl;
    }

    if (grid_movement) cout << "Force coefficients computed using MACH_MOTION." << endl;
    else cout << "Force coefficients computed using free-stream values." << endl;

    cout <<"-- Input conditions:"<< endl;

    switch (config->GetKind_FluidModel()) {

      case STANDARD_AIR:
        cout << "Fluid Model: STANDARD_AIR "<< endl;
        cout << "Specific gas constant: " << config->GetGas_Constant();
        if (config->GetSystemMeasurements() == SI) cout << " N.m/kg.K." << endl;
        else if (config->GetSystemMeasurements() == US) cout << " lbf.ft/slug.R." << endl;
        cout << "Specific gas constant (non-dim): " << config->GetGas_ConstantND()<< endl;
        cout << "Specific Heat Ratio: "<< Gamma << endl;
        break;

      case IDEAL_GAS:
        cout << "Fluid Model: IDEAL_GAS "<< endl;
        cout << "Specific gas constant: " << config->GetGas_Constant() << " N.m/kg.K." << endl;
        cout << "Specific gas constant (non-dim): " << config->GetGas_ConstantND()<< endl;
        cout << "Specific Heat Ratio: "<< Gamma << endl;
        break;

      case VW_GAS:
        cout << "Fluid Model: Van der Waals "<< endl;
        cout << "Specific gas constant: " << config->GetGas_Constant() << " N.m/kg.K." << endl;
        cout << "Specific gas constant (non-dim): " << config->GetGas_ConstantND()<< endl;
        cout << "Specific Heat Ratio: "<< Gamma << endl;
        cout << "Critical Pressure:   " << config->GetPressure_Critical()  << " Pa." << endl;
        cout << "Critical Temperature:  " << config->GetTemperature_Critical() << " K." << endl;
        cout << "Critical Pressure (non-dim):   " << config->GetPressure_Critical() /config->GetPressure_Ref() << endl;
        cout << "Critical Temperature (non-dim) :  " << config->GetTemperature_Critical() /config->GetTemperature_Ref() << endl;
        break;

      case PR_GAS:
        cout << "Fluid Model: Peng-Robinson "<< endl;
        cout << "Specific gas constant: " << config->GetGas_Constant() << " N.m/kg.K." << endl;
        cout << "Specific gas constant (non-dim): " << config->GetGas_ConstantND()<< endl;
        cout << "Specific Heat Ratio: "<< Gamma << endl;
        cout << "Critical Pressure:   " << config->GetPressure_Critical()  << " Pa." << endl;
        cout << "Critical Temperature:  " << config->GetTemperature_Critical() << " K." << endl;
        cout << "Critical Pressure (non-dim):   " << config->GetPressure_Critical() /config->GetPressure_Ref() << endl;
        cout << "Critical Temperature (non-dim) :  " << config->GetTemperature_Critical() /config->GetTemperature_Ref() << endl;
        break;

    }
    if (viscous) {
      switch (config->GetKind_ViscosityModel()) {

        case CONSTANT_VISCOSITY:
          cout << "Viscosity Model: CONSTANT_VISCOSITY  "<< endl;
          cout << "Laminar Viscosity: " << config->GetMu_ConstantND()*Viscosity_Ref;
          if (config->GetSystemMeasurements() == SI) cout << " N.s/m^2." << endl;
          else if (config->GetSystemMeasurements() == US) cout << " lbf.s/ft^2." << endl;
          cout << "Laminar Viscosity (non-dim): " << config->GetMu_ConstantND()<< endl;
          break;

        case SUTHERLAND:
          cout << "Viscosity Model: SUTHERLAND "<< endl;
          cout << "Ref. Laminar Viscosity: " << config->GetMu_RefND()*Viscosity_Ref;
          if (config->GetSystemMeasurements() == SI) cout << " N.s/m^2." << endl;
          else if (config->GetSystemMeasurements() == US) cout << " lbf.s/ft^2." << endl;
          cout << "Ref. Temperature: " << config->GetMu_Temperature_RefND()*config->GetTemperature_Ref();
          if (config->GetSystemMeasurements() == SI) cout << " K." << endl;
          else if (config->GetSystemMeasurements() == US) cout << " R." << endl;
          cout << "Sutherland Constant: "<< config->GetMu_SND()*config->GetTemperature_Ref();
          if (config->GetSystemMeasurements() == SI) cout << " K." << endl;
          else if (config->GetSystemMeasurements() == US) cout << " R." << endl;
          cout << "Laminar Viscosity (non-dim): " << config->GetMu_ConstantND()<< endl;
          cout << "Ref. Temperature (non-dim): " << config->GetMu_Temperature_RefND()<< endl;
          cout << "Sutherland constant (non-dim): "<< config->GetMu_SND()<< endl;
          break;

      }
      switch (config->GetKind_ConductivityModel()) {

        case CONSTANT_PRANDTL:
          cout << "Conductivity Model: CONSTANT_PRANDTL  "<< endl;
          cout << "Prandtl: " << config->GetPrandtl_Lam()<< endl;
          break;

        case CONSTANT_CONDUCTIVITY:
          cout << "Conductivity Model: CONSTANT_CONDUCTIVITY "<< endl;
          cout << "Molecular Conductivity: " << config->GetKt_ConstantND()*Conductivity_Ref<< " W/m^2.K." << endl;
          cout << "Molecular Conductivity (non-dim): " << config->GetKt_ConstantND()<< endl;
          break;

      }
    }

    cout << "Free-stream static pressure: " << config->GetPressure_FreeStream();
    if (config->GetSystemMeasurements() == SI) cout << " Pa." << endl;
    else if (config->GetSystemMeasurements() == US) cout << " psf." << endl;

    cout << "Free-stream total pressure: " << config->GetPressure_FreeStream() * pow( 1.0+Mach*Mach*0.5*(Gamma-1.0), Gamma/(Gamma-1.0) );
    if (config->GetSystemMeasurements() == SI) cout << " Pa." << endl;
    else if (config->GetSystemMeasurements() == US) cout << " psf." << endl;

    cout << "Free-stream temperature: " << config->GetTemperature_FreeStream();
    if (config->GetSystemMeasurements() == SI) cout << " K." << endl;
    else if (config->GetSystemMeasurements() == US) cout << " R." << endl;

    cout << "Free-stream density: " << config->GetDensity_FreeStream();
    if (config->GetSystemMeasurements() == SI) cout << " kg/m^3." << endl;
    else if (config->GetSystemMeasurements() == US) cout << " slug/ft^3." << endl;

    if (nDim == 2) {
      cout << "Free-stream velocity: (" << config->GetVelocity_FreeStream()[0] << ", ";
      cout << config->GetVelocity_FreeStream()[1] << ")";
    }
    if (nDim == 3) {
      cout << "Free-stream velocity: (" << config->GetVelocity_FreeStream()[0] << ", ";
      cout << config->GetVelocity_FreeStream()[1] << ", " << config->GetVelocity_FreeStream()[2] << ")";
    }
    if (config->GetSystemMeasurements() == SI) cout << " m/s. ";
    else if (config->GetSystemMeasurements() == US) cout << " ft/s. ";

    cout << "Magnitude: "	<< config->GetModVel_FreeStream();
    if (config->GetSystemMeasurements() == SI) cout << " m/s." << endl;
    else if (config->GetSystemMeasurements() == US) cout << " ft/s." << endl;

    cout << "Free-stream total energy per unit mass: " << config->GetEnergy_FreeStream();
    if (config->GetSystemMeasurements() == SI) cout << " m^2/s^2." << endl;
    else if (config->GetSystemMeasurements() == US) cout << " ft^2/s^2." << endl;

    if (viscous) {
      cout << "Free-stream viscosity: " << config->GetViscosity_FreeStream();
      if (config->GetSystemMeasurements() == SI) cout << " N.s/m^2." << endl;
      else if (config->GetSystemMeasurements() == US) cout << " lbf.s/ft^2." << endl;
      if (turbulent) {
        cout << "Free-stream turb. kinetic energy per unit mass: " << config->GetTke_FreeStream();
        if (config->GetSystemMeasurements() == SI) cout << " m^2/s^2." << endl;
        else if (config->GetSystemMeasurements() == US) cout << " ft^2/s^2." << endl;
        cout << "Free-stream specific dissipation: " << config->GetOmega_FreeStream();
        if (config->GetSystemMeasurements() == SI) cout << " 1/s." << endl;
        else if (config->GetSystemMeasurements() == US) cout << " 1/s." << endl;
      }
    }

    if (unsteady) { cout << "Total time: " << config->GetTotal_UnstTime() << " s. Time step: " << config->GetDelta_UnstTime() << " s." << endl; }

    /*--- Print out reference values. ---*/

    cout <<"-- Reference values:"<< endl;

    cout << "Reference specific gas constant: " << config->GetGas_Constant_Ref();
    if (config->GetSystemMeasurements() == SI) cout << " N.m/kg.K." << endl;
    else if (config->GetSystemMeasurements() == US) cout << " lbf.ft/slug.R." << endl;

    cout << "Reference pressure: " << config->GetPressure_Ref();
    if (config->GetSystemMeasurements() == SI) cout << " Pa." << endl;
    else if (config->GetSystemMeasurements() == US) cout << " psf." << endl;

    cout << "Reference temperature: " << config->GetTemperature_Ref();
    if (config->GetSystemMeasurements() == SI) cout << " K." << endl;
    else if (config->GetSystemMeasurements() == US) cout << " R." << endl;

    cout << "Reference density: " << config->GetDensity_Ref();
    if (config->GetSystemMeasurements() == SI) cout << " kg/m^3." << endl;
    else if (config->GetSystemMeasurements() == US) cout << " slug/ft^3." << endl;

    cout << "Reference velocity: " << config->GetVelocity_Ref();
    if (config->GetSystemMeasurements() == SI) cout << " m/s." << endl;
    else if (config->GetSystemMeasurements() == US) cout << " ft/s." << endl;

    cout << "Reference energy per unit mass: " << config->GetEnergy_Ref();
    if (config->GetSystemMeasurements() == SI) cout << " m^2/s^2." << endl;
    else if (config->GetSystemMeasurements() == US) cout << " ft^2/s^2." << endl;

    if (viscous) {
      cout << "Reference viscosity: " << config->GetViscosity_Ref();
      if (config->GetSystemMeasurements() == SI) cout << " N.s/m^2." << endl;
      else if (config->GetSystemMeasurements() == US) cout << " lbf.s/ft^2." << endl;
      cout << "Reference conductivity: " << config->GetConductivity_Ref();
      if (config->GetSystemMeasurements() == SI) cout << " W/m^2.K." << endl;
      else if (config->GetSystemMeasurements() == US) cout << " lbf/ft.s.R." << endl;
    }


    if (unsteady) cout << "Reference time: " << config->GetTime_Ref() <<" s." << endl;

    /*--- Print out resulting non-dim values here. ---*/

    cout << "-- Resulting non-dimensional state:" << endl;
    cout << "Mach number (non-dim): " << config->GetMach() << endl;
    if (viscous) {
      cout << "Reynolds number (non-dim): " << config->GetReynolds() <<". Re length: " << config->GetLength_Reynolds();
      if (config->GetSystemMeasurements() == SI) cout << " m." << endl;
      else if (config->GetSystemMeasurements() == US) cout << " ft." << endl;
    }

    cout << "Specific gas constant (non-dim): " << config->GetGas_ConstantND() << endl;
    cout << "Free-stream temperature (non-dim): " << config->GetTemperature_FreeStreamND() << endl;

    cout << "Free-stream pressure (non-dim): " << config->GetPressure_FreeStreamND() << endl;

    cout << "Free-stream density (non-dim): " << config->GetDensity_FreeStreamND() << endl;

    if (nDim == 2) {
      cout << "Free-stream velocity (non-dim): (" << config->GetVelocity_FreeStreamND()[0] << ", ";
      cout << config->GetVelocity_FreeStreamND()[1] << "). ";
    } else {
      cout << "Free-stream velocity (non-dim): (" << config->GetVelocity_FreeStreamND()[0] << ", ";
      cout << config->GetVelocity_FreeStreamND()[1] << ", " << config->GetVelocity_FreeStreamND()[2] << "). ";
    }
    cout << "Magnitude: "	 << config->GetModVel_FreeStreamND() << endl;

    cout << "Free-stream total energy per unit mass (non-dim): " << config->GetEnergy_FreeStreamND() << endl;

    if (viscous) {
      cout << "Free-stream viscosity (non-dim): " << config->GetViscosity_FreeStreamND() << endl;
      if (turbulent) {
        cout << "Free-stream turb. kinetic energy (non-dim): " << config->GetTke_FreeStreamND() << endl;
        cout << "Free-stream specific dissipation (non-dim): " << config->GetOmega_FreeStreamND() << endl;
      }
    }

    if (unsteady) {
      cout << "Total time (non-dim): " << config->GetTotal_UnstTimeND() << endl;
      cout << "Time step (non-dim): " << config->GetDelta_UnstTimeND() << endl;
    }

    cout << endl;

  }
}

void CFEM_DG_EulerSolver::Prepare_MPI_Communication(const CMeshFEM *FEMGeometry,
                                                    CConfig        *config) {

  /*--- Get the communication information from DG_Geometry. Note that for a
        FEM DG discretization the communication entities of FEMGeometry contain
        the volume elements. ---*/
  const vector<int>                    &ranksSend    = FEMGeometry->GetRanksSend();
  const vector<int>                    &ranksRecv    = FEMGeometry->GetRanksRecv();
  const vector<vector<unsigned long> > &elementsSend = FEMGeometry->GetEntitiesSend();
  const vector<vector<unsigned long> > &elementsRecv = FEMGeometry->GetEntitiesRecv();

  /*--------------------------------------------------------------------------*/
  /*--- Step 1. Find out whether or not self communication is present.     ---*/
  /*---         This can only be the case when periodic boundaries are     ---*/
  /*---         present in the grid.                                       ---*/
  /*--------------------------------------------------------------------------*/

  /* Determine the rank inside MPI_COMM_WORLD. */
  int rank = MASTER_NODE;
#ifdef HAVE_MPI
  MPI_Comm_rank(MPI_COMM_WORLD, &rank);
#endif

  /* Store the send information of the self communication in
     elementsSendSelfComm, if present. */
  for(unsigned long i=0; i<ranksSend.size(); ++i) {
    if(ranksSend[i] == rank)
      elementsSendSelfComm = elementsSend[i];
  }

  /* Store the receive information of the self communication in
     elementsRecvSelfComm, if present. */
  for(unsigned long i=0; i<ranksRecv.size(); ++i) {
    if(ranksRecv[i] == rank)
      elementsRecvSelfComm = elementsRecv[i];
  }

#ifdef HAVE_MPI

  /*--------------------------------------------------------------------------*/
  /*--- Step 2. Set up the persistent MPI communication for the halo data. ---*/
  /*--------------------------------------------------------------------------*/

  /*--- Determine the number of communication requests that take place
        for the exchange of the halo data. These requests are both send and
        receive requests. Allocate the necessary memory for the communication
        of the halo data. ---*/
  nCommRequests = ranksSend.size() + ranksRecv.size();
  if( elementsRecvSelfComm.size() ) --nCommRequests;
  if( elementsSendSelfComm.size() ) --nCommRequests;

  commRequests.resize(nCommRequests);
  commTypes.resize(nCommRequests);

  /*--- Loop over the ranks to which this rank has to send halo data and create
        the send requests. Exclude self communication. ---*/
  unsigned int nn = 0;
  for(unsigned long i=0; i<ranksSend.size(); ++i) {
    if(ranksSend[i] != rank) {

      /*--- Determine the derived data type for sending the data. ---*/
      const unsigned int nElemSend = elementsSend[i].size();
      vector<int> blockLen(nElemSend), displ(nElemSend);

      for(unsigned int j=0; j<nElemSend; ++j) {
        const unsigned long jj = elementsSend[i][j];
        blockLen[j] = nVar*volElem[jj].nDOFsSol;
        displ[j]    = nVar*volElem[jj].offsetDOFsSolLocal;
      }

      MPI_Type_indexed(nElemSend, blockLen.data(), displ.data(),
                       MPI_DOUBLE, &commTypes[nn]);
      MPI_Type_commit(&commTypes[nn]);

      /* Create the communication request for this send operation and
         update the counter nn for the next request. */
      MPI_Send_init(VecSolDOFs.data(), 1, commTypes[nn], ranksSend[i],
                    ranksSend[i], MPI_COMM_WORLD, &commRequests[nn]);
      ++nn;
    }
  }

  /*--- Loop over the ranks from which this rank has to receive data and create
        the receive requests. Exclude self communication. ---*/
  for(unsigned long i=0; i<ranksRecv.size(); ++i) {
    if(ranksRecv[i] != rank) {

      /*--- Determine the derived data type for receiving the data. ---*/
      const unsigned int nElemRecv = elementsRecv[i].size();
      vector<int> blockLen(nElemRecv), displ(nElemRecv);

      for(unsigned int j=0; j<nElemRecv; ++j) {
        const unsigned long jj = elementsRecv[i][j];
        blockLen[j] = nVar*volElem[jj].nDOFsSol;
        displ[j]    = nVar*volElem[jj].offsetDOFsSolLocal;
      }

      MPI_Type_indexed(nElemRecv, blockLen.data(), displ.data(),
                       MPI_DOUBLE, &commTypes[nn]);
      MPI_Type_commit(&commTypes[nn]);

      /* Create the communication request for this receive operation and
         update the counter nn for the next request. */
      MPI_Recv_init(VecSolDOFs.data(), 1, commTypes[nn], ranksRecv[i],
                    rank, MPI_COMM_WORLD, &commRequests[nn]);
      ++nn;
    }
  }

  /*--------------------------------------------------------------------------*/
  /*--- Step 3. Set up the persistent reverse MPI communication for the    ---*/
  /*---         residuals.                                                 ---*/
  /*--------------------------------------------------------------------------*/

  /* Determine the number of derived data types necessary in the reverse
     communication. This is the number of ranks to which this rank has to send
     halo data, which corresponds to the original receive pattern. Exclude
     self communication. */
  nn = ranksRecv.size();
  if( elementsRecvSelfComm.size() ) --nn;

  /* Allocate the memory for the reverse communication requests. The sending and
     receiving are reversed, but the total number of requests is the same. Also
     allocate the memory for the derived data types for the reverse communcation
     which are only needed for the sending of the halo data. */
  reverseCommRequests.resize(nCommRequests);
  reverseCommTypes.resize(nn);

  /*--- Loop over the ranks to which this rank has to send residual data and
        create the send requests. Exclude self communication. ---*/
  nn = 0;
  for(unsigned long i=0; i<ranksRecv.size(); ++i) {
    if(ranksRecv[i] != rank) {

      /*--- Determine the derived data type for sending the data. ---*/
      const unsigned int nElemRecv = elementsRecv[i].size();
      vector<int> blockLen(nElemRecv), displ(nElemRecv);

      for(unsigned int j=0; j<nElemRecv; ++j) {
        const unsigned long jj = elementsRecv[i][j];
        blockLen[j] = nVar*volElem[jj].nDOFsSol;
        displ[j]    = nVar*volElem[jj].offsetDOFsSolLocal;
      }

      MPI_Type_indexed(nElemRecv, blockLen.data(), displ.data(),
                       MPI_DOUBLE, &reverseCommTypes[nn]);
      MPI_Type_commit(&reverseCommTypes[nn]);

      /* Create the communication request for this send operation and
         update the counter nn for the next request. */
      MPI_Send_init(VecResDOFs.data(), 1, reverseCommTypes[nn], ranksRecv[i],
                    ranksRecv[i], MPI_COMM_WORLD, &reverseCommRequests[nn]);
      ++nn;
    }
  }

  /*--- Determine the number of receive buffers needed to receive the externally
        computed part of the residuals. Allocate its first index as well as
        the first index of reverseElementsRecv, which stores the corresponding
        elements where the residual must be stored. */
  unsigned int mm = ranksSend.size();
  if( elementsSendSelfComm.size() ) --mm;

  reverseCommRecvBuf.resize(mm);
  reverseElementsRecv.resize(mm);

  /*--- Loop over the ranks from which I receive residual data and
        create the receive requests. Exclude self communication. ---*/
  mm = 0;
  for(unsigned long i=0; i<ranksSend.size(); ++i) {
    if(ranksSend[i] != rank) {

      /* Copy the data of elementsSend into reverseElementsRecv. */
      reverseElementsRecv[mm] = elementsSend[i];

      /* Determine the size of the receive buffer and allocate the memory. */
      int sizeBuf = 0;
      for(unsigned long j=0; j<elementsSend[i].size(); ++j) {
        const unsigned long jj = elementsSend[i][j];
        sizeBuf += volElem[jj].nDOFsSol;
      }

      sizeBuf *= nVar;
      reverseCommRecvBuf[mm].resize(sizeBuf);

      /* Create the communication request for this receive operation and
         update the counters mm and nn for the next request. */
      MPI_Recv_init(reverseCommRecvBuf[mm].data(), sizeBuf, MPI_DOUBLE,
                    ranksSend[i], rank, MPI_COMM_WORLD, &reverseCommRequests[nn]);
      ++mm;
      ++nn;
    }
  }

#endif

  /*--------------------------------------------------------------------------*/
  /*--- Step 4. Store the information for the rotational periodic          ---*/
  /*---         corrections for the halo elements.                         ---*/
  /*--------------------------------------------------------------------------*/

  /* Get the data for the rotational periodic halos from FEMGeometry. */
  vector<unsigned short> markersRotationalPeriodicity = FEMGeometry->GetRotPerMarkers();

  halosRotationalPeriodicity = FEMGeometry->GetRotPerHalos();

  /* Determine the number of rotational periodic transformations and allocate
     the memory to store the corresponding rotation matrices. */
  const unsigned short nRotPerMarkers = markersRotationalPeriodicity.size();
  rotationMatricesPeriodicity.resize(9*nRotPerMarkers);

  /* Loop over the rotational periodic transformations and store the rotation
     matrices in rotationMatricesPeriodicity. */
  unsigned int ii = 0;
  for(unsigned short i=0; i<nRotPerMarkers; ++i) {

   /* Get the rotation angles from config for this marker. */
   const unsigned short pInd = markersRotationalPeriodicity[i];
   su2double *angles = config->GetPeriodicRotAngles(config->GetMarker_All_TagBound(pInd));

    /*--- Determine the rotation matrix from the donor to the halo elements.
          This is the transpose of the rotation matrix from the halo to the
          donor elements, which is stored in periodic angles of the marker. ---*/
    const su2double theta = angles[0], phi = angles[1], psi = angles[2];

    const su2double cosTheta = cos(theta), cosPhi = cos(phi), cosPsi = cos(psi);
    const su2double sinTheta = sin(theta), sinPhi = sin(phi), sinPsi = sin(psi);

    rotationMatricesPeriodicity[ii++] =  cosPhi*cosPsi;
    rotationMatricesPeriodicity[ii++] =  cosPhi*sinPsi;
    rotationMatricesPeriodicity[ii++] = -sinPhi;

    rotationMatricesPeriodicity[ii++] = sinTheta*sinPhi*cosPsi - cosTheta*sinPsi;
    rotationMatricesPeriodicity[ii++] = sinTheta*sinPhi*sinPsi + cosTheta*cosPsi;
    rotationMatricesPeriodicity[ii++] = sinTheta*cosPhi;

    rotationMatricesPeriodicity[ii++] = cosTheta*sinPhi*cosPsi + sinTheta*sinPsi;
    rotationMatricesPeriodicity[ii++] = cosTheta*sinPhi*sinPsi - sinTheta*cosPsi;
    rotationMatricesPeriodicity[ii++] = cosTheta*cosPhi;
  }
}

void CFEM_DG_EulerSolver::Initiate_MPI_Communication(void) {

  /*--- Start the MPI communication, if needed. ---*/

#ifdef HAVE_MPI
  if( nCommRequests )
    MPI_Startall(nCommRequests, commRequests.data());
#endif
}

void CFEM_DG_EulerSolver::Complete_MPI_Communication(void) {

  /*-----------------------------------------------------------------------*/
  /*---               Carry out the self communication.                 ---*/
  /*-----------------------------------------------------------------------*/

  /* Easier storage of the number of variables times the size of su2double. */
  const unsigned long sizeEntity = nVar*sizeof(su2double);

  /* Loop over the number of elements involved and copy the data of the DOFs. */
  const unsigned long nSelfElements = elementsSendSelfComm.size();
  for(unsigned long i=0; i<nSelfElements; ++i) {
    const unsigned long indS   = nVar*volElem[elementsSendSelfComm[i]].offsetDOFsSolLocal;
    const unsigned long indR   = nVar*volElem[elementsRecvSelfComm[i]].offsetDOFsSolLocal;
    const unsigned long nBytes = volElem[elementsSendSelfComm[i]].nDOFsSol * sizeEntity;

    memcpy(VecSolDOFs.data()+indR, VecSolDOFs.data()+indS, nBytes);
  }

  /*-----------------------------------------------------------------------*/
  /*---         Complete the MPI communication, if needed.              ---*/
  /*-----------------------------------------------------------------------*/

#ifdef HAVE_MPI
  if( nCommRequests )
    SU2_MPI::Waitall(nCommRequests, commRequests.data(), MPI_STATUSES_IGNORE);
#endif

  /*------------------------------------------------------------------------*/
  /*--- Correct the vector quantities in the rotational periodic halo's. ---*/
  /*------------------------------------------------------------------------*/

  /*--- Loop over the markers for which a rotational periodic
        correction must be applied to the momentum variables. ---*/
  unsigned int ii = 0;
  const unsigned short nRotPerMarkers = halosRotationalPeriodicity.size();
  for(unsigned short k=0; k<nRotPerMarkers; ++k) {

    /* Easier storage of the rotational matrix. */
    su2double rotMatrix[3][3];

    rotMatrix[0][0] = rotationMatricesPeriodicity[ii++];
    rotMatrix[0][1] = rotationMatricesPeriodicity[ii++];
    rotMatrix[0][2] = rotationMatricesPeriodicity[ii++];

    rotMatrix[1][0] = rotationMatricesPeriodicity[ii++];
    rotMatrix[1][1] = rotationMatricesPeriodicity[ii++];
    rotMatrix[1][2] = rotationMatricesPeriodicity[ii++];

    rotMatrix[2][0] = rotationMatricesPeriodicity[ii++];
    rotMatrix[2][1] = rotationMatricesPeriodicity[ii++];
    rotMatrix[2][2] = rotationMatricesPeriodicity[ii++];

    /* Determine the number of elements for this transformation and
       loop over them. */
    const unsigned long nHaloElem = halosRotationalPeriodicity[k].size();
    for(unsigned long j=0; j<nHaloElem; ++j) {

      /* Easier storage of the halo index and loop over its DOFs. */
      const unsigned long ind = halosRotationalPeriodicity[k][j];
      for(unsigned short i=0; i<volElem[ind].nDOFsSol; ++i) {

        /* Determine the pointer in VecSolDOFs where the solution of this DOF
           is stored and copy the momentum variables. Note that a rotational
           correction can only take place for a 3D simulation. */
        su2double *sol = VecSolDOFs.data() + nVar*(volElem[ind].offsetDOFsSolLocal + i);

        const su2double ru = sol[1], rv = sol[2], rw = sol[3];

        /* Correct the momentum variables. */
        sol[1] = rotMatrix[0][0]*ru + rotMatrix[0][1]*rv + rotMatrix[0][2]*rw;
        sol[2] = rotMatrix[1][0]*ru + rotMatrix[1][1]*rv + rotMatrix[1][2]*rw;
        sol[3] = rotMatrix[2][0]*ru + rotMatrix[2][1]*rv + rotMatrix[2][2]*rw;
      }
    }
  }
}

void CFEM_DG_EulerSolver::Initiate_MPI_ReverseCommunication(void) {

  /*------------------------------------------------------------------------*/
  /*---            Accumulate the residuals of the halo DOFs.            ---*/
  /*------------------------------------------------------------------------*/

  /*--- Initialize the residuals of the halo elements to zero. ---*/
  for(unsigned long i=nVar*nDOFsLocOwned; i<nVar*nDOFsLocTot; ++i)
    VecResDOFs[i] = 0.0;

  /*--- Loop over the external DOFs to accumulate the local data. ---*/
  for(unsigned long i=nDOFsLocOwned; i<nDOFsLocTot; ++i) {

    su2double *resDOF = VecResDOFs.data() + nVar*i;

    for(unsigned long j=nEntriesResFaces[i]; j<nEntriesResFaces[i+1]; ++j) {
      const su2double *resFace = VecResFaces.data() + nVar*entriesResFaces[j];
      for(unsigned short k=0; k<nVar; ++k)
        resDOF[k] += resFace[k];
    }
  }

  /*------------------------------------------------------------------------*/
  /*--- Correct the vector residuals in the rotational periodic halo's.  ---*/
  /*------------------------------------------------------------------------*/

  /*--- Loop over the markers for which a rotational periodic
        correction must be applied to the momentum variables. ---*/
  unsigned int ii = 0;
  const unsigned short nRotPerMarkers = halosRotationalPeriodicity.size();
  for(unsigned short k=0; k<nRotPerMarkers; ++k) {

    /* Easier storage of the transpose of the rotational matrix. */
    su2double rotMatrix[3][3];

    rotMatrix[0][0] = rotationMatricesPeriodicity[ii++];
    rotMatrix[1][0] = rotationMatricesPeriodicity[ii++];
    rotMatrix[2][0] = rotationMatricesPeriodicity[ii++];

    rotMatrix[0][1] = rotationMatricesPeriodicity[ii++];
    rotMatrix[1][1] = rotationMatricesPeriodicity[ii++];
    rotMatrix[2][1] = rotationMatricesPeriodicity[ii++];

    rotMatrix[0][2] = rotationMatricesPeriodicity[ii++];
    rotMatrix[1][2] = rotationMatricesPeriodicity[ii++];
    rotMatrix[2][2] = rotationMatricesPeriodicity[ii++];

    /* Determine the number of elements for this transformation and
       loop over them. */
    const unsigned long nHaloElem = halosRotationalPeriodicity[k].size();
    for(unsigned long j=0; j<nHaloElem; ++j) {

      /* Easier storage of the halo index and loop over its DOFs. */
      const unsigned long ind = halosRotationalPeriodicity[k][j];
      for(unsigned short i=0; i<volElem[ind].nDOFsSol; ++i) {

        /* Determine the pointer in VecResDOFs where the residual of this DOF
           is stored and copy the momentum residuals. Note that a rotational
           correction can only take place for a 3D simulation. */
        su2double *res = VecResDOFs.data() + nVar*(volElem[ind].offsetDOFsSolLocal + i);

        const su2double ru = res[1], rv = res[2], rw = res[3];

        /* Correct the momentum variables. */
        res[1] = rotMatrix[0][0]*ru + rotMatrix[0][1]*rv + rotMatrix[0][2]*rw;
        res[2] = rotMatrix[1][0]*ru + rotMatrix[1][1]*rv + rotMatrix[1][2]*rw;
        res[3] = rotMatrix[2][0]*ru + rotMatrix[2][1]*rv + rotMatrix[2][2]*rw;
      }
    }
  }

  /*--- Start the MPI communication, if needed. ---*/

#ifdef HAVE_MPI
  if( nCommRequests )
    MPI_Startall(nCommRequests, reverseCommRequests.data());
#endif

  /*-----------------------------------------------------------------------*/
  /*---               Carry out the self communication.                 ---*/
  /*-----------------------------------------------------------------------*/

  /*--- Loop over the number of elements involved and update the residuals
        of the owned DOFs. ---*/
  const unsigned long nSelfElements = elementsSendSelfComm.size();
  for(unsigned long i=0; i<nSelfElements; ++i) {

    su2double *resOwned = VecResDOFs.data()
                        + nVar*volElem[elementsSendSelfComm[i]].offsetDOFsSolLocal;
    su2double *resHalo  = VecResDOFs.data()
                        + nVar*volElem[elementsRecvSelfComm[i]].offsetDOFsSolLocal;

    const unsigned short nRes = nVar*volElem[elementsSendSelfComm[i]].nDOFsSol;
    for(unsigned short j=0; j<nRes; ++j)
      resOwned[j] += resHalo[j];
  }
}

void CFEM_DG_EulerSolver::Complete_MPI_ReverseCommunication(void) {

#ifdef HAVE_MPI

  /*-----------------------------------------------------------------------*/
  /*---         Complete the MPI communication, if needed.              ---*/
  /*-----------------------------------------------------------------------*/

  if( nCommRequests )
    SU2_MPI::Waitall(nCommRequests, reverseCommRequests.data(), MPI_STATUSES_IGNORE);

  /*---------------------------------------------------------------------------*/
  /*--- Update the residuals of the owned DOFs with the data just received. ---*/
  /*---------------------------------------------------------------------------*/

  /*--- Loop over the ranks from which this rank received residual data. As
        the reverse communication pattern is used, ranksSend must be used.
        Exclude self communication. ---*/
  for(unsigned long i=0; i<reverseElementsRecv.size(); ++i) {

    /* Loop over the elements that must be updated. */
    unsigned long nn = 0;
    for(unsigned long j=0; j<reverseElementsRecv[i].size(); ++j) {
      const unsigned long jj = reverseElementsRecv[i][j];

      /* Easier storage of the starting residual of this element, loop over the
         DOFs of this element and update the residuals of the DOFs. */
      su2double *res = VecResDOFs.data() + nVar*volElem[jj].offsetDOFsSolLocal;
      const unsigned short nRes = nVar*volElem[jj].nDOFsSol;
      for(unsigned short k=0; k<nRes; ++k, ++nn)
        res[k] += reverseCommRecvBuf[i][nn];
    }
  }

#endif
}

void CFEM_DG_EulerSolver::SetInitialCondition(CGeometry **geometry, CSolver ***solver_container, CConfig *config, unsigned long ExtIter) {

  /* Initialize solutionSet. If a solution is set below, this boolean must be
     set to true, such that the solution is communicated to the halo elements
     at the end of this function. */
  bool solutionSet = false;

#ifdef INVISCID_VORTEX

  solutionSet = true;
  int rank = MASTER_NODE;
#ifdef HAVE_MPI
  MPI_Comm_rank(MPI_COMM_WORLD, &rank);
#endif

  /* Write a message that the solution is initialized for the inviscid vortex
     test case. */
  if(rank == MASTER_NODE) {
    cout << endl;
    cout << "Warning: Solution is initialized for the inviscid vortex test case!!!" << endl;
    cout << endl << flush;
  }

  /* The initial conditions are set to the solution of the inviscid vortex,
     which is an exact solution of the Euler equations. The initialization
     below is valid for both 2D and 3D. For the 3D case the z-direction is
     assumed to be the direction in which the solution does not change.
     First set the parameters, which define this test case. */

  const su2double MachVortex  =  0.5;     // Mach number of the undisturbed flow.
  const su2double x0Vortex    = -0.5;     // Initial x-coordinate of the vortex center.
  const su2double y0Vortex    =  0.0;     // Initial y-coordinate of the vortex center.
  const su2double RVortex     =  0.1;     // Radius of the vortex.
  const su2double epsVortex   =  1.0;     // Strength of the vortex.
  const su2double thetaVortex =  0.0;     // Advection angle (in degrees) of the vortex.

  /* Compute the free stream velocities in x- and y-direction. */
  const su2double VelInf = MachVortex*sqrt(Gamma);
  const su2double uInf   = VelInf*cos(thetaVortex*PI_NUMBER/180.0);
  const su2double vInf   = VelInf*sin(thetaVortex*PI_NUMBER/180.0);

  /* Useful coefficients in which Gamma is present. */
  const su2double ovGm1    = 1.0/Gamma_Minus_One;
  const su2double gamOvGm1 = Gamma*ovGm1;

  /* Loop over the owned elements. */
  for(unsigned long i=0; i<nVolElemOwned; ++i) {

    /* Loop over the DOFs of this element. */
    for(unsigned short j=0; j<volElem[i].nDOFsSol; ++j) {

      // Set the pointer to the solution of this DOF and to the
      // coordinates of its corresponding node ID of the grid.
      su2double *solDOF = VecSolDOFs.data() + nVar*(volElem[i].offsetDOFsSolLocal + j);

      const unsigned long ind = volElem[i].nodeIDsGrid[j];
      const su2double *coor   = meshPoints[ind].coor;

      /* Compute the coordinates relative to the center of the vortex. */
      const su2double dx = coor[0] - x0Vortex;
      const su2double dy = coor[1] - y0Vortex;

      /* Compute the components of the velocity. */
      su2double f  = 1.0 - (dx*dx + dy*dy)/(RVortex*RVortex);
      su2double t1 = epsVortex*dy*exp(0.5*f)/(2.0*PI_NUMBER*RVortex);
      su2double u  = uInf - VelInf*t1;

      t1          = epsVortex*dx*exp(0.5*f)/(2.0*PI_NUMBER*RVortex);
      su2double v = vInf + VelInf*t1;

      /* Compute the density and the pressure. */
      t1 = 1.0 - epsVortex*epsVortex*Gamma_Minus_One
         *       MachVortex*MachVortex*exp(f)/(8.0*PI_NUMBER*PI_NUMBER);

      su2double rho = pow(t1,ovGm1);
      su2double p   = pow(t1,gamOvGm1);

      /* Compute the conservative variables. Note that both 2D and 3D
         cases are treated correctly. */
      solDOF[0]      = rho;
      solDOF[1]      = rho*u;
      solDOF[2]      = rho*v;
      solDOF[3]      = 0.0;
      solDOF[nVar-1] = p*ovGm1 + 0.5*rho*(u*u + v*v);
    }
  }

#elif RINGLEB

  /* The initial conditions are set to the exact solution of the Ringleb flow.
     The reason for doing so, is that the Ringleb flow is an isolated solution
     of the Euler equations. If the initialization is too far off from the
     final solution, shocks develop, which may destabilize the solution and it
     is impossible to obtain a converged solution. */

  solutionSet = true;
  int rank = MASTER_NODE;
#ifdef HAVE_MPI
  MPI_Comm_rank(MPI_COMM_WORLD, &rank);
#endif

  /* Write a message that the solution is initialized for the Ringleb test case. */
  if(rank == MASTER_NODE) {
    cout << endl;
    cout << "Warning: Solution is initialized for the Ringleb test case!!!" << endl;
    cout << endl << flush;
  }

  /* Loop over the owned elements. */
  for(unsigned long i=0; i<nVolElemOwned; ++i) {

    /* Loop over the DOFs of this element. */
    for(unsigned short j=0; j<volElem[i].nDOFsSol; ++j) {

      /* Set the pointer to the solution of this DOF and to the
         coordinates of its corresponding node ID of the grid. */
      su2double *solDOF = VecSolDOFs.data() + nVar*(volElem[i].offsetDOFsSolLocal + j);

      const unsigned long ind = volElem[i].nodeIDsGrid[j];
      const su2double *coor   = meshPoints[ind].coor;

      /* Compute the conservative flow variables of the Ringleb solution for the
         given coordinates. Note that it is possible to run this case in both 2D
         and 3D, where the z-direction is assumed to be the inactive direction. */
      RinglebSolution(coor, solDOF);
    }
  }

#elif TAYLOR_GREEN

  solutionSet = true;
  int rank = MASTER_NODE;
#ifdef HAVE_MPI
  MPI_Comm_rank(MPI_COMM_WORLD, &rank);
#endif

  /* Write a message that the solution is initialized for the Taylor-Green vortex
     test case. */
  if(rank == MASTER_NODE) {
    cout << endl;
    cout << "Warning: Solution is initialized for the Taylor-Green vortex test case!!!" << endl;
    cout << endl << flush;
  }

  /* The initial conditions are set for the Taylor-Green vortex case, which
   is a DNS case that features vortex breakdown into turbulence. These
   particular settings are for the typical Re = 1600 case (M = 0.08) with
   an initial temperature of 300 K. Note that this condition works in both
   2D and 3D. */

  const su2double tgvLength   = 1.0;     // Taylor-Green length scale.
  const su2double tgvVelocity = 1.0;     // Taylor-Green velocity.
  const su2double tgvDensity  = 1.0;     // Taylor-Green density.
  const su2double tgvPressure = 100.0;   // Taylor-Green pressure.

  /* Useful coefficient in which Gamma is present. */
  const su2double ovGm1    = 1.0/Gamma_Minus_One;

  /* Loop over the owned elements. */
  for(unsigned long i=0; i<nVolElemOwned; ++i) {

    /* Loop over the DOFs of this element. */
    for(unsigned short j=0; j<volElem[i].nDOFsSol; ++j) {

      // Set the pointer to the solution of this DOF and to the
      // coordinates of its corresponding node ID of the grid.
      su2double *solDOF = VecSolDOFs.data() + nVar*(volElem[i].offsetDOFsSolLocal + j);

      const unsigned long ind = volElem[i].nodeIDsGrid[j];
      const su2double *coor   = meshPoints[ind].coor;

      su2double coorZ = 0.0;
      if (nDim == 3) coorZ = coor[2];

      /* Compute the primitive variables. */
      su2double rho = tgvDensity;
      su2double u   =  tgvVelocity * (sin(coor[0]/tgvLength)*
                                      cos(coor[1]/tgvLength)*
                                      cos(coorZ  /tgvLength));
      su2double v   = -tgvVelocity * (cos(coor[0]/tgvLength)*
                                      sin(coor[1]/tgvLength)*
                                      cos(coorZ  /tgvLength));
      su2double factorA = cos(2.0*coorZ/tgvLength) + 2.0;
      su2double factorB = cos(2.0*coor[0]/tgvLength) + cos(2.0*coor[1]/tgvLength);
      su2double p   = tgvPressure+tgvDensity*(pow(tgvVelocity,2.0)/16.0)*factorA*factorB;

      /* Compute the conservative variables. Note that both 2D and 3D
       cases are treated correctly. */
      solDOF[0]      = rho;
      solDOF[1]      = rho*u;
      solDOF[2]      = rho*v;
      solDOF[3]      = 0.0;
      solDOF[nVar-1] = p*ovGm1 + 0.5*rho*(u*u + v*v);
    }
  }

#endif

  /*--- If the solution was set in this function, perform the MPI
        communication of the solution. ---*/
  if( solutionSet ) {
    Initiate_MPI_Communication();
    Complete_MPI_Communication();
  }
}

void CFEM_DG_EulerSolver::Preprocessing(CGeometry *geometry, CSolver **solver_container, CConfig *config, unsigned short iMesh, unsigned short iStep, unsigned short RunTime_EqSystem, bool Output) {

  unsigned long ErrorCounter = 0;

  /*-----------------------------------------------------------------------------*/
  /*--- Check for non-physical points. Only needed for a compressible solver. ---*/
  /*-----------------------------------------------------------------------------*/

  if(config->GetKind_Regime() == COMPRESSIBLE) {

    /*--- Loop over the owned DOFs and check for non-physical points. ---*/
    for(unsigned long i=0; i<nDOFsLocOwned; ++i) {

      su2double *solDOF = VecSolDOFs.data() + nVar*i;

      const su2double DensityInv = 1.0/solDOF[0];
      su2double Velocity2 = 0.0;
      for(unsigned short iDim=1; iDim<=nDim; ++iDim) {
        const su2double vel = solDOF[iDim]*DensityInv;
        Velocity2 += vel*vel;
      }

      su2double StaticEnergy = solDOF[nDim+1]*DensityInv - 0.5*Velocity2;

      FluidModel->SetTDState_rhoe(solDOF[0], StaticEnergy);
      su2double Pressure = FluidModel->GetPressure();
      su2double Temperature = FluidModel->GetTemperature();

      if((Pressure < 0.0) || (solDOF[0] < 0.0) || (Temperature < 0.0)) {

        /* Reset the state to the free-stream state. This usually does not work. */
        for(unsigned short j=0; j<nVar; ++j) solDOF[j] = ConsVarFreeStream[j];

        /* Update the error counter. */
        ++ErrorCounter;
      }
    }

    /*--- Collect the number of non-physical points for this iteration. ---*/
    if (config->GetConsole_Output_Verb() == VERB_HIGH) {
#ifdef HAVE_MPI
      unsigned long MyErrorCounter = ErrorCounter;
      SU2_MPI::Allreduce(&MyErrorCounter, &ErrorCounter, 1, MPI_UNSIGNED_LONG, MPI_SUM, MPI_COMM_WORLD);
#endif
      if (iMesh == MESH_0) config->SetNonphysical_Points(ErrorCounter);
    }
  }
}

void CFEM_DG_EulerSolver::Postprocessing(CGeometry *geometry, CSolver **solver_container, CConfig *config,
                                      unsigned short iMesh) { }

void CFEM_DG_EulerSolver::Set_OldSolution(CGeometry *geometry) {

  memcpy(VecSolDOFsOld.data(), VecSolDOFs.data(), VecSolDOFsOld.size()*sizeof(su2double));
}

void CFEM_DG_EulerSolver::Set_NewSolution(CGeometry *geometry) {

  memcpy(VecSolDOFsNew.data(), VecSolDOFs.data(), VecSolDOFsNew.size()*sizeof(su2double));
}

void CFEM_DG_EulerSolver::SetTime_Step(CGeometry *geometry, CSolver **solver_container, CConfig *config,
                                    unsigned short iMesh, unsigned long Iteration) {

  /* Check whether or not a time stepping scheme is used. */
  const bool time_stepping = config->GetUnsteady_Simulation() == TIME_STEPPING;

  /* Initialize the minimum and maximum time step. */
  Min_Delta_Time = 1.e25; Max_Delta_Time = 0.0;

  /* Easier storage of the CFL number. Note that if we are using explicit
   time stepping, the regular CFL condition has been overwritten with the
   unsteady CFL condition in the config post-processing (if non-zero). */

  const su2double CFL = config->GetCFL(iMesh);

  /*--- Explicit time stepping with imposed time step (eventually will
   allow for local time stepping with this value imposed as the time
   for syncing the cells). If the unsteady CFL is set to zero (default),
   it uses the defined unsteady time step, otherwise it computes the time
   step based on the provided unsteady CFL. Note that the regular CFL
   option in the config is always ignored with time stepping. ---*/

  if (time_stepping && (config->GetUnst_CFL() == 0.0)) {

    /*--- Loop over the owned volume elements and set the fixed dt. ---*/
    for(unsigned long i=0; i<nVolElemOwned; ++i)
      VecDeltaTime[i] = config->GetDelta_UnstTimeND();

  } else {

    /*--- Check for a compressible solver. ---*/
    if(config->GetKind_Regime() == COMPRESSIBLE) {

      /*--- Loop over the owned volume elements. ---*/
      for(unsigned long i=0; i<nVolElemOwned; ++i) {

        /*--- Loop over the DOFs of this element and determine
              the maximum wave speed. ---*/
        su2double charVel2Max = 0.0;
        for(unsigned short j=0; j<volElem[i].nDOFsSol; ++j) {
          const su2double *solDOF = VecSolDOFs.data() + nVar*(volElem[i].offsetDOFsSolLocal + j);

          /* Compute the velocities. */
          su2double velAbs[3];
          const su2double DensityInv = 1.0/solDOF[0];
          su2double Velocity2 = 0.0;
          for(unsigned short iDim=1; iDim<=nDim; ++iDim) {
            const su2double vel = solDOF[iDim]*DensityInv;
            velAbs[iDim-1] = fabs(vel);
            Velocity2 += vel*vel;
          }

          /*--- Compute the maximum value of the wave speed. This is a rather
           conservative estimate. ---*/
          const su2double StaticEnergy = solDOF[nDim+1]*DensityInv - 0.5*Velocity2;
          FluidModel->SetTDState_rhoe(solDOF[0], StaticEnergy);
          const su2double SoundSpeed2 = FluidModel->GetSoundSpeed2();
          const su2double SoundSpeed  = sqrt(fabs(SoundSpeed2));

          su2double charVel2 = 0.0;
          for(unsigned short iDim=0; iDim<nDim; ++iDim) {
            const su2double rad = velAbs[iDim] + SoundSpeed;
            charVel2 += rad*rad;
          }

          charVel2Max = max(charVel2Max, charVel2);
        }

        /*--- Compute the time step for the element and update the minimum and
              maximum value. Take the factor for time accurate local time
              stepping into account for the minimum and maximum. Note that in
              the length scale the polynomial degree must be taken into account
              for the high order element. ---*/
        const unsigned short ind = volElem[i].indStandardElement;
        unsigned short nPoly = standardElementsSol[ind].GetNPoly();
        if(nPoly == 0) nPoly = 1;

        const su2double lenScaleInv = nPoly/volElem[i].lenScale;
        const su2double dtInv       = lenScaleInv*sqrt(charVel2Max);

        VecDeltaTime[i] = CFL/dtInv;

        Min_Delta_Time = min(Min_Delta_Time, volElem[i].factTimeLevel*VecDeltaTime[i]);
        Max_Delta_Time = max(Max_Delta_Time, volElem[i].factTimeLevel*VecDeltaTime[i]);
      }
    }
    else {

      /*--- Incompressible solver. ---*/

      int rank = MASTER_NODE;
#ifdef HAVE_MPI
      MPI_Comm_rank(MPI_COMM_WORLD, &rank);
      MPI_Barrier(MPI_COMM_WORLD);
#endif

      if(rank == MASTER_NODE) {
        cout << "In function CFEM_DG_EulerSolver::SetTime_Step" << endl;
        cout << "Incompressible solver not implemented yet" << endl;
      }

#ifdef HAVE_MPI
      MPI_Barrier(MPI_COMM_WORLD);
      MPI_Abort(MPI_COMM_WORLD,1);
      MPI_Finalize();
#else
      exit(EXIT_FAILURE);
#endif

    }

    /*--- Compute the max and the min dt (in parallel). Note that we only
     do this for steady calculations if the high verbosity is set, but we
     always perform the reduction for unsteady calculations where the CFL
     limit is used to set the global time step. ---*/
    if ((config->GetConsole_Output_Verb() == VERB_HIGH) || time_stepping) {
#ifdef HAVE_MPI
      su2double rbuf_time = Min_Delta_Time;
      SU2_MPI::Allreduce(&rbuf_time, &Min_Delta_Time, 1, MPI_DOUBLE, MPI_MIN, MPI_COMM_WORLD);

      rbuf_time = Max_Delta_Time;
      SU2_MPI::Allreduce(&rbuf_time, &Max_Delta_Time, 1, MPI_DOUBLE, MPI_MAX, MPI_COMM_WORLD);
#endif
    }

    /*--- For explicit time stepping with an unsteady CFL imposed, use the
          minimum delta time of the entire mesh. As Min_Delta_Time is scaled to
          the time step of the largest time level, a correction must be used
          for the time level when time accurate local time stepping is used. ---*/
    if (time_stepping) {
      for(unsigned long i=0; i<nVolElemOwned; ++i)
        VecDeltaTime[i] = Min_Delta_Time/volElem[i].factTimeLevel;
    }
  }
}

void CFEM_DG_EulerSolver::CheckTimeSynchronization(CConfig         *config,
                                                   const su2double TimeSync,
                                                   su2double       &timeEvolved,
                                                   bool            &syncTimeReached) {

  /* Check if this is the first time this check is carried out
     and determine the new time evolved. */
  const bool firstTime = timeEvolved == 0.0;
  timeEvolved         += Min_Delta_Time;

  /*--- Check for a (too) small a value for the synchronization time and
        print a warning if this happens. ---*/
  if(firstTime && timeEvolved >= 1.5*TimeSync) {

    int rank = MASTER_NODE;
#ifdef HAVE_MPI
    MPI_Comm_rank(MPI_COMM_WORLD, &rank);
#endif

    if(rank == MASTER_NODE) {
      cout << endl << "              WARNING" << endl;
      cout << "The specified synchronization time is " << timeEvolved/TimeSync
           << " times smaller than the time step for stability" << endl;
      cout << "This is inefficient!!!!!" << endl << endl;
    }
  }

  /*--- If the current value of timeEvolved is larger or equal than the
        synchronization time, syncTimeReached is set to true and a correction
        to the time step is carried out. The factor for the time accurate local
        time stepping must be taken into account. If the synchronization time
        has not been reached yet, syncTimeReached is set to false. ---*/
  if(timeEvolved >= TimeSync) {
    syncTimeReached = true;
    const su2double newDeltaTime = Min_Delta_Time + (TimeSync - timeEvolved);

    for(unsigned long i=0; i<nVolElemOwned; ++i)
      VecDeltaTime[i] = newDeltaTime/volElem[i].factTimeLevel;
  }
  else syncTimeReached = false;
}

void CFEM_DG_EulerSolver::ADER_SpaceTimeIntegration(CGeometry *geometry,  CSolver **solver_container,
                                                    CNumerics **numerics, CConfig *config,
                                                    unsigned short iMesh, unsigned short RunTime_EqSystem) {

  su2double tick = 0.0;

  /*--- Preprocessing ---*/
  config->Tick(&tick);
  Preprocessing(geometry, solver_container, config, iMesh, 0, RunTime_EqSystem, false);
  config->Tock(tick,"Preprocessing",2);

  /*--- Set the old solution, carry out the predictor step and set the number
        of time integration points and the corresponding weights. ---*/
  Set_OldSolution(geometry);

  config->Tick(&tick);
  ADER_DG_PredictorStep(config, 0);
  config->Tock(tick,"ADER_DG_PredictorStep",2);

  const unsigned short nTimeIntegrationPoints = config->GetnTimeIntegrationADER_DG();
  const su2double     *timeIntegrationWeights = config->GetWeightsIntegrationADER_DG();

  /* Loop over the number of integration points in time. */
  for(unsigned short iTime=0; iTime<nTimeIntegrationPoints; iTime++) {

    /* The predictor solution must be interpolated in time to the correct
       time location of the current integration point. */
    config->Tick(&tick);
    ADER_DG_TimeInterpolatePredictorSol(config, iTime);
    config->Tock(tick,"ADER_DG_TimeInterpolatePredictorSol",3);

    /* Compute the artificial viscosity for shock capturing in DG. */
    config->Tick(&tick);
    Shock_Capturing_DG(geometry, solver_container, numerics[CONV_TERM], config, iMesh, 0);
    config->Tock(tick,"Shock_Capturing",3);

    /*--- Compute the volume portion of the residual. ---*/
    config->Tick(&tick);
    Volume_Residual(geometry, solver_container, numerics[CONV_TERM], config, iMesh, 0);
    config->Tock(tick,"Volume_Residual",3);

    /*--- Compute source term residuals ---*/
    config->Tick(&tick);
    Source_Residual(geometry, solver_container, numerics[SOURCE_FIRST_TERM], numerics[SOURCE_SECOND_TERM], config, iMesh);
    config->Tock(tick,"Source_Residual",3);

    /*--- Boundary conditions ---*/
    for (unsigned short iMarker = 0; iMarker < config->GetnMarker_All(); iMarker++) {
      switch (config->GetMarker_All_KindBC(iMarker)) {
        case EULER_WALL:
          config->Tick(&tick);
          BC_Euler_Wall(geometry, solver_container, numerics[CONV_BOUND_TERM], config, iMarker);
          config->Tock(tick,"BC_Euler_Wall",3);
          break;
        case FAR_FIELD:
          config->Tick(&tick);
          BC_Far_Field(geometry, solver_container, numerics[CONV_BOUND_TERM], numerics[VISC_BOUND_TERM], config, iMarker);
          config->Tock(tick,"BC_Far_Field",3);
          break;
        case SYMMETRY_PLANE:
          config->Tick(&tick);
          BC_Sym_Plane(geometry, solver_container, numerics[CONV_BOUND_TERM], numerics[VISC_BOUND_TERM], config, iMarker);
          config->Tock(tick,"BC_Sym_Plane",3);
          break;
        case INLET_FLOW:
          config->Tick(&tick);
          BC_Inlet(geometry, solver_container, numerics[CONV_BOUND_TERM], numerics[VISC_BOUND_TERM], config, iMarker);
          config->Tock(tick,"BC_Inlet",3);
          break;
        case OUTLET_FLOW:
          config->Tick(&tick);
          BC_Outlet(geometry, solver_container, numerics[CONV_BOUND_TERM], numerics[VISC_BOUND_TERM], config, iMarker);
          config->Tock(tick,"BC_Outlet",3);
          break;
        case ISOTHERMAL:
          config->Tick(&tick);
          BC_Isothermal_Wall(geometry, solver_container, numerics[CONV_BOUND_TERM], numerics[VISC_BOUND_TERM], config, iMarker);
          config->Tock(tick,"BC_Isothermal_Wall",3);
          break;
        case HEAT_FLUX:
          config->Tick(&tick);
          BC_HeatFlux_Wall(geometry, solver_container, numerics[CONV_BOUND_TERM], numerics[VISC_BOUND_TERM], config, iMarker);
          config->Tock(tick,"BC_HeatFlux_Wall",3);
          break;
        case CUSTOM_BOUNDARY:
          config->Tick(&tick);
          BC_Custom(geometry, solver_container, numerics[CONV_BOUND_TERM], config, iMarker);
          config->Tock(tick,"BC_Custom",3);
          break;
        case PERIODIC_BOUNDARY:  // Nothing to be done for a periodic boundary.
          break;
        default:
          cout << "BC not implemented." << endl;
#ifndef HAVE_MPI
          exit(EXIT_FAILURE);
#else
          MPI_Abort(MPI_COMM_WORLD,1);
          MPI_Finalize();
#endif
      }
    }

    /*--- Compute surface portion of the residual. ---*/
    config->Tick(&tick);
    Surface_Residual(geometry, solver_container, numerics[CONV_TERM], config, iMesh, 0);
    config->Tock(tick,"Surface_Residual",3);

    /*--- Accumulate the space time residual. ---*/
    AccumulateSpaceTimeResidualADER(iTime, timeIntegrationWeights[iTime]);
  }

  /*--- Multiply the residual by the (lumped) mass matrix, to obtain the final value. ---*/
  config->Tick(&tick);
  MultiplyResidualByInverseMassMatrix(config, true);
  config->Tock(tick,"MultiplyResidualByInverseMassMatrix",3);

  /*--- Perform the time integration ---*/
  config->Tick(&tick);
  ADER_DG_Iteration(geometry, solver_container, config, 0);
  config->Tock(tick,"ADER_DG_Iteration",3);

  /*--- Postprocessing ---*/
  config->Tick(&tick);
  Postprocessing(geometry, solver_container, config, iMesh);
  config->Tock(tick,"Postprocessing",2);
}

void CFEM_DG_EulerSolver::ADER_DG_PredictorStep(CConfig *config, unsigned short iStep) {

  /*----------------------------------------------------------------------*/
  /*---        Get the data of the ADER time integration scheme.       ---*/
  /*----------------------------------------------------------------------*/

  const unsigned short nTimeDOFs              = config->GetnTimeDOFsADER_DG();
  const unsigned short nTimeIntegrationPoints = config->GetnTimeIntegrationADER_DG();
  const su2double     *timeIntegrationWeights = config->GetWeightsIntegrationADER_DG();
  const bool          useAliasedPredictor     = config->GetKind_ADER_Predictor() == ADER_ALIASED_PREDICTOR;

  /*----------------------------------------------------------------------*/
  /*--- Determine the reference values for the conservative variables. ---*/
  /*----------------------------------------------------------------------*/

  /* Initialization to zero. */
  su2double URef[] = {0.0, 0.0, 0.0, 0.0, 0.0};

  /* Loop over the owned DOFs to determine the maximum values of the
     conservative variables on this rank. */
  for(unsigned long i=0; i<nDOFsLocOwned; ++i) {
    const su2double *solDOF = VecSolDOFs.data() + i*nVar;

    for(unsigned short j=0; j<nVar; ++j) {
      const su2double solAbs = fabs(solDOF[j]);
      if(solAbs > URef[j]) URef[j] = solAbs;
    }
  }

  /*--- Determine the maximum values on all ranks in case of a
        parallel computation. */
#ifdef HAVE_MPI
  su2double URefLoc[5];
  for(unsigned short i=0; i<nVar; ++i) URefLoc[i] = URef[i];

  SU2_MPI::Allreduce(URefLoc, URef, nVar, MPI_DOUBLE, MPI_MAX, MPI_COMM_WORLD);
#endif

  /*--- Determine the maximum scale of the momentum variables and adapt the
        corresponding values of URef accordingly. ---*/
  su2double momRef = URef[1];
  for(unsigned short i=2; i<=nDim; ++i) momRef  = max(momRef, URef[i]);
  for(unsigned short i=1; i<=nDim; ++i) URef[i] = momRef;

  /*--------------------------------------------------------------------------*/
  /*--- Loop over the owned elements to compute the predictor solution.    ---*/
  /*--- For the predictor solution only an integration over the element is ---*/
  /*--- performed to obtain the weak formulation, i.e. no integration by   ---*/
  /*--- parts. As a consequence there is no surface term and also no       ---*/
  /*--- coupling with neighboring elements. This is also the reason why    ---*/
  /*--- the ADER scheme is only conditionally stable.                      ---*/
  /*--------------------------------------------------------------------------*/

  for(unsigned long l=0; l<nVolElemOwned; ++l) {

    /* Easier storage of the number of spatial DOFs. */
    const unsigned short nDOFs = volElem[l].nDOFsSol;

    /* Set the pointers for the working variables. */
    su2double *resInt = VecResDOFs.data() + nVar*volElem[l].offsetDOFsSolLocal;

    su2double *solPred = VecTmpMemory.data();
    su2double *solOld  = solPred + nVar*nDOFs*nTimeDOFs;
    su2double *resSol  = solOld  + nVar*nDOFs*nTimeDOFs;
    su2double *resTot  = resSol  + nVar*nDOFs*nTimeDOFs;
    su2double *solInt  = resTot  + nVar*nDOFs*nTimeDOFs;
    su2double *work    = solInt  + nVar*nDOFs;

    /* Initialize the predictor solution to the current solution. */
    const su2double    *solCur = VecSolDOFs.data() + nVar*volElem[l].offsetDOFsSolLocal;
    const unsigned long nBytes = nVar*nDOFs*sizeof(su2double);

    for(unsigned short j=0; j<nTimeDOFs; ++j) {
      su2double *solPredTimeInd = solPred + j*nVar*nDOFs;
      memcpy(solPredTimeInd, solCur, nBytes);
    }

    /*-------------------------------------------------------------------------*/
    /*--- Compute the contribution of the current solution to the residual. ---*/
    /*--- As this a constant contribution, it is stored in resSol.          ---*/
    /*-------------------------------------------------------------------------*/

    /* First compute the product of the mass matrix and the current solution. */
    DenseMatrixProduct(nDOFs, nVar, nDOFs, volElem[l].massMatrix.data(),
                       solCur, resSol);

    /* Loop over the number of time DOFs and multiply this product by the  */
    /* value of the Lagrangian interpolation function. Note that this loop */
    /* starts at 1, such that the initial value is not touched yet.        */
    for(unsigned short j=1; j<nTimeDOFs; ++j) {

      su2double *resSolTimeInd = resSol + j*nVar*nDOFs;
      for(unsigned short i=0; i<(nVar*nDOFs); ++i)
        resSolTimeInd[i] = resSol[i]*LagrangianBeginTimeIntervalADER_DG[j];
    }

    /* Multiply the values of resSol for the first time DOF with the */
    /* value of its corresponding Lagrangian interpolation function. */
    for(unsigned short i=0; i<(nVar*nDOFs); ++i)
      resSol[i] *= LagrangianBeginTimeIntervalADER_DG[0];

    /*-------------------------------------------------------------------------*/
    /*--- Iterative algorithm to compute the predictor solution for all     ---*/
    /*--- the time DOFs of this element simultaneously.                     ---*/
    /*-------------------------------------------------------------------------*/

    for(;;) {

      /* Initialize the total residual to resSol and store the current solution
         in solOld, such that the updates can be determined after the new
         solution has been computed. */
      memcpy(resTot, resSol,  nTimeDOFs*nBytes);
      memcpy(solOld, solPred, nTimeDOFs*nBytes);

      /* Loop over the number of integration points in time to compute the
         space time integral of the spatial derivatives of the fluxes. */
      for(unsigned short intPoint=0; intPoint<nTimeIntegrationPoints; ++intPoint) {

        /*--------------------------------------------------------------------*/
        /*--- Interpolate the predictor solution to the current time       ---*/
        /*--- integration point. It is likely that this integration        ---*/
        /*--- coincides with the location of one of the time DOFs. When    ---*/
        /*--- this is the case the interpolation boils down to a copy.     ---*/
        /*--------------------------------------------------------------------*/

        /* Store the interpolation data for this time integration point. */
        const su2double *DOFToThisTimeInt = timeInterpolDOFToIntegrationADER_DG
                                          + intPoint*nTimeDOFs;

        /* Initialize the interpolated solution to zero. */
        for(unsigned short i=0; i<(nVar*nDOFs); ++i) solInt[i] = 0.0;

        /* Carry out the actual interpolation. */
        for(unsigned short j=0; j<nTimeDOFs; ++j) {

          const su2double *solPredTimeInd = solPred + j*nVar*nDOFs;
          for(unsigned short i=0; i<(nVar*nDOFs); ++i)
            solInt[i] += DOFToThisTimeInt[j]*solPredTimeInd[i];
        }

        /*--------------------------------------------------------------------*/
        /*--- Compute the spatial residual of the predictor step for the   ---*/
        /*--- current time integration point. A distinction is             ---*/
        /*--- made between an aliased and a non-aliased evaluation of the  ---*/
        /*--- predictor residual.                                          ---*/
        /*--------------------------------------------------------------------*/

        if( useAliasedPredictor )
          ADER_DG_AliasedPredictorResidual(config, &volElem[l], solInt, resInt, work);
        else
          ADER_DG_NonAliasedPredictorResidual(config, &volElem[l], solInt, resInt, work);

        /*--------------------------------------------------------------------*/
        /*--- Update the total residual with the residual of the current   ---*/
        /*--- integration point in time. Note the minus sign, because the  ---*/
        /*--- residual is put on the RHS of the equation.                  ---*/
        /*--------------------------------------------------------------------*/

        /* Loop over all the time DOFs. */
        for(unsigned short j=0; j<nTimeDOFs; ++j) {

          /* Determine the multiplication factor for this time DOF. The factor
             0.5 is present, because the length of the interval [-1..1] is 2. */
          const su2double w = 0.5*timeIntegrationWeights[intPoint]
                            * VecDeltaTime[l]*DOFToThisTimeInt[j];

          /* Update the residual of this time DOF. */
          su2double *res = resTot + j*nVar*nDOFs;
          for(unsigned short i=0; i<(nVar*nDOFs); ++i)
            res[i] -= w*resInt[i];
        }
      }

      /* Solve for the new values of solPred, which are obtained by
         carrying out the matrix product iterMat X resTot. */
      DenseMatrixProduct(nDOFs*nTimeDOFs, nVar, nDOFs*nTimeDOFs,
                         volElem[l].ADERIterationMatrix.data(),
                         resTot, solPred);

      /* Compute the L2 norm of the updates. */
      su2double L2[5];
      for(unsigned short i=0; i<nVar; ++i) L2[i] = 0.0;

      for(unsigned short j=0; j<(nDOFs*nTimeDOFs); ++j) {
        for(unsigned short i=0; i<nVar; ++i) {
          const unsigned short ind  = j*nVar + i;
          const su2double      diff = solPred[ind] - solOld[ind];
          L2[i] += diff*diff;
        }
      }

      for(unsigned short i=0; i<nVar; ++i) L2[i] = sqrt(L2[i]/(nDOFs*nTimeDOFs));

      /* Check for convergence. */
      bool converged = true;
      for(unsigned short i=0; i<nVar; ++i) {
        if(L2[i] > 1.e-6*URef[i]) converged = false;
      }

      if( converged ) break;
    }

    /* Store the predictor solution in the correct location of
       VecSolDOFsPredictorADER. */
    for(unsigned short j=0; j<nTimeDOFs; ++j) {
      su2double *solCur      = VecSolDOFsPredictorADER.data()
                             + nVar*(j*nDOFsLocOwned + volElem[l].offsetDOFsSolLocal);
      su2double *solPredTime = solPred + j*nVar*nDOFs;

      memcpy(solCur, solPredTime, nVar*nDOFs*sizeof(su2double));
    }
  }
}

void CFEM_DG_EulerSolver::ADER_DG_AliasedPredictorResidual(CConfig           *config,
                                                           CVolumeElementFEM *elem,
                                                           const su2double   *sol,
                                                           su2double         *res,
                                                           su2double         *work) {

  /*--- Get the necessary information from the standard element. ---*/
  const unsigned short ind                = elem->indStandardElement;
  const unsigned short nInt               = standardElementsSol[ind].GetNIntegration();
  const unsigned short nDOFs              = elem->nDOFsSol;
  const su2double *matBasisInt            = standardElementsSol[ind].GetMatBasisFunctionsIntegration();
  const su2double *matDerBasisInt         = matBasisInt + nDOFs*nInt;
  const su2double *basisFunctionsIntTrans = standardElementsSol[ind].GetBasisFunctionsIntegrationTrans();
  const su2double *weights                = standardElementsSol[ind].GetWeightsIntegration();

  /* Set the pointers for fluxesDOF, gradFluxesInt and divFlux. Note that the
     same array can be used for the first and last array, because divFlux is
     needed after fluxesDOF. */
  su2double *fluxesDOF     = work;
  su2double *gradFluxesInt = fluxesDOF + nDOFs*nVar*nDim;
  su2double *divFlux       = work;

  /* Determine the offset between the r-derivatives and s-derivatives, which is
     also the offset between s- and t-derivatives, of the fluxes. */
  const unsigned short offDeriv = nVar*nInt*nDim;

  /* Store the number of metric points per integration point, which depends
     on the number of dimensions. */
  const unsigned short nMetricPerPoint = nDim*nDim + 1;

  /*-- Compute the Cartesian fluxes in the DOFs. ---*/
  for(unsigned short i=0; i<nDOFs; ++i) {

    /* Set the pointers to the location where the solution of this DOF is
       stored and the location where the Cartesian fluxes are stored. */
    const su2double *solDOF = sol       + i*nVar;
    su2double       *fluxes = fluxesDOF + i*nVar*nDim;

    /*--- Compute the velocities and pressure in this DOF. ---*/
    const su2double DensityInv = 1.0/solDOF[0];
    su2double vel[3], Velocity2 = 0.0;
    for(unsigned short j=0; j<nDim; ++j) {
      vel[j]     = solDOF[j+1]*DensityInv;
      Velocity2 += vel[j]*vel[j];
    }

    const su2double TotalEnergy  = solDOF[nDim+1]*DensityInv;
    const su2double StaticEnergy = TotalEnergy - 0.5*Velocity2;

    FluidModel->SetTDState_rhoe(solDOF[0], StaticEnergy);
    const su2double Pressure = FluidModel->GetPressure();

    /* Loop over the number of dimensions for the number of fluxes. */
    unsigned short ll = 0;
    for(unsigned short iDim=0; iDim<nDim; ++iDim) {

      /* Mass flux for the current direction. */
      fluxes[ll++] = solDOF[iDim+1];

      /* Momentum fluxes for the current direction. */
      for(unsigned short jDim=0; jDim<nDim; ++jDim)
        fluxes[ll+jDim] = solDOF[iDim+1]*vel[jDim];
      fluxes[ll+iDim]  += Pressure;

      ll += nDim;

      /* Energy flux for the current direction. */
      fluxes[ll++] = (solDOF[nDim+1] + Pressure)*vel[iDim];
    }
  }

  /* Compute the derivatives of the Cartesian fluxes w.r.t. the parametric
     coordinates in the integration points. */
  DenseMatrixProduct(nInt*nDim, nVar*nDim, nDOFs, matDerBasisInt, fluxesDOF,
                     gradFluxesInt);

  /*--- Loop over the integration points to compute the divergence of the inviscid
        fluxes in these integration points, multiplied by the integration weight. ---*/
  for(unsigned short i=0; i<nInt; ++i) {

    /* Easier storage of the location where the data of the derivatives of the
       fluxes of this integration point starts. */
    const su2double *gradFluxes = gradFluxesInt + nVar*nDim*i;

    /* Easier storage of the metric terms in this integration point. The +1
       is present, because the first element of the metric terms is the
       Jacobian in the integration point. Also set the point where the divergence
       of the flux terms is stored for the current integration point. */
    const su2double *metricTerms = elem->metricTerms.data() + i*nMetricPerPoint + 1;
    su2double       *divFluxInt  = divFlux + nVar*i;

    /* Initialize the divergence to zero. */
    for(unsigned short j=0; j<nVar; ++j) divFluxInt[j] = 0.0;

    /* Loop over the nDim parametric coordinates. */
    unsigned short ll = 0;
    for(unsigned short iDim=0; iDim<nDim; ++iDim) {

      /* Set the pointer to derivatives of this parametric coordinate. */
      const su2double *derFluxes = gradFluxes + iDim*offDeriv;

      /* Loop over the number of Cartesian dimensions. */
      for(unsigned short jDim=0; jDim<nDim; ++jDim, ++ll) {

        /* Set the pointer to the derivatives of the Cartesian flux in
           the jDim direction. */
        const su2double *derFlux = derFluxes + jDim*nVar;

        /* Update the divergence for all equations. */
        for(unsigned short j=0; j<nVar; ++j)
          divFluxInt[j] += derFlux[j]*metricTerms[ll];
      }
    }

    /* Multiply the divergence with the integration weight. */
    for(unsigned short j=0; j<nVar; ++j) divFluxInt[j] *= weights[i];
  }

  /* Compute the residual in the DOFs, which is the matrix product of
     basisFunctionsIntTrans and divFlux. */
  DenseMatrixProduct(nDOFs, nVar, nInt, basisFunctionsIntTrans, divFlux, res);
}

void CFEM_DG_EulerSolver::ADER_DG_NonAliasedPredictorResidual(CConfig           *config,
                                                              CVolumeElementFEM *elem,
                                                              const su2double   *sol,
                                                              su2double         *res,
                                                              su2double         *work) {

  /* Set the pointers for solAndGradInt and divFlux to work. The same array
     can be used for both help arrays. */
  su2double *solAndGradInt = work;
  su2double *divFlux       = work;

  /*--- Get the necessary information from the standard element. ---*/
  const unsigned short ind                = elem->indStandardElement;
  const unsigned short nInt               = standardElementsSol[ind].GetNIntegration();
  const unsigned short nDOFs              = elem->nDOFsSol;
  const su2double *matBasisInt            = standardElementsSol[ind].GetMatBasisFunctionsIntegration();
  const su2double *basisFunctionsIntTrans = standardElementsSol[ind].GetBasisFunctionsIntegrationTrans();
  const su2double *weights                = standardElementsSol[ind].GetWeightsIntegration();

  /* Determine the offset between the solution variables and the r-derivatives,
     which is also the offset between the r- and s-derivatives and the offset
     between s- and t-derivatives. */
  const unsigned short offDeriv = nVar*nInt;

  /* Store the number of metric points per integration point, which depends
     on the number of dimensions. */
  const unsigned short nMetricPerPoint = nDim*nDim + 1;

  /* Compute the solution and the derivatives w.r.t. the parametric coordinates
     in the integration points. */
  DenseMatrixProduct(nInt*(nDim+1), nVar, nDOFs, matBasisInt, sol, solAndGradInt);

  /*--- Loop over the integration points to compute the divergence of the inviscid
        fluxes in these integration points, multiplied by the integration weight. ---*/
  for(unsigned short i=0; i<nInt; ++i) {

    /* Easier storage of the location where the solution data of this
       integration point starts. */
    const su2double *sol = solAndGradInt + nVar*i;

    /*--- Compute the velocities and static energy in this integration point. ---*/
    const su2double DensityInv = 1.0/sol[0];
    su2double vel[3], Velocity2 = 0.0;
    for(unsigned short j=0; j<nDim; ++j) {
      vel[j]     = sol[j+1]*DensityInv;
      Velocity2 += vel[j]*vel[j];
    }

    const su2double TotalEnergy  = sol[nDim+1]*DensityInv;
    const su2double StaticEnergy = TotalEnergy - 0.5*Velocity2;

    /*--- Compute the pressure and the total enthalpy. ---*/
    FluidModel->SetTDState_rhoe(sol[0], StaticEnergy);
    const su2double Pressure = FluidModel->GetPressure();
    const su2double Htot     = (sol[nDim+1]+Pressure)*DensityInv;

    /* Easier storage of the metric terms in this integration point. The +1
       is present, because the first element of the metric terms is the
       Jacobian in the integration point. */
    const su2double *metricTerms = elem->metricTerms.data() + i*nMetricPerPoint + 1;

    /*--- Compute the Cartesian gradients of the independent solution
          variables from the gradients in parametric coordinates and the
          metric terms in this integration point. Note that these gradients
          must be scaled with the Jacobian. This scaling is already present
          in the metric terms. ---*/
    su2double solGradCart[5][3];
    for(unsigned short k=0; k<nDim; ++k) {
      for(unsigned short j=0; j<nVar; ++j) {
        solGradCart[j][k] = 0.0;
        for(unsigned short l=0; l<nDim; ++l)
          solGradCart[j][k] += sol[j+(l+1)*offDeriv]*metricTerms[k+l*nDim];
      }
    }

    /*--- Compute the Cartesian gradients of the pressure, scaled with
          the Jacobian. ---*/
    su2double pGradCart[] = {0.0, 0.0, 0.0};
    for(unsigned short k=0; k<nDim; ++k) {
      pGradCart[k] = solGradCart[nVar-1][k] + 0.5*Velocity2*solGradCart[0][k];
      for(unsigned short l=0; l<nDim; ++l)
        pGradCart[k] -= vel[l]*solGradCart[l+1][k];
      pGradCart[k] *= Gamma_Minus_One;
    }

    /*--- Abbreviations, which make it easier to compute the divergence term. ---*/
    su2double abv1 = 0.0, abv2 = 0.0, abv3 = 0.0;
    for(unsigned short k=0; k<nDim; ++k) {
      abv1 += solGradCart[k+1][k];
      abv2 += vel[k]*solGradCart[0][k];
      abv3 += vel[k]*(solGradCart[nVar-1][k] + pGradCart[k]);
    }

    /*--- Set the pointer to store the divergence terms for this integration point.
          and compute these terms, multiplied by the integration weight. ---*/
    su2double *divFluxInt = divFlux + nVar*i;

    divFluxInt[0]      = weights[i]*abv1;
    divFluxInt[nVar-1] = weights[i]*(abv3 + Htot*(abv1 - abv2));

    for(unsigned short k=0; k<nDim; ++k) {
      divFluxInt[k+1] = pGradCart[k] + vel[k]*(abv1 - abv2);
      for(unsigned short l=0; l<nDim; ++l)
        divFluxInt[k+1] += vel[l]*solGradCart[k+1][l];

      divFluxInt[k+1] *= weights[i];
    }
  }

  /* Compute the residual in the DOFs, which is the matrix product of
     basisFunctionsIntTrans and divFlux. */
  DenseMatrixProduct(nDOFs, nVar, nInt, basisFunctionsIntTrans, divFlux, res);
}

void CFEM_DG_EulerSolver::ADER_DG_TimeInterpolatePredictorSol(CConfig       *config,
                                                              unsigned short iTime) {

  /* Easier storage of the interpolation coefficients for the current time
     integration point (iTime).       */
  const unsigned short nTimeDOFs    = config->GetnTimeDOFsADER_DG();
  const su2double *DOFToThisTimeInt = timeInterpolDOFToIntegrationADER_DG
                                    + iTime*nTimeDOFs;

  /* Initialize the solution of the owned DOFs to zero. */
  for(unsigned long i=0; i<(nVar*nDOFsLocOwned); ++i)
     VecSolDOFs[i] = 0.0;

  /* Loop over the time DOFs, for which the predictor solution is present. */
  for(unsigned short j=0; j<nTimeDOFs; ++j) {

    /* Add the contribution of this predictor solution to the interpolated solution. */
    const su2double *solPred = VecSolDOFsPredictorADER.data() + j*nVar*nDOFsLocOwned;
    for(unsigned long i=0; i<(nVar*nDOFsLocOwned); ++i)
       VecSolDOFs[i] += DOFToThisTimeInt[j]*solPred[i];
  }
}

void CFEM_DG_EulerSolver::Shock_Capturing_DG(CGeometry *geometry, CSolver **solver_container, CNumerics *numerics,
                                          CConfig *config, unsigned short iMesh, unsigned short iStep) {

  /*--- Run shock capturing algorithm ---*/
  switch( config->GetKind_FEM_DG_Shock() ) {
    case NONE:
      break;
  }
}

void CFEM_DG_EulerSolver::Volume_Residual(CGeometry *geometry, CSolver **solver_container, CNumerics *numerics,
                                          CConfig *config, unsigned short iMesh, unsigned short iStep) {

  /* Start the MPI communication of the solution in the halo elements. */
  Initiate_MPI_Communication();

  /*--- Set the pointers for the local arrays. ---*/
  su2double *solInt = VecTmpMemory.data();
  su2double *fluxes = solInt + nIntegrationMax*nVar;
  su2double tick = 0.0;

  /* Store the number of metric points per integration point, which depends
     on the number of dimensions. */
  const unsigned short nMetricPerPoint = nDim*nDim + 1;

  /*--- Loop over the owned volume elements to compute the contribution of the
        volume integral in the DG FEM formulation to the residual.       ---*/
  for(unsigned long l=0; l<nVolElemOwned; ++l) {

    /* Get the data from the corresponding standard element. */
    const unsigned short ind             = volElem[l].indStandardElement;
    const unsigned short nInt            = standardElementsSol[ind].GetNIntegration();
    const unsigned short nDOFs           = volElem[l].nDOFsSol;
    const su2double *matBasisInt         = standardElementsSol[ind].GetMatBasisFunctionsIntegration();
    const su2double *matDerBasisIntTrans = standardElementsSol[ind].GetDerMatBasisFunctionsIntTrans();
    const su2double *weights             = standardElementsSol[ind].GetWeightsIntegration();

    /*------------------------------------------------------------------------*/
    /*--- Step 1: Interpolate the solution to the integration points of    ---*/
    /*---         the element.                                             ---*/
    /*------------------------------------------------------------------------*/

    /* Easier storage of the solution variables for this element. */
    su2double *solDOFs = VecSolDOFs.data() + nVar*volElem[l].offsetDOFsSolLocal;

    /* Call the general function to carry out the matrix product. */
    config->GEMM_Tick(&tick);
    DenseMatrixProduct(nInt, nVar, nDOFs, matBasisInt, solDOFs, solInt);
    config->GEMM_Tock(tick, "Volume_Residual1", nInt, nVar, nDOFs);

    /*------------------------------------------------------------------------*/
    /*--- Step 2: Compute the inviscid fluxes, multiplied by minus the     ---*/
    /*---         integration weight, in the integration points.           ---*/
    /*------------------------------------------------------------------------*/

    /* Loop over the integration points. */
    unsigned short ll = 0;
    for(unsigned short i=0; i<nInt; ++i) {

      /*--- Compute the velocities and pressure in this integration point. ---*/
      const su2double *sol = solInt + nVar*i;

      const su2double DensityInv = 1.0/sol[0];
      su2double vel[3], Velocity2 = 0.0;
      for(unsigned short iDim=0; iDim<nDim; ++iDim) {
        vel[iDim] = sol[iDim+1]*DensityInv;
        Velocity2 += vel[iDim]*vel[iDim];
      }

      su2double StaticEnergy = sol[nDim+1]*DensityInv - 0.5*Velocity2;

      FluidModel->SetTDState_rhoe(sol[0], StaticEnergy);
      const su2double Pressure = FluidModel->GetPressure();

      /* Easier storage of the metric terms in this integration point. The +1
         is present, because the first element of the metric terms is the
         Jacobian in the integration point. */
      const su2double *metricTerms = volElem[l].metricTerms.data()
                                   + i*nMetricPerPoint + 1;

      /*--- Loop over the number of dimensions to compute the fluxes in the
            direction of the parametric coordinates. ---*/
      for(unsigned short iDim=0; iDim<nDim; ++iDim) {

        /* Pointer to the metric terms for this direction. */
        const su2double *metric = metricTerms + iDim*nDim;

        /* Compute the velocity in the direction of the current parametric coordinate. */
        su2double vPar = 0.0;
        for(unsigned short jDim=0; jDim<nDim; ++jDim)
          vPar += vel[jDim]*metric[jDim];

        /* Compute the flux, multiplied by minus the integration weight. */
        fluxes[ll++] = -weights[i]*sol[0]*vPar;

        for(unsigned short jDim=0; jDim<nDim; ++jDim)
          fluxes[ll++] = -weights[i]*(sol[jDim+1]*vPar + Pressure*metric[jDim]);

        fluxes[ll++] = -weights[i]*(sol[nDim+1] + Pressure)*vPar;
      }
    }

    /*------------------------------------------------------------------------*/
    /*--- Step 3: Compute the contribution to the residuals from the       ---*/
    /*---         integration over the volume element.                     ---*/
    /*------------------------------------------------------------------------*/

    /* Easier storage of the residuals for this volume element. */
    su2double *res = VecResDOFs.data() + nVar*volElem[l].offsetDOFsSolLocal;

    /* Call the general function to carry out the matrix product. */
    config->GEMM_Tick(&tick);
    DenseMatrixProduct(nDOFs, nVar, nInt*nDim, matDerBasisIntTrans, fluxes, res);
    config->GEMM_Tock(tick, "Volume_Residual2", nDOFs, nVar, nInt*nDim);

  }
}

void CFEM_DG_EulerSolver::Source_Residual(CGeometry *geometry,
                                          CSolver **solver_container,
                                          CNumerics *numerics,
                                          CNumerics *second_numerics,
                                          CConfig *config,
                                          unsigned short iMesh) {

  /*--- Stub for source term integration. ---*/

  bool body_force = config->GetBody_Force();

  if (body_force) {

    su2double *body_force_vector = config->GetBody_Force_Vector();

    /*--- Source term integration goes here... dummy output for now. ---*/

    cout << " Applying a body force of (";
    for( unsigned short iDim = 0; iDim < nDim; iDim++) {
      cout << body_force_vector[iDim];
      if (iDim < nDim-1) cout << ", ";
    }
    cout << ")." << endl;

  }

}

void CFEM_DG_EulerSolver::Surface_Residual(CGeometry *geometry, CSolver **solver_container, CNumerics *numerics,
                                           CConfig *config, unsigned short iMesh, unsigned short iStep) {

  /* Complete the MPI communication of the solution data. */
  Complete_MPI_Communication();

  /* Compute the residual of the faces that involve a halo element. */
  unsigned long indResFaces = startLocResInternalFacesWithHaloElem[0];
  ResidualFaces(geometry, solver_container, numerics, config, iMesh, iStep,
                nMatchingInternalFacesWithHaloElem[0],
                nMatchingInternalFacesWithHaloElem[1], indResFaces);

  /* Start the communication of the residuals, for which the
     reverse communication must be used. */
  Initiate_MPI_ReverseCommunication();

  /* Compute the residual of the faces that only involve owned elements. */
  indResFaces = startLocResInternalFacesLocalElem[0];
  ResidualFaces(geometry, solver_container, numerics, config, iMesh, iStep,
                nMatchingInternalFacesLocalElem[0],
                nMatchingInternalFacesLocalElem[1], indResFaces);

  /* Complete the communication of the residuals. */
  Complete_MPI_ReverseCommunication();

  /* Create the final residual by summing up all contributions. */
  for(unsigned long i=0; i<nDOFsLocOwned; ++i) {

    su2double *resDOF = VecResDOFs.data() + nVar*i;
    for(unsigned long j=nEntriesResFaces[i]; j<nEntriesResFaces[i+1]; ++j) {
      const su2double *resFace = VecResFaces.data() + nVar*entriesResFaces[j];
      for(unsigned short k=0; k<nVar; ++k)
        resDOF[k] += resFace[k];
    }
  }
}

void CFEM_DG_EulerSolver::ResidualFaces(CGeometry *geometry, CSolver **solver_container, CNumerics *numerics,
                                        CConfig *config, unsigned short iMesh, unsigned short iStep,
                                        const unsigned long indFaceBeg, const unsigned long indFaceEnd,
                                        unsigned long &indResFaces) {

  /*--- Set the pointers for the local arrays. ---*/
  su2double *solIntL = VecTmpMemory.data();
  su2double *solIntR = solIntL + nIntegrationMax*nVar;
  su2double *fluxes  = solIntR + nIntegrationMax*nVar;
  su2double tick = 0.0;

  /*--- Loop over the requested range of matching faces. ---*/
  for(unsigned long l=indFaceBeg; l<indFaceEnd; ++l) {

    /*------------------------------------------------------------------------*/
    /*--- Step 1: Compute the inviscid fluxes in the integration points of ---*/
    /*---         this matching face multiplied by the integration weight. ---*/
    /*------------------------------------------------------------------------*/

    /* Compute the inviscid fluxes in the integration points. */
    InviscidFluxesInternalMatchingFace(config, &matchingInternalFaces[l],
                                       solIntL, solIntR, fluxes, numerics);

    /* Get the number of integration points and integration weights
       from the standard element. */
    const unsigned short ind  = matchingInternalFaces[l].indStandardElement;
    const unsigned short nInt = standardMatchingFacesSol[ind].GetNIntegration();
    const su2double *weights  = standardMatchingFacesSol[ind].GetWeightsIntegration();

    /* Multiply the fluxes with the integration weight of the corresponding
       integration point. */
    for(unsigned short i=0; i<nInt; ++i) {
      su2double *flux = fluxes + i*nVar;

      for(unsigned short j=0; j<nVar; ++j)
        flux[j] *= weights[i];
    }

    /*------------------------------------------------------------------------*/
    /*--- Step 2: Compute the contribution to the residuals from the       ---*/
    /*---         integration over this internal matching face.            ---*/
    /*------------------------------------------------------------------------*/

    /* Easier storage of the position in the residual array for side 0 of
       this face and update the corresponding counter. */
    const unsigned short nDOFsFace0 = standardMatchingFacesSol[ind].GetNDOFsFaceSide0();
    su2double *resFace0 = VecResFaces.data() + indResFaces*nVar;
    indResFaces        += nDOFsFace0;

    /* Get the correct form of the basis functions needed for the matrix
       multiplication to compute the residual. */
    const su2double *basisFaceTrans = standardMatchingFacesSol[ind].GetBasisFaceIntegrationTransposeSide0();

    /* Call the general function to carry out the matrix product. */
    config->GEMM_Tick(&tick);
    DenseMatrixProduct(nDOFsFace0, nVar, nInt, basisFaceTrans, fluxes, resFace0);
    config->GEMM_Tock(tick,"ResidualFaces1",nDOFsFace0, nVar, nInt);

    /* Easier storage of the position in the residual array for side 1 of
       this face and update the corresponding counter. */
    const unsigned short nDOFsFace1 = standardMatchingFacesSol[ind].GetNDOFsFaceSide1();
    su2double *resFace1 = VecResFaces.data() + indResFaces*nVar;
    indResFaces        += nDOFsFace1;

    /* Check if the number of DOFs on side 1 is equal to the number of DOFs
       of side 0. In that case the residual for side 1 is obtained by simply
       negating the data from side 0. */
    if(nDOFsFace1 == nDOFsFace0) {
      for(unsigned short i=0; i<(nVar*nDOFsFace1); ++i)
        resFace1[i] = -resFace0[i];
    }
    else {

      /*--- The number of DOFs and hence the polynomial degree of side 1 is
            different from side. Carry out the matrix multiplication to obtain
            the residual. Afterwards the residual is negated, because the
            normal is pointing into the adjacent element. ---*/
      basisFaceTrans = standardMatchingFacesSol[ind].GetBasisFaceIntegrationTransposeSide1();

      config->GEMM_Tick(&tick);
      DenseMatrixProduct(nDOFsFace1, nVar, nInt, basisFaceTrans, fluxes, resFace1);
      config->GEMM_Tock(tick,"ResidualFaces2",nDOFsFace1, nVar, nInt);

      for(unsigned short i=0; i<(nVar*nDOFsFace1); ++i)
        resFace1[i] = -resFace1[i];
    }
  }
}

void CFEM_DG_EulerSolver::InviscidFluxesInternalMatchingFace(
                                          CConfig                       *config,
                                          const CInternalFaceElementFEM *internalFace,
                                          su2double                     *solIntL,
                                          su2double                     *solIntR,
                                          su2double                     *fluxes,
                                          CNumerics                     *numerics) {

  /* Set the pointer solFace to fluxes. This is just for readability, as the
     same memory can be used for the storage of the solution of the DOFs of
     the face and the fluxes. */
  su2double *solFace = fluxes;
  su2double tick = 0.0;

  /*------------------------------------------------------------------------*/
  /*--- Step 1: Interpolate the left state in the integration points of  ---*/
  /*---         the face.                                                ---*/
  /*------------------------------------------------------------------------*/

  /* Get the required information from the corresponding standard face. */
  const unsigned short ind        = internalFace->indStandardElement;
  const unsigned short nInt       = standardMatchingFacesSol[ind].GetNIntegration();
  const unsigned short nDOFsFace0 = standardMatchingFacesSol[ind].GetNDOFsFaceSide0();
  const su2double     *basisFace0 = standardMatchingFacesSol[ind].GetBasisFaceIntegrationSide0();

  /*--- Store the solution of the DOFs of side 0 of the face in contiguous memory
        such that the function DenseMatrixProduct can be used to compute the left
        states in the integration points of the face, i.e. side 0. ---*/
  const unsigned long *DOFs = internalFace->DOFsSolFaceSide0.data();
  for(unsigned short i=0; i<nDOFsFace0; ++i) {
    const su2double *solDOF = VecSolDOFs.data() + nVar*DOFs[i];
    su2double       *sol    = solFace + nVar*i;
    for(unsigned short j=0; j<nVar; ++j)
      sol[j] = solDOF[j];
  }

  config->GEMM_Tick(&tick);
  /* Compute the left states. Call the general function to
     carry out the matrix product. */
  DenseMatrixProduct(nInt, nVar, nDOFsFace0, basisFace0, solFace, solIntL);
  config->GEMM_Tock(tick, "InviscidFluxesInternalMatchingFace1", nInt, nVar, nDOFsFace0);

  /*------------------------------------------------------------------------*/
  /*--- Step 2: Interpolate the right state in the integration points of ---*/
  /*---         the face.                                                ---*/
  /*------------------------------------------------------------------------*/

  /* Get the required information from the corresponding standard face. */
  const unsigned short nDOFsFace1 = standardMatchingFacesSol[ind].GetNDOFsFaceSide1();
  const su2double     *basisFace1 = standardMatchingFacesSol[ind].GetBasisFaceIntegrationSide1();

  /*--- Store the solution of the DOFs of side 1 of the face in contiguous memory
        such that the function DenseMatrixProduct can be used to compute the right
        states in the integration points of the face, i.e. side 1. ---*/
  DOFs = internalFace->DOFsSolFaceSide1.data();
  for(unsigned short i=0; i<nDOFsFace1; ++i) {
    const su2double *solDOF = VecSolDOFs.data() + nVar*DOFs[i];
    su2double       *sol    = solFace + nVar*i;
    for(unsigned short j=0; j<nVar; ++j)
      sol[j] = solDOF[j];
  }

  /* Compute the right states. Call the general function to
     carry out the matrix product. */
  config->GEMM_Tick(&tick);
  DenseMatrixProduct(nInt, nVar, nDOFsFace1, basisFace1, solFace, solIntR);
  config->GEMM_Tock(tick, "InviscidFluxesInternalMatchingFace2", nInt, nVar, nDOFsFace0);

  /*------------------------------------------------------------------------*/
  /*--- Step 3: Compute the fluxes in the integration points using the   ---*/
  /*---         approximate Riemann solver.                              ---*/
  /*------------------------------------------------------------------------*/

  /* General function to compute the fluxes in the integration points. */
  ComputeInviscidFluxesFace(config, nInt, internalFace->metricNormalsFace.data(),
                            solIntL, solIntR, fluxes, numerics);
}

void CFEM_DG_EulerSolver::AccumulateSpaceTimeResidualADER(unsigned short iTime, su2double weight) {

  /* Compute half the integration weight. The reason for doing this is that the
     given integration weight is based on the normalized interval [-1..1], i.e.
     a length of two. */
  const su2double halfWeight = 0.5*weight;

  /* Determine the case we have. */
  if(iTime == 0) {

    /*--- First time integration point. Initialize the total ADER residual
          to the spatial residual multiplied by halfWeight. ---*/
    for(unsigned long i=0; i<VecTotResDOFsADER.size(); ++i)
      VecTotResDOFsADER[i] = halfWeight*VecResDOFs[i];
  }
  else {

    /*--- Not the first integration point. The spatial residual, multiplied by
          halfWeight must be added to the total ADER residual. ---*/
    for(unsigned long i=0; i<VecTotResDOFsADER.size(); ++i)
      VecTotResDOFsADER[i] += halfWeight*VecResDOFs[i];
  }
}

void CFEM_DG_EulerSolver::MultiplyResidualByInverseMassMatrix(CConfig    *config,
                                                              const bool useADER) {

  /*--- Set the pointers for the local arrays. ---*/
  su2double *tmpRes = VecTmpMemory.data();
  su2double tick = 0.0;

  /*--- Set the reference to the correct residual. This depends
        whether or not the ADER scheme is used. ---*/
  vector<su2double> &VecRes = useADER ? VecTotResDOFsADER : VecResDOFs;

  /* Loop over the owned volume elements. */
  for(unsigned long l=0; l<nVolElemOwned; ++l) {

    /* Easier storage of the residuals for this volume element. */
    su2double *res = VecRes.data() + nVar*volElem[l].offsetDOFsSolLocal;

    /* Check whether a multiplication must be carried out with the inverse of
       the lumped mass matrix or the full mass matrix. Note that it is crucial
       that the test is performed with the lumpedMassMatrix and not with
       massMatrix. The reason is that for implicit time stepping schemes
       both arrays are in use. */
    if( volElem[l].lumpedMassMatrix.size() ) {

      /* Multiply the residual with the inverse of the lumped mass matrix. */
      for(unsigned short i=0; i<volElem[l].nDOFsSol; ++i) {

        su2double *resDOF = res + nVar*i;
        su2double lMInv   = 1.0/volElem[l].lumpedMassMatrix[i];
        for(unsigned short k=0; k<nVar; ++k) resDOF[k] *= lMInv;
      }
    }
    else {

      /* Multiply the residual with the inverse of the mass matrix.
         Use the array tmpRes as temporary storage. */
      memcpy(tmpRes, res, nVar*volElem[l].nDOFsSol*sizeof(su2double));
      config->GEMM_Tick(&tick);
      DenseMatrixProduct(volElem[l].nDOFsSol, nVar, volElem[l].nDOFsSol,
                         volElem[l].invMassMatrix.data(), tmpRes, res);
      config->GEMM_Tock(tick, "MultiplyResidualByInverseMassMatrix",
                        volElem[l].nDOFsSol, nVar, volElem[l].nDOFsSol);
    }
  }
}

void CFEM_DG_EulerSolver::Pressure_Forces(CGeometry *geometry, CConfig *config) {

  /*--- Set the pointers for the local arrays. ---*/
  su2double *solInt  = VecTmpMemory.data();
  su2double *solDOFs = solInt + nIntegrationMax*nVar;

  /*--- Get the information of the angle of attack, reference area, etc. ---*/
  const su2double Alpha           = config->GetAoA()*PI_NUMBER/180.0;
  const su2double Beta            = config->GetAoS()*PI_NUMBER/180.0;
  const su2double RefAreaCoeff    = config->GetRefAreaCoeff();
  const su2double RefLengthMoment = config->GetRefLengthMoment();
  const su2double Gas_Constant    = config->GetGas_ConstantND();
  const su2double *Origin         = config->GetRefOriginMoment(0);
  const bool grid_movement        = config->GetGrid_Movement();

  /*--- Evaluate reference values for non-dimensionalization.
        For dynamic meshes, use the motion Mach number as a reference value
        for computing the force coefficients. Otherwise, use the freestream
        values, which is the standard convention. ---*/
  const su2double RefTemp     = Temperature_Inf;
  const su2double RefDensity  = Density_Inf;

  su2double RefVel2;
  if (grid_movement) {
    const su2double Mach2Vel = sqrt(Gamma*Gas_Constant*RefTemp);
    const su2double Mach_Motion = config->GetMach_Motion();
    RefVel2 = (Mach_Motion*Mach2Vel)*(Mach_Motion*Mach2Vel);
  }
  else {
    RefVel2 = 0.0;
    for(unsigned short iDim=0; iDim<nDim; ++iDim)
      RefVel2 += Velocity_Inf[iDim]*Velocity_Inf[iDim];
  }

  const su2double factor = 1.0/(0.5*RefDensity*RefAreaCoeff*RefVel2);

  /*-- Variables initialization ---*/
  Total_CD = 0.0; Total_CL = 0.0; Total_CSF = 0.0; Total_CEff = 0.0;
  Total_CMx = 0.0;   Total_CMy = 0.0;   Total_CMz = 0.0;
  Total_CFx = 0.0;   Total_CFy = 0.0;   Total_CFz = 0.0;

  AllBound_CD_Inv   = 0.0; AllBound_CL_Inv  = 0.0; AllBound_CSF_Inv = 0.0;
  AllBound_CMx_Inv  = 0.0; AllBound_CMy_Inv = 0.0; AllBound_CMz_Inv = 0.0;
  AllBound_CFx_Inv  = 0.0; AllBound_CFy_Inv = 0.0; AllBound_CFz_Inv = 0.0;
  AllBound_CEff_Inv = 0.0;

  for(unsigned short iMarker_Monitoring=0; iMarker_Monitoring<config->GetnMarker_Monitoring(); ++iMarker_Monitoring) {
    Surface_CL_Inv[iMarker_Monitoring]  = 0.0; Surface_CD_Inv[iMarker_Monitoring]   = 0.0;
    Surface_CSF_Inv[iMarker_Monitoring] = 0.0; Surface_CEff_Inv[iMarker_Monitoring] = 0.0;
    Surface_CFx_Inv[iMarker_Monitoring] = 0.0; Surface_CFy_Inv[iMarker_Monitoring]  = 0.0;
    Surface_CFz_Inv[iMarker_Monitoring] = 0.0; Surface_CMx_Inv[iMarker_Monitoring]  = 0.0;
    Surface_CMy_Inv[iMarker_Monitoring] = 0.0; Surface_CMz_Inv[iMarker_Monitoring]  = 0.0;
    Surface_CL[iMarker_Monitoring]      = 0.0; Surface_CD[iMarker_Monitoring]       = 0.0;
    Surface_CSF[iMarker_Monitoring]     = 0.0; Surface_CEff[iMarker_Monitoring]     = 0.0;
    Surface_CFx[iMarker_Monitoring]     = 0.0; Surface_CFy[iMarker_Monitoring]      = 0.0;
    Surface_CFz[iMarker_Monitoring]     = 0.0; Surface_CMx[iMarker_Monitoring]      = 0.0;
    Surface_CMy[iMarker_Monitoring]     = 0.0; Surface_CMz[iMarker_Monitoring]      = 0.0;
  }

  /*--- Loop over the Euler and Navier-Stokes markers ---*/
  for(unsigned short iMarker=0; iMarker<nMarker; ++iMarker) {

    /* Check if this boundary must be monitored. */
    const unsigned short Monitoring = config->GetMarker_All_Monitoring(iMarker);
    if(Monitoring == YES) {

      /* Easier storage of the boundary condition. */
      const unsigned short Boundary = config->GetMarker_All_KindBC(iMarker);

      /*--- Obtain the origin for the moment computation for a particular marker ---*/
      for(unsigned short iMarker_Monitoring=0; iMarker_Monitoring<config->GetnMarker_Monitoring();
                       ++iMarker_Monitoring) {
        string Monitoring_Tag = config->GetMarker_Monitoring_TagBound(iMarker_Monitoring);
        string Marker_Tag     = config->GetMarker_All_TagBound(iMarker);
        if (Marker_Tag == Monitoring_Tag)
          Origin = config->GetRefOriginMoment(iMarker_Monitoring);
      }

      /* Check for a boundary for which the forces must be computed. */
      if((Boundary == EULER_WALL) || (Boundary == HEAT_FLUX) ||
         (Boundary == ISOTHERMAL)) {

        /*--- Initialization for this marker ---*/
        CD_Inv[iMarker] = 0.0; CL_Inv[iMarker] = 0.0; CSF_Inv[iMarker] = 0.0;
        CMx_Inv[iMarker] = 0.0;   CMy_Inv[iMarker] = 0.0;   CMz_Inv[iMarker] = 0.0;
        CFx_Inv[iMarker] = 0.0;   CFy_Inv[iMarker] = 0.0;   CFz_Inv[iMarker] = 0.0;
        CEff_Inv[iMarker] = 0.0;

        su2double ForceInviscid[]  = {0.0, 0.0, 0.0};
        su2double MomentInviscid[] = {0.0, 0.0, 0.0};

        /* Easier storage of the boundary faces for this boundary marker. */
        const unsigned long      nSurfElem = boundaries[iMarker].surfElem.size();
        const CSurfaceElementFEM *surfElem = boundaries[iMarker].surfElem.data();

        /*--- Loop over the faces of this boundary. ---*/
        for(unsigned long l=0; l<nSurfElem; ++l) {

          /* Compute the states in the integration points of the face. */
          LeftStatesIntegrationPointsBoundaryFace(config, &surfElem[l], solDOFs, solInt);

          /*--- Get the number of integration points and the integration
                weights from the corresponding standard element. ---*/
          const unsigned short ind   = surfElem[l].indStandardElement;
          const unsigned short nInt  = standardBoundaryFacesSol[ind].GetNIntegration();
          const su2double *weights   = standardBoundaryFacesSol[ind].GetWeightsIntegration();

          /* Loop over the integration points of this surface element. */
          for(unsigned short i=0; i<nInt; ++i) {

            /* Easier storage of the solution, the normals and the coordinates
               for this integration point. */
            const su2double *sol     = solInt + i*nVar;
            const su2double *normals = surfElem[l].metricNormalsFace.data()
                                     + i*(nDim+1);
            const su2double *Coord   = surfElem[l].coorIntegrationPoints.data()
                                     + i*nDim;

            /*--- Compute the velocities and pressure in this integration point. ---*/
            const su2double DensityInv = 1.0/sol[0];
            su2double Velocity2 = 0.0;
            for(unsigned short iDim=0; iDim<nDim; ++iDim) {
              const su2double vel = sol[iDim+1]*DensityInv;
              Velocity2          += vel*vel;
            }

            su2double StaticEnergy = sol[nDim+1]*DensityInv - 0.5*Velocity2;

            FluidModel->SetTDState_rhoe(sol[0], StaticEnergy);
            const su2double Pressure = FluidModel->GetPressure();

            /*-- Compute the vector from the reference point to the integration
                 point and update the inviscid force. Note that the normal points
                 into the geometry, hence no minus sign. ---*/
            su2double MomentDist[] = {0.0, 0.0, 0.0}, Force[] = {0.0, 0.0, 0.0};
            const su2double forceMag = (Pressure - Pressure_Inf)*weights[i]
                                     * normals[nDim]*factor;

            for(unsigned short iDim=0; iDim<nDim; ++iDim) {
              MomentDist[iDim]     = Coord[iDim] - Origin[iDim];
              Force[iDim]          = forceMag*normals[iDim];
              ForceInviscid[iDim] += Force[iDim];
            }

            /*--- Update the inviscid moment. ---*/
            if (nDim == 3) {
              MomentInviscid[0] += (Force[2]*MomentDist[1]-Force[1]*MomentDist[2])/RefLengthMoment;
              MomentInviscid[1] += (Force[0]*MomentDist[2]-Force[2]*MomentDist[0])/RefLengthMoment;
            }
            MomentInviscid[2] += (Force[1]*MomentDist[0]-Force[0]*MomentDist[1])/RefLengthMoment;
          }
        }

        /*--- Project forces and store the non-dimensional coefficients ---*/
        if(nDim == 2) {
          CD_Inv[iMarker]  =  ForceInviscid[0]*cos(Alpha) + ForceInviscid[1]*sin(Alpha);
          CL_Inv[iMarker]  = -ForceInviscid[0]*sin(Alpha) + ForceInviscid[1]*cos(Alpha);
          CEff_Inv[iMarker]   =  CL_Inv[iMarker] / (CD_Inv[iMarker]+EPS);
          CMz_Inv[iMarker]    =  MomentInviscid[2];
          CFx_Inv[iMarker]    =  ForceInviscid[0];
          CFy_Inv[iMarker]    =  ForceInviscid[1];
        }
        if(nDim == 3) {
          CD_Inv[iMarker]      =  ForceInviscid[0]*cos(Alpha)*cos(Beta)
                                  +  ForceInviscid[1]*sin(Beta)
                                  +  ForceInviscid[2]*sin(Alpha)*cos(Beta);
          CL_Inv[iMarker]      = -ForceInviscid[0]*sin(Alpha) + ForceInviscid[2]*cos(Alpha);
          CSF_Inv[iMarker] = -ForceInviscid[0]*sin(Beta)*cos(Alpha)
                                  +  ForceInviscid[1]*cos(Beta)
                                  -  ForceInviscid[2]*sin(Beta)*sin(Alpha);
          CEff_Inv[iMarker]       =  CL_Inv[iMarker] / (CD_Inv[iMarker] + EPS);
          CMx_Inv[iMarker]        =  MomentInviscid[0];
          CMy_Inv[iMarker]        =  MomentInviscid[1];
          CMz_Inv[iMarker]        =  MomentInviscid[2];
          CFx_Inv[iMarker]        =  ForceInviscid[0];
          CFy_Inv[iMarker]        =  ForceInviscid[1];
          CFz_Inv[iMarker]        =  ForceInviscid[2];
        }

        AllBound_CD_Inv    += CD_Inv[iMarker];
        AllBound_CL_Inv    += CL_Inv[iMarker];
        AllBound_CSF_Inv   += CSF_Inv[iMarker];
        AllBound_CEff_Inv   = AllBound_CL_Inv / (AllBound_CD_Inv + EPS);
        AllBound_CMx_Inv   += CMx_Inv[iMarker];
        AllBound_CMy_Inv   += CMy_Inv[iMarker];
        AllBound_CMz_Inv   += CMz_Inv[iMarker];
        AllBound_CFx_Inv   += CFx_Inv[iMarker];
        AllBound_CFy_Inv   += CFy_Inv[iMarker];
        AllBound_CFz_Inv   += CFz_Inv[iMarker];

        /*--- Compute the coefficients per surface ---*/
        for(unsigned short iMarker_Monitoring=0; iMarker_Monitoring<config->GetnMarker_Monitoring();
                         ++iMarker_Monitoring) {
          string Monitoring_Tag = config->GetMarker_Monitoring_TagBound(iMarker_Monitoring);
          string Marker_Tag = config->GetMarker_All_TagBound(iMarker);
          if (Marker_Tag == Monitoring_Tag) {
            Surface_CL_Inv[iMarker_Monitoring]   += CL_Inv[iMarker];
            Surface_CD_Inv[iMarker_Monitoring]   += CD_Inv[iMarker];
            Surface_CSF_Inv[iMarker_Monitoring]  += CSF_Inv[iMarker];
            Surface_CEff_Inv[iMarker_Monitoring]  = Surface_CL_Inv[iMarker_Monitoring]
                                                  / (Surface_CD_Inv[iMarker_Monitoring] + EPS);
            Surface_CFx_Inv[iMarker_Monitoring]  += CFx_Inv[iMarker];
            Surface_CFy_Inv[iMarker_Monitoring]  += CFy_Inv[iMarker];
            Surface_CFz_Inv[iMarker_Monitoring]  += CFz_Inv[iMarker];
            Surface_CMx_Inv[iMarker_Monitoring]  += CMx_Inv[iMarker];
            Surface_CMy_Inv[iMarker_Monitoring]  += CMy_Inv[iMarker];
            Surface_CMz_Inv[iMarker_Monitoring]  += CMz_Inv[iMarker];
          }
        }
      }
    }
  }

#ifdef HAVE_MPI

  /*--- Parallel mode. The data from all ranks must be gathered.
        Determine the size of the communication buffer. ---*/
  const unsigned long nCommSize = 9*config->GetnMarker_Monitoring() + 9;

  /*--- Define the communication buffers and store to local data in
        the local buffer. ---*/
  vector<su2double> locBuf(nCommSize), globBuf(nCommSize);

  unsigned long ii = 0;
  locBuf[ii++] = AllBound_CD_Inv;  locBuf[ii++] = AllBound_CL_Inv;
  locBuf[ii++] = AllBound_CSF_Inv; locBuf[ii++] = AllBound_CMx_Inv;
  locBuf[ii++] = AllBound_CMy_Inv; locBuf[ii++] = AllBound_CMz_Inv;
  locBuf[ii++] = AllBound_CFx_Inv; locBuf[ii++] = AllBound_CFy_Inv;
  locBuf[ii++] = AllBound_CFz_Inv;

  for(unsigned short i=0; i<config->GetnMarker_Monitoring(); ++i) {
    locBuf[ii++] = Surface_CL_Inv[i];  locBuf[ii++] = Surface_CD_Inv[i];
    locBuf[ii++] = Surface_CSF_Inv[i]; locBuf[ii++] = Surface_CFx_Inv[i];
    locBuf[ii++] = Surface_CFy_Inv[i]; locBuf[ii++] = Surface_CFz_Inv[i];
    locBuf[ii++] = Surface_CMx_Inv[i]; locBuf[ii++] = Surface_CMy_Inv[i];
    locBuf[ii++] = Surface_CMz_Inv[i];
  }

  /* Sum up all the data from all ranks. The result will be available on all ranks. */
  if (config->GetConsole_Output_Verb() == VERB_HIGH) {
    SU2_MPI::Allreduce(locBuf.data(), globBuf.data(), nCommSize, MPI_DOUBLE,
                       MPI_SUM, MPI_COMM_WORLD);
  }

  /*--- Copy the data back from globBuf into the required variables. ---*/
  ii = 0;
  AllBound_CD_Inv  = globBuf[ii++]; AllBound_CL_Inv  = globBuf[ii++];
  AllBound_CSF_Inv = globBuf[ii++]; AllBound_CMx_Inv = globBuf[ii++];
  AllBound_CMy_Inv = globBuf[ii++]; AllBound_CMz_Inv = globBuf[ii++];
  AllBound_CFx_Inv = globBuf[ii++]; AllBound_CFy_Inv = globBuf[ii++];
  AllBound_CFz_Inv = globBuf[ii++];

  AllBound_CEff_Inv = AllBound_CL_Inv/(AllBound_CD_Inv + EPS);

  for(unsigned short i=0; i<config->GetnMarker_Monitoring(); ++i) {
    Surface_CL_Inv[i]  = globBuf[ii++]; Surface_CD_Inv[i]  = globBuf[ii++];
    Surface_CSF_Inv[i] = globBuf[ii++]; Surface_CFx_Inv[i] = globBuf[ii++];
    Surface_CFy_Inv[i] = globBuf[ii++]; Surface_CFz_Inv[i] = globBuf[ii++];
    Surface_CMx_Inv[i] = globBuf[ii++]; Surface_CMy_Inv[i] = globBuf[ii++];
    Surface_CMz_Inv[i] = globBuf[ii++];

    Surface_CEff_Inv[i] = Surface_CL_Inv[i]/(Surface_CD_Inv[i] + EPS);
  }

#endif

  /*--- Update the total coefficients (note that all the nodes have the same value) ---*/
  Total_CD      = AllBound_CD_Inv;
  Total_CL      = AllBound_CL_Inv;
  Total_CSF = AllBound_CSF_Inv;
  Total_CEff       = Total_CL / (Total_CD + EPS);
  Total_CMx        = AllBound_CMx_Inv;
  Total_CMy        = AllBound_CMy_Inv;
  Total_CMz        = AllBound_CMz_Inv;
  Total_CFx        = AllBound_CFx_Inv;
  Total_CFy        = AllBound_CFy_Inv;
  Total_CFz        = AllBound_CFz_Inv;

  /*--- Update the total coefficients per surface (note that all the nodes have the same value)---*/
  for(unsigned short iMarker_Monitoring=0; iMarker_Monitoring<config->GetnMarker_Monitoring();
                   ++iMarker_Monitoring) {
    Surface_CL[iMarker_Monitoring]      = Surface_CL_Inv[iMarker_Monitoring];
    Surface_CD[iMarker_Monitoring]      = Surface_CD_Inv[iMarker_Monitoring];
    Surface_CSF[iMarker_Monitoring] = Surface_CSF_Inv[iMarker_Monitoring];
    Surface_CEff[iMarker_Monitoring]       = Surface_CL_Inv[iMarker_Monitoring]
                                           / (Surface_CD_Inv[iMarker_Monitoring] + EPS);
    Surface_CFx[iMarker_Monitoring]        = Surface_CFx_Inv[iMarker_Monitoring];
    Surface_CFy[iMarker_Monitoring]        = Surface_CFy_Inv[iMarker_Monitoring];
    Surface_CFz[iMarker_Monitoring]        = Surface_CFz_Inv[iMarker_Monitoring];
    Surface_CMx[iMarker_Monitoring]        = Surface_CMx_Inv[iMarker_Monitoring];
    Surface_CMy[iMarker_Monitoring]        = Surface_CMy_Inv[iMarker_Monitoring];
    Surface_CMz[iMarker_Monitoring]        = Surface_CMz_Inv[iMarker_Monitoring];
  }
}

void CFEM_DG_EulerSolver::ExplicitRK_Iteration(CGeometry *geometry, CSolver **solver_container,
                                               CConfig *config, unsigned short iRKStep) {

  su2double RK_AlphaCoeff = config->Get_Alpha_RKStep(iRKStep);

  for(unsigned short iVar=0; iVar<nVar; ++iVar) {
    SetRes_RMS(iVar, 0.0);
    SetRes_Max(iVar, 0.0, 0);
  }

  /*--- Update the solution by looping over the owned volume elements. ---*/
  for(unsigned long l=0; l<nVolElemOwned; ++l) {

    /* Store the coordinate of the first vertex of this element to give an
       indication for the location of the maximum residual. */
    const unsigned long ind = volElem[l].nodeIDsGrid[0];
    const su2double *coor   = meshPoints[ind].coor;

    /* Set the pointers for the residual and solution for this element. */
    const unsigned long offset  = nVar*volElem[l].offsetDOFsSolLocal;
    const su2double *res        = VecResDOFs.data()    + offset;
    const su2double *solDOFsOld = VecSolDOFsOld.data() + offset;
    su2double *solDOFs          = VecSolDOFs.data()    + offset;

    /* Loop over the DOFs for this element and update the solution and the L2 norm. */
    const su2double tmp = RK_AlphaCoeff*VecDeltaTime[l];

    unsigned int i = 0;
    for(unsigned short j=0; j<volElem[l].nDOFsSol; ++j) {
      const unsigned long globalIndex = volElem[l].offsetDOFsSolGlobal + j;
      for(unsigned short iVar=0; iVar<nVar; ++iVar, ++i) {
        solDOFs[i] = solDOFsOld[i] - tmp*res[i];

        AddRes_RMS(iVar, res[i]*res[i]);
        AddRes_Max(iVar, fabs(res[i]), globalIndex, coor);
      }
    }
  }

  /*--- Compute the root mean square residual. Note that the SetResidual_RMS
        function cannot be used, because that is for the FV solver.    ---*/

#ifdef HAVE_MPI
  /*--- Parallel mode. The local L2 norms must be added to obtain the
        global value. Also check for divergence. ---*/
  int nProc, rank;
  MPI_Comm_size(MPI_COMM_WORLD, &nProc);
  MPI_Comm_rank(MPI_COMM_WORLD, &rank);

  vector<su2double> rbuf(nVar);

  /*--- Disable the reduce for the residual to avoid overhead if requested. ---*/
  if (config->GetConsole_Output_Verb() == VERB_HIGH) {
    SU2_MPI::Allreduce(Residual_RMS, rbuf.data(), nVar, MPI_DOUBLE, MPI_SUM, MPI_COMM_WORLD);

    for(unsigned short iVar=0; iVar<nVar; ++iVar) {

      if (rbuf[iVar] != rbuf[iVar]) {
        if (rank == MASTER_NODE)
          cout << "\n !!! Error: SU2 has diverged. Now exiting... !!! \n" << endl;
        MPI_Abort(MPI_COMM_WORLD,1);
      }

      SetRes_RMS(iVar, max(EPS*EPS, sqrt(rbuf[iVar]/nDOFsGlobal)));
    }
  }

#else
  /*--- Sequential mode. Check for a divergence of the solver and compute
        the L2-norm of the residuals. ---*/
  for(unsigned short iVar=0; iVar<nVar; ++iVar) {

    if(GetRes_RMS(iVar) != GetRes_RMS(iVar)) {
      cout << "\n !!! Error: SU2 has diverged. Now exiting... !!! \n" << endl;
      exit(EXIT_FAILURE);
    }

    SetRes_RMS(iVar, max(EPS*EPS, sqrt(GetRes_RMS(iVar)/nDOFsGlobal)));
  }

#endif
}

void CFEM_DG_EulerSolver::ClassicalRK4_Iteration(CGeometry *geometry, CSolver **solver_container,
                                               CConfig *config, unsigned short iRKStep) {

  /*--- Hard-coded classical RK4 coefficients. Will be added to config. ---*/
  su2double RK_FuncCoeff[4] = {1.0/6.0, 1.0/3.0, 1.0/3.0, 1.0/6.0};
  su2double RK_TimeCoeff[4] = {0.5, 0.5, 1.0, 1.0};

  for(unsigned short iVar=0; iVar<nVar; ++iVar) {
    SetRes_RMS(iVar, 0.0);
    SetRes_Max(iVar, 0.0, 0);
  }

  /*--- Update the solution by looping over the owned volume elements. ---*/
  for(unsigned long l=0; l<nVolElemOwned; ++l) {

    /* Store the coordinate of the first vertex of this element to give an
     indication for the location of the maximum residual. */
    const unsigned long ind = volElem[l].nodeIDsGrid[0];
    const su2double *coor   = meshPoints[ind].coor;

    /* Set the pointers for the residual and solution for this element. */
    const unsigned long offset  = nVar*volElem[l].offsetDOFsSolLocal;
    const su2double *res        = VecResDOFs.data()    + offset;
    const su2double *solDOFsOld = VecSolDOFsOld.data() + offset;
    su2double *solDOFsNew       = VecSolDOFsNew.data() + offset;
    su2double *solDOFs          = VecSolDOFs.data()    + offset;

    /* Loop over the DOFs for this element and update the solution and the L2 norm. */
    const su2double tmp_time = -1.0*RK_TimeCoeff[iRKStep]*VecDeltaTime[l];
    const su2double tmp_func = -1.0*RK_FuncCoeff[iRKStep]*VecDeltaTime[l];

    unsigned int i = 0;
    for(unsigned short j=0; j<volElem[l].nDOFsSol; ++j) {
      const unsigned long globalIndex = volElem[l].offsetDOFsSolGlobal + j;
      for(unsigned short iVar=0; iVar<nVar; ++iVar, ++i) {

        if (iRKStep < 3) {
          solDOFsNew[i] += tmp_func*res[i];
          solDOFs[i]     = solDOFsOld[i] + tmp_time*res[i];
        } else {
          solDOFs[i]     = solDOFsNew[i] + tmp_func*res[i];
        }

        AddRes_RMS(iVar, res[i]*res[i]);
        AddRes_Max(iVar, fabs(res[i]), globalIndex, coor);
      }
    }

  }

  /*--- Compute the root mean square residual. Note that the SetResidual_RMS
   function cannot be used, because that is for the FV solver.    ---*/

#ifdef HAVE_MPI
  /*--- Parallel mode. The local L2 norms must be added to obtain the
   global value. Also check for divergence. ---*/
  int nProc, rank;
  MPI_Comm_size(MPI_COMM_WORLD, &nProc);
  MPI_Comm_rank(MPI_COMM_WORLD, &rank);

  vector<su2double> rbuf(nVar);

  /*--- Disable the reduce for the residual to avoid overhead if requested. ---*/
  if (config->GetConsole_Output_Verb() == VERB_HIGH) {
    SU2_MPI::Allreduce(Residual_RMS, rbuf.data(), nVar, MPI_DOUBLE, MPI_SUM, MPI_COMM_WORLD);

    for(unsigned short iVar=0; iVar<nVar; ++iVar) {

      if (rbuf[iVar] != rbuf[iVar]) {
        if (rank == MASTER_NODE)
          cout << "\n !!! Error: SU2 has diverged. Now exiting... !!! \n" << endl;
        MPI_Abort(MPI_COMM_WORLD,1);
      }

      SetRes_RMS(iVar, max(EPS*EPS, sqrt(rbuf[iVar]/nDOFsGlobal)));
    }
  }

#else
  /*--- Sequential mode. Check for a divergence of the solver and compute
   the L2-norm of the residuals. ---*/
  for(unsigned short iVar=0; iVar<nVar; ++iVar) {

    if(GetRes_RMS(iVar) != GetRes_RMS(iVar)) {
      cout << "\n !!! Error: SU2 has diverged. Now exiting... !!! \n" << endl;
      exit(EXIT_FAILURE);
    }

    SetRes_RMS(iVar, max(EPS*EPS, sqrt(GetRes_RMS(iVar)/nDOFsGlobal)));
  }

#endif
}

void CFEM_DG_EulerSolver::ADER_DG_Iteration(CGeometry *geometry, CSolver **solver_container, CConfig *config,
                                            unsigned short iStep) {

  /*--- Update the solution by looping over the owned volume elements. ---*/
  for(unsigned long l=0; l<nVolElemOwned; ++l) {

    /* Set the pointers for the residual and solution for this element. */
    const unsigned long offset  = nVar*volElem[l].offsetDOFsSolLocal;
    const su2double *res        = VecTotResDOFsADER.data() + offset;
    const su2double *solDOFsOld = VecSolDOFsOld.data()     + offset;
    su2double *solDOFs          = VecSolDOFs.data()        + offset;

    /* Loop over the DOFs for this element and update the solution. */
    for(unsigned short i=0; i<(nVar*volElem[l].nDOFsSol); ++i)
      solDOFs[i] = solDOFsOld[i] - VecDeltaTime[l]*res[i];
  }
}

void CFEM_DG_EulerSolver::BC_Euler_Wall(CGeometry *geometry, CSolver **solver_container,
                                        CNumerics *numerics, CConfig *config, unsigned short val_marker) {

  /*--- Set the pointers for the local arrays. ---*/
  su2double *solIntL = VecTmpMemory.data();
  su2double *solIntR = solIntL + nIntegrationMax*nVar;
  su2double *fluxes  = solIntR + nIntegrationMax*nVar;

  /* Set the starting position in the vector for the face residuals for
     this boundary marker. */
  su2double *resFaces = VecResFaces.data() + nVar*startLocResFacesMarkers[val_marker][0];

  /* Easier storage of the boundary faces for this boundary marker. */
  const unsigned long      nSurfElem = boundaries[val_marker].surfElem.size();
  const CSurfaceElementFEM *surfElem = boundaries[val_marker].surfElem.data();

  /*--- Loop over the boundary faces. ---*/
  unsigned long indResFaces = 0;
  for(unsigned long l=0; l<nSurfElem; ++l) {

    /* Compute the left states in the integration points of the face.
       Use fluxes as a temporary storage array. */
    LeftStatesIntegrationPointsBoundaryFace(config, &surfElem[l], fluxes, solIntL);

    /*--- Apply the inviscid wall boundary conditions to compute the right
          state in the integration points. There are two options. Either the
          normal velocity is negated or the normal velocity is set to zero.
          Some experiments are needed to see which formulation gives better
          results. ---*/
    const unsigned short ind  = surfElem[l].indStandardElement;
    const unsigned short nInt = standardBoundaryFacesSol[ind].GetNIntegration();

    for(unsigned short i=0; i<nInt; ++i) {

      /* Easier storage of the left and right solution and the normals
         for this integration point. */
      const su2double *UL      = solIntL + i*nVar;
            su2double *UR      = solIntR + i*nVar;
      const su2double *normals = surfElem[l].metricNormalsFace.data() + i*(nDim+1);

      /* Compute the normal component of the momentum variables. */
      su2double rVn = 0.0;
      for(unsigned short iDim=0; iDim<nDim; ++iDim)
        rVn += UL[iDim+1]*normals[iDim];

      /* If the normal velocity must be mirrored instead of set to zero,
         the normal component that must be subtracted must be doubled. If the
         normal velocity must be set to zero, simply comment this line. */
      //rVn *= 2.0;

      /* Set the right state. The initial value of the total energy is the
         energy of the left state. */
      UR[0]      = UL[0];
      UR[nDim+1] = UL[nDim+1];
      for(unsigned short iDim=0; iDim<nDim; ++iDim)
        UR[iDim+1] = UL[iDim+1] - rVn*normals[iDim];

      /*--- Actually, only the internal energy of UR is equal to UL. If the
            kinetic energy differs for UL and UR, the difference must be
            subtracted from the total energy of UR to obtain the correct
            value. ---*/
      su2double DensityInv = 1.0/UL[0];
      su2double diffKin    = 0;
      for(unsigned short iDim=1; iDim<=nDim; ++iDim) {
        const su2double velL = DensityInv*UL[iDim];
        const su2double velR = DensityInv*UR[iDim];
        diffKin += velL*velL - velR*velR;
      }

      UR[nDim+1] -= 0.5*UL[0]*diffKin;
    }

    /* The remainder of the contribution of this boundary face to the residual
       is the same for all boundary conditions. Hence a generic function can
       be used to carry out this task. */
    ResidualInviscidBoundaryFace(config, numerics, &surfElem[l], solIntL,
                                 solIntR, fluxes, resFaces, indResFaces);
  }
}

void CFEM_DG_EulerSolver::BC_Far_Field(CGeometry *geometry, CSolver **solver_container, CNumerics *conv_numerics,
                                    CNumerics *visc_numerics, CConfig *config, unsigned short val_marker) {

  /*--- Set the pointers for the local arrays. ---*/
  su2double *solIntL = VecTmpMemory.data();
  su2double *solIntR = solIntL + nIntegrationMax*nVar;
  su2double *fluxes  = solIntR + nIntegrationMax*nVar;

  /* Set the starting position in the vector for the face residuals for
     this boundary marker. */
  su2double *resFaces = VecResFaces.data() + nVar*startLocResFacesMarkers[val_marker][0];

  /* Easier storage of the boundary faces for this boundary marker. */
  const unsigned long      nSurfElem = boundaries[val_marker].surfElem.size();
  const CSurfaceElementFEM *surfElem = boundaries[val_marker].surfElem.data();

  /*--- Loop over the boundary faces. ---*/
  unsigned long indResFaces = 0;
  for(unsigned long l=0; l<nSurfElem; ++l) {

    /* Compute the left states in the integration points of the face.
       Use fluxes as a temporary storage array. */
    LeftStatesIntegrationPointsBoundaryFace(config, &surfElem[l], fluxes, solIntL);

    /*--- Determine the number of integration points and set the right state
          to the free stream value. ---*/
    const unsigned short ind  = surfElem[l].indStandardElement;
    const unsigned short nInt = standardBoundaryFacesSol[ind].GetNIntegration();

    for(unsigned short i=0; i<nInt; ++i) {
      su2double *UR = solIntR + i*nVar;
      for(unsigned short j=0; j<nVar; ++j)
        UR[j] = ConsVarFreeStream[j];
    }

    /* The remainder of the contribution of this boundary face to the residual
       is the same for all boundary conditions. Hence a generic function can
       be used to carry out this task. */
    ResidualInviscidBoundaryFace(config, conv_numerics, &surfElem[l], solIntL,
                                 solIntR, fluxes, resFaces, indResFaces);
  }
}

void CFEM_DG_EulerSolver::BC_Sym_Plane(CGeometry *geometry, CSolver **solver_container, CNumerics *conv_numerics,
                                       CNumerics *visc_numerics, CConfig *config, unsigned short val_marker) {

  /*--- Set the pointers for the local arrays. ---*/
  su2double *solIntL = VecTmpMemory.data();
  su2double *solIntR = solIntL + nIntegrationMax*nVar;
  su2double *fluxes  = solIntR + nIntegrationMax*nVar;

  /* Set the starting position in the vector for the face residuals for
     this boundary marker. */
  su2double *resFaces = VecResFaces.data() + nVar*startLocResFacesMarkers[val_marker][0];

  /* Easier storage of the boundary faces for this boundary marker. */
  const unsigned long      nSurfElem = boundaries[val_marker].surfElem.size();
  const CSurfaceElementFEM *surfElem = boundaries[val_marker].surfElem.data();

  /*--- Loop over the boundary faces. ---*/
  unsigned long indResFaces = 0;
  for(unsigned long l=0; l<nSurfElem; ++l) {

    /* Compute the left states in the integration points of the face.
       Use fluxes as a temporary storage array. */
    LeftStatesIntegrationPointsBoundaryFace(config, &surfElem[l], fluxes, solIntL);

    /* Loop over the integration points to apply the symmetry condition. */
    const unsigned short ind  = surfElem[l].indStandardElement;
    const unsigned short nInt = standardBoundaryFacesSol[ind].GetNIntegration();

    for(unsigned short i=0; i<nInt; ++i) {

      /* Easier storage of the left and right solution and the normals
         for this integration point. */
      const su2double *UL      = solIntL + i*nVar;
            su2double *UR      = solIntR + i*nVar;
      const su2double *normals = surfElem[l].metricNormalsFace.data() + i*(nDim+1);

      /* Compute the normal component of the momentum variables. */
      su2double rVn = 0.0;
      for(unsigned short iDim=0; iDim<nDim; ++iDim)
        rVn += UL[iDim+1]*normals[iDim];

      /* The normal velocity must be mirrored in order to get a true symmetry
         condition. This is accomplished by multiplying rVn by two. */
      rVn *= 2.0;

      /* Set the right state. Note that the total energy of the right state is
         identical to the left state, because the magnitude of the velocity
         remains the same. */
      UR[0]      = UL[0];
      UR[nDim+1] = UL[nDim+1];
      for(unsigned short iDim=0; iDim<nDim; ++iDim)
        UR[iDim+1] = UL[iDim+1] - rVn*normals[iDim];
    }

    /* The remainder of the contribution of this boundary face to the residual
       is the same for all boundary conditions. Hence a generic function can
       be used to carry out this task. */
    ResidualInviscidBoundaryFace(config, conv_numerics, &surfElem[l], solIntL,
                                 solIntR, fluxes, resFaces, indResFaces);
  }
}

void CFEM_DG_EulerSolver::BC_Inlet(CGeometry *geometry, CSolver **solver_container, CNumerics *conv_numerics,
                                   CNumerics *visc_numerics, CConfig *config, unsigned short val_marker) {

  /*--- Retrieve the specified total conditions for this inlet. ---*/
  string Marker_Tag = config->GetMarker_All_TagBound(val_marker);

  su2double P_Total   = config->GetInlet_Ptotal(Marker_Tag);
  su2double T_Total   = config->GetInlet_Ttotal(Marker_Tag);
  su2double *Flow_Dir = config->GetInlet_FlowDir(Marker_Tag);

  /*--- Non-dim. the inputs if necessary, and compute the total enthalpy. ---*/
  P_Total /= config->GetPressure_Ref();
  T_Total /= config->GetTemperature_Ref();

  su2double Gas_Constant = config->GetGas_ConstantND();
  su2double H_Total      = (Gamma*Gas_Constant/Gamma_Minus_One)*T_Total;

  /*--- Set the pointers for the local arrays. ---*/
  su2double *solIntL = VecTmpMemory.data();
  su2double *solIntR = solIntL + nIntegrationMax*nVar;
  su2double *fluxes  = solIntR + nIntegrationMax*nVar;

  /* Set the starting position in the vector for the face residuals for
     this boundary marker. */
  su2double *resFaces = VecResFaces.data() + nVar*startLocResFacesMarkers[val_marker][0];

  /* Easier storage of the boundary faces for this boundary marker. */
  const unsigned long      nSurfElem = boundaries[val_marker].surfElem.size();
  const CSurfaceElementFEM *surfElem = boundaries[val_marker].surfElem.data();

  /*--- Loop over the boundary faces. ---*/
  unsigned long indResFaces = 0;
  for(unsigned long l=0; l<nSurfElem; ++l) {

    /* Compute the left states in the integration points of the face.
       Use fluxes as a temporary storage array. */
    LeftStatesIntegrationPointsBoundaryFace(config, &surfElem[l], fluxes, solIntL);

    /*--- Apply the subsonic inlet boundary conditions to compute the right
          state in the integration points. ---*/
    const unsigned short ind  = surfElem[l].indStandardElement;
    const unsigned short nInt = standardBoundaryFacesSol[ind].GetNIntegration();

    for(unsigned short i=0; i<nInt; ++i) {

      /* Easier storage of the left and right solution and the normals
         for this integration point. */
      const su2double *UL      = solIntL + i*nVar;
            su2double *UR      = solIntR + i*nVar;
      const su2double *normals = surfElem[l].metricNormalsFace.data() + i*(nDim+1);

      /*--- Compute the normal velocity, the speed of sound squared and
            the pressure in this integration point. ---*/
      const su2double DensityInv = 1.0/UL[0];
      su2double VelocityNormal = 0.0, Velocity2 = 0.0;
      for(unsigned short iDim=0; iDim<nDim; ++iDim) {
        const su2double vel = UL[iDim+1]*DensityInv;
        VelocityNormal     += vel*normals[iDim];
        Velocity2          += vel*vel;
      }

      su2double StaticEnergy = UL[nDim+1]*DensityInv - 0.5*Velocity2;

      FluidModel->SetTDState_rhoe(UL[0], StaticEnergy);
      su2double SoundSpeed2 = FluidModel->GetSoundSpeed2();
      su2double Pressure    = FluidModel->GetPressure();

      /*--- Compute the Riemann invariant to be extrapolated. ---*/
      const su2double Riemann = 2.0*sqrt(SoundSpeed2)/Gamma_Minus_One + VelocityNormal;

      /*--- Total speed of sound. The expression below is also valid for variable cp,
            although a linearization around the value of the left state is performed. ---*/
      const su2double SoundSpeed_Total2 = Gamma_Minus_One*(H_Total - DensityInv*(UL[nDim+1] + Pressure)
                                        +                  0.5*Velocity2) + SoundSpeed2;

      /*--- Dot product of normal and flow direction. This should be
            negative due to outward facing boundary normal convention. ---*/
      su2double alpha = 0.0;
      for(unsigned short iDim=0; iDim<nDim; ++iDim)
        alpha += normals[iDim]*Flow_Dir[iDim];

      /*--- Coefficients in the quadratic equation for the magnitude of the velocity. ---*/
      const su2double aa =  1.0 + 0.5*Gamma_Minus_One*alpha*alpha;
      const su2double bb = -1.0*Gamma_Minus_One*alpha*Riemann;
      const su2double cc =  0.5*Gamma_Minus_One*Riemann*Riemann
                         -  2.0*SoundSpeed_Total2/Gamma_Minus_One;

      /*--- Solve the equation for the magnitude of the velocity. As this value
            must be positive and both aa and bb are positive (alpha is negative and
            Riemann is positive up till Mach = 5.0 or so, which is not really subsonic
            anymore), it is clear which of the two possible solutions must be taken.
            Some clipping is present, but this is normally not active. ---*/
      su2double dd      = bb*bb - 4.0*aa*cc;   dd      = sqrt(max(0.0, dd));
      su2double Vel_Mag = (-bb + dd)/(2.0*aa); Vel_Mag = max(0.0, Vel_Mag);
      Velocity2 = Vel_Mag*Vel_Mag;

      /*--- Compute speed of sound from total speed of sound eqn. ---*/
      SoundSpeed2 = SoundSpeed_Total2 - 0.5*Gamma_Minus_One*Velocity2;

      /*--- Mach squared (cut between 0-1), use to adapt velocity ---*/
      su2double Mach2 = Velocity2/SoundSpeed2; Mach2 = min(1.0, Mach2);

      Velocity2 = Mach2*SoundSpeed2;
      Vel_Mag   = sqrt(Velocity2);

      /*--- Static temperature from the speed of sound relation. ---*/
      SoundSpeed2 = SoundSpeed_Total2 - 0.5*Gamma_Minus_One*Velocity2;

      const su2double Temperature = SoundSpeed2/(Gamma*Gas_Constant);

      /*--- Static pressure using isentropic relation at a point ---*/
      Pressure = P_Total*pow((Temperature/T_Total), Gamma/Gamma_Minus_One);

      /*--- Density at the inlet from the gas law ---*/
      const su2double Density = Pressure/(Gas_Constant*Temperature);

      /*--- Store the conservative variables in UR. ---*/
      UR[0]      = Density;
      UR[nDim+1] = Pressure/Gamma_Minus_One + 0.5*Density*Velocity2;

      for(unsigned short iDim=0; iDim<nDim; ++iDim)
        UR[iDim+1] = Density*Vel_Mag*Flow_Dir[iDim];
    }

    /* The remainder of the contribution of this boundary face to the residual
       is the same for all boundary conditions. Hence a generic function can
       be used to carry out this task. */
    ResidualInviscidBoundaryFace(config, conv_numerics, &surfElem[l], solIntL,
                                 solIntR, fluxes, resFaces, indResFaces);
  }
}

void CFEM_DG_EulerSolver::BC_Outlet(CGeometry *geometry, CSolver **solver_container, CNumerics *conv_numerics,
                                    CNumerics *visc_numerics, CConfig *config, unsigned short val_marker) {

  /*--- Retrieve the specified back pressure for this outlet.
        Nondimensionalize, if necessary. ---*/
  string Marker_Tag = config->GetMarker_All_TagBound(val_marker);

  su2double P_Exit = config->GetOutlet_Pressure(Marker_Tag);
  P_Exit = P_Exit/config->GetPressure_Ref();

  /*--- Set the pointers for the local arrays. ---*/
  su2double *solIntL = VecTmpMemory.data();
  su2double *solIntR = solIntL + nIntegrationMax*nVar;
  su2double *fluxes  = solIntR + nIntegrationMax*nVar;

  /* Set the starting position in the vector for the face residuals for
     this boundary marker. */
  su2double *resFaces = VecResFaces.data() + nVar*startLocResFacesMarkers[val_marker][0];

  /* Easier storage of the boundary faces for this boundary marker. */
  const unsigned long      nSurfElem = boundaries[val_marker].surfElem.size();
  const CSurfaceElementFEM *surfElem = boundaries[val_marker].surfElem.data();

  /*--- Loop over the boundary faces. ---*/
  unsigned long indResFaces = 0;
  for(unsigned long l=0; l<nSurfElem; ++l) {

    /* Compute the left states in the integration points of the face.
       Use fluxes as a temporary storage array. */
    LeftStatesIntegrationPointsBoundaryFace(config, &surfElem[l], fluxes, solIntL);

    /*--- Apply the subsonic inlet boundary conditions to compute the right
          state in the integration points. ---*/
    const unsigned short ind  = surfElem[l].indStandardElement;
    const unsigned short nInt = standardBoundaryFacesSol[ind].GetNIntegration();

    for(unsigned short i=0; i<nInt; ++i) {

      /* Easier storage of the left and right solution and the normals
         for this integration point. */
      const su2double *UL      = solIntL + i*nVar;
            su2double *UR      = solIntR + i*nVar;
      const su2double *normals = surfElem[l].metricNormalsFace.data() + i*(nDim+1);

      /*--- Compute the normal velocity, the speed of sound squared and
            the pressure in this integration point. ---*/
      const su2double DensityInv = 1.0/UL[0];
      su2double VelocityNormal = 0.0, Velocity2 = 0.0;
      for(unsigned short iDim=0; iDim<nDim; ++iDim) {
        const su2double vel = UL[iDim+1]*DensityInv;
        VelocityNormal     += vel*normals[iDim];
        Velocity2          += vel*vel;
      }

      su2double StaticEnergy = UL[nDim+1]*DensityInv - 0.5*Velocity2;

      FluidModel->SetTDState_rhoe(UL[0], StaticEnergy);
      su2double SoundSpeed2 = FluidModel->GetSoundSpeed2();
      su2double Pressure    = FluidModel->GetPressure();

      /*--- Subsonic exit flow: there is one incoming characteristic,
            therefore one variable can be specified (back pressure) and is used
            to update the conservative variables. Compute the entropy and the
            acoustic Riemann variable. These invariants, as well as the
            tangential velocity components, are extrapolated. ---*/
      const su2double Entropy = Pressure*pow(DensityInv, Gamma);
      const su2double Riemann = 2.0*sqrt(SoundSpeed2)/Gamma_Minus_One + VelocityNormal;

      /*--- Compute the density and normal velocity of the right state. ---*/
      const su2double Density    = pow(P_Exit/Entropy,1.0/Gamma);
      const su2double SoundSpeed = sqrt(Gamma*P_Exit/Density);
      const su2double Vn_Exit    = Riemann - 2.0*SoundSpeed/Gamma_Minus_One;

      /*--- Store the conservative variables in UR. ---*/
      Velocity2 = 0.0;
      for(unsigned short iDim=0; iDim<nDim; ++iDim) {
        const su2double vel = UL[iDim+1]*DensityInv
                            + (Vn_Exit-VelocityNormal)*normals[iDim];
        Velocity2 += vel*vel;
        UR[iDim+1] = Density*vel;
      }

      UR[0]      = Density;
      UR[nDim+1] = Pressure/Gamma_Minus_One + 0.5*Density*Velocity2;
    }

    /* The remainder of the contribution of this boundary face to the residual
       is the same for all boundary conditions. Hence a generic function can
       be used to carry out this task. */
    ResidualInviscidBoundaryFace(config, conv_numerics, &surfElem[l], solIntL,
                                 solIntR, fluxes, resFaces, indResFaces);
  }
}

void CFEM_DG_EulerSolver::BC_Custom(CGeometry *geometry, CSolver **solver_container,
                                    CNumerics *numerics, CConfig *config, unsigned short val_marker) {

  /*--- Set the pointers for the local arrays. ---*/
  su2double *solIntL = VecTmpMemory.data();
  su2double *solIntR = solIntL + nIntegrationMax*nVar;
  su2double *fluxes  = solIntR + nIntegrationMax*nVar;

  /* Set the starting position in the vector for the face residuals for
     this boundary marker. */
  su2double *resFaces = VecResFaces.data() + nVar*startLocResFacesMarkers[val_marker][0];

  /* Easier storage of the boundary faces for this boundary marker. */
  const unsigned long      nSurfElem = boundaries[val_marker].surfElem.size();
  const CSurfaceElementFEM *surfElem = boundaries[val_marker].surfElem.data();

  /*--- Loop over the boundary faces. ---*/
  unsigned long indResFaces = 0;
  for(unsigned long l=0; l<nSurfElem; ++l) {

    /* Compute the left states in the integration points of the face.
       Use fluxes as a temporary storage array. */
    LeftStatesIntegrationPointsBoundaryFace(config, &surfElem[l], fluxes, solIntL);

    /*--- Apply the subsonic inlet boundary conditions to compute the right
          state in the integration points. ---*/
    const unsigned short ind  = surfElem[l].indStandardElement;
    const unsigned short nInt = standardBoundaryFacesSol[ind].GetNIntegration();

    for(unsigned short i=0; i<nInt; ++i) {

#ifdef RINGLEB

      /* Ringleb case. Specify the exact solution for the right solution.
         First determine the pointer to the coordinates of this integration
         point and the pointer to the solution. Afterwards call the function
         RinglebSolution to do the actual job. */
      const su2double *coor = surfElem[l].coorIntegrationPoints + i*nDim;
            su2double *UR   = solIntR + i*nVar;

      RinglebSolution(coor, UR);

#else
      /* No compiler directive specified. Write an error message and exit. */
      int rank = MASTER_NODE;
#ifdef HAVE_MPI
      MPI_Comm_rank(MPI_COMM_WORLD, &rank);
#endif

      if (rank == MASTER_NODE) {
        cout << endl;
        cout << "In function CFEM_DG_EulerSolver::BC_Custom. " << endl;
        cout << "No or wrong compiler directive specified. This is necessary "
                "for customized boundary conditions." << endl << endl;
      }
#ifndef HAVE_MPI
      exit(EXIT_FAILURE);
#else
      MPI_Barrier(MPI_COMM_WORLD);
      MPI_Abort(MPI_COMM_WORLD,1);
      MPI_Finalize();
#endif

#endif

    }

    /* The remainder of the contribution of this boundary face to the residual
       is the same for all boundary conditions. Hence a generic function can
       be used to carry out this task. */
    ResidualInviscidBoundaryFace(config, numerics, &surfElem[l], solIntL,
                                 solIntR, fluxes, resFaces, indResFaces);
  }
}

void CFEM_DG_EulerSolver::ResidualInviscidBoundaryFace(
                                      CConfig                  *config,
                                      CNumerics                *conv_numerics,
                                      const CSurfaceElementFEM *surfElem,
                                      const su2double          *solInt0,
                                      const su2double          *solInt1,
                                      su2double                *fluxes,
                                      su2double                *resFaces,
                                      unsigned long            &indResFaces) {

  /*--- Get the information from the standard element. ---*/
  const unsigned short ind   = surfElem->indStandardElement;
  const unsigned short nInt  = standardBoundaryFacesSol[ind].GetNIntegration();
  const unsigned short nDOFs = standardBoundaryFacesSol[ind].GetNDOFsFace();
  const su2double *weights   = standardBoundaryFacesSol[ind].GetWeightsIntegration();
  su2double tick = 0.0;

  /*------------------------------------------------------------------------*/
  /*--- Step 1: Compute the fluxes in the integration points using the   ---*/
  /*---         approximate Riemann solver.                              ---*/
  /*------------------------------------------------------------------------*/

  /* General function to compute the fluxes in the integration points. */
  ComputeInviscidFluxesFace(config, nInt, surfElem->metricNormalsFace.data(),
                            solInt0, solInt1, fluxes, conv_numerics);

  /* Multiply the fluxes with the integration weight of the corresponding
     integration point. */
  for(unsigned short i=0; i<nInt; ++i) {
    su2double *flux = fluxes + i*nVar;

    for(unsigned short j=0; j<nVar; ++j)
      flux[j] *= weights[i];
  }

  /*------------------------------------------------------------------------*/
  /*--- Step 2: Compute the contribution to the residuals from the       ---*/
  /*---         integration over the surface element.                    ---*/
  /*------------------------------------------------------------------------*/

  /* Easier storage of the position in the residual array for this face
     and update the corresponding counter. */
  su2double *resFace = resFaces + indResFaces*nVar;
  indResFaces       += nDOFs;

  /* Get the correct form of the basis functions needed for the matrix
     multiplication to compute the residual. */
  const su2double *basisFaceTrans = standardBoundaryFacesSol[ind].GetBasisFaceIntegrationTranspose();

  /* Call the general function to carry out the matrix product. */
  config->GEMM_Tick(&tick);
  DenseMatrixProduct(nDOFs, nVar, nInt, basisFaceTrans, fluxes, resFace);
  config->GEMM_Tock(tick, "ResidualInviscidBoundaryFace", nDOFs, nVar, nInt);
}

void CFEM_DG_EulerSolver::LeftStatesIntegrationPointsBoundaryFace(CConfig *config,
                                                                  const CSurfaceElementFEM *surfElem,
                                                                  su2double *solFace,
                                                                  su2double *solIntL) {

  /* Get the required information from the corresponding standard face. */
  const unsigned short ind   = surfElem->indStandardElement;
  const unsigned short nInt  = standardBoundaryFacesSol[ind].GetNIntegration();
  const unsigned short nDOFs = standardBoundaryFacesSol[ind].GetNDOFsFace();
  const su2double *basisFace = standardBoundaryFacesSol[ind].GetBasisFaceIntegration();
  su2double tick = 0.0;

  /* Easier storage of the DOFs of the face. */
  const unsigned long *DOFs = surfElem->DOFsSolFace.data();

  /* Copy the solution of the DOFs of the face such that it is contigious
     in memory. */
  for(unsigned short i=0; i<nDOFs; ++i) {
    const su2double *solDOF = VecSolDOFs.data() + nVar*DOFs[i];
    su2double       *sol    = solFace + nVar*i;
    for(unsigned short j=0; j<nVar; ++j)
      sol[j] = solDOF[j];
  }

  /* Call the general function to carry out the matrix product. */
  config->GEMM_Tick(&tick);
  DenseMatrixProduct(nInt, nVar, nDOFs, basisFace, solFace, solIntL);
  config->GEMM_Tock(tick, "LeftStatesIntegrationPointsBoundaryFace", nInt, nVar, nDOFs);

}

void CFEM_DG_EulerSolver::ComputeInviscidFluxesFace(CConfig             *config,
                                                    const unsigned long nPoints,
                                                    const su2double     *normalsFace,
                                                    const su2double     *solL,
                                                    const su2double     *solR,
                                                    su2double           *fluxes,
                                                    CNumerics           *numerics) {

  /* Easier storage of the specific heat ratio. */
  const su2double gm1   = Gamma - 1.0;

  /*--- Data for loading into the CNumerics Riemann solvers.
   This is temporary and not efficient.. just replicating exactly
   the arrays we typically have in order to avoid bugs. We can
   probably be more clever with pointers, etc. ---*/
  su2double Normal[3];
  su2double Prim_L[8];
  su2double Prim_R[8];

  Jacobian_i = new su2double*[nVar];
  Jacobian_j = new su2double*[nVar];
  for (unsigned short iVar = 0; iVar < nVar; ++iVar) {
    Jacobian_i[iVar] = new su2double[nVar];
    Jacobian_j[iVar] = new su2double[nVar];
  }

  /*--- Loop over the number of points. ---*/

  for(unsigned long i=0; i<nPoints; ++i) {

    /* Easier storage of the left and right solution, the face normals and
     the flux vector for this point. */
    const su2double *UL   = solL + i*nVar;
    const su2double *UR   = solR + i*nVar;
    const su2double *norm = normalsFace + i*(nDim+1);
    su2double       *flux = fluxes + i*nVar;

    /*--- Store and load the normal into numerics. ---*/
    for (unsigned short iDim = 0; iDim < nDim; ++iDim)
      Normal[iDim] = norm[iDim]*norm[nDim];
    numerics->SetNormal(Normal);

    /*--- Prepare the primitive states for the numerics class. Note
     that for the FV solver, we have the following primitive
     variable ordering: Compressible flow, primitive variables nDim+5,
     (T, vx, vy, vz, P, rho, h, c, lamMu, eddyMu, ThCond, Cp) ---*/

    /*--- Left primitive state ---*/
    Prim_L[0] = 0.0;                                        // Temperature (unused)
    Prim_L[nDim+1] = gm1*UL[nVar-1];
    for (unsigned short iDim = 0; iDim < nDim; iDim++) {
      Prim_L[iDim+1]  = UL[iDim+1]/UL[0];                   // Velocities
      Prim_L[nDim+1] -= gm1*0.5*Prim_L[iDim+1]*UL[iDim+1];  // Pressure
    }
    Prim_L[nDim+2] = UL[0];                                 // Density
    Prim_L[nDim+3] = (UL[nVar-1] + Prim_L[nDim+1]) / UL[0]; // Enthalpy

    /*--- Right primitive state ---*/
    Prim_R[0] = 0.0;                                        // Temperature (unused)
    Prim_R[nDim+1] = gm1*UR[nVar-1];
    for (unsigned short iDim = 0; iDim < nDim; iDim++) {
      Prim_R[iDim+1]  = UR[iDim+1]/UR[0];                   // Velocities
      Prim_R[nDim+1] -= gm1*0.5*Prim_R[iDim+1]*UR[iDim+1];  // Pressure
    }
    Prim_R[nDim+2] = UR[0];                                 // Density
    Prim_R[nDim+3] = (UR[nVar-1] + Prim_R[nDim+1]) / UR[0]; // Enthalpy

    /*--- Load the primitive states into the numerics class. ---*/
    numerics->SetPrimitive(Prim_L, Prim_R);

    /*--- Now simply call the ComputeResidual() function to calculate
     the flux using the chosen approximate Riemann solver. Note that
     the Jacobian arrays here are just dummies for now (no implicit). ---*/
    numerics->ComputeResidual(flux, Jacobian_i, Jacobian_j, config);
  }

  for (unsigned short iVar = 0; iVar < nVar; iVar++) {
    delete [] Jacobian_i[iVar];
    delete [] Jacobian_j[iVar];
  }
  delete [] Jacobian_i;
  delete [] Jacobian_j;

  Jacobian_i = NULL;
  Jacobian_j = NULL;
}

#ifdef RINGLEB

void CFEM_DG_EulerSolver::RinglebSolution(const su2double *coor,
                                                su2double *sol) {

  /* Compute several expononts involving Gamma. */
  const su2double gm1     = Gamma_Minus_One;
  const su2double tovgm1  = 2.0/gm1;
  const su2double tgovgm1 = Gamma*tovgm1;

  /* Easier storage of the coordinates and abbreviate y*y. */
  const su2double x  = coor[0], y = coor[1];
  const su2double y2 = y*y;

  /* Initial guess for q (velocity magnitude) and k (streamline parameter). */
  su2double k = 1.2;
  su2double q = 1.0;

  /* Newton algorithm to solve for the variables q and k for the given x and y. */
  const int iterMax = 500;
  su2double duMaxPrev = 10.0;

  int iter;
  for(iter=0; iter<iterMax; ++iter) {

    /* Compute the speed of sound, the density, the parameter JJ
       and its derivatives w.r.t. q. */
    const su2double a   = sqrt(1.0 - 0.5*gm1*q*q);
    const su2double rho = pow(a,tovgm1);
    const su2double JJ  = 1.0/a + 1.0/(3.0*a*a*a) + 1.0/(5.0*a*a*a*a*a)
                        - 0.5*log((1.0+a)/(1.0-a));

    const su2double dadq   = -0.5*gm1*q/a;
    const su2double drhodq =  2.0*rho*dadq/(gm1*a);
    const su2double dJJdq  =  dadq/(pow(a,6)*(a*a-1.0));

    /* Determine the values of the nonlinear equations to solve
       and its corresponding Jacobian matrix. */
    const su2double y2c = (k*k - q*q)/(k*k*k*k*rho*rho*q*q);
    const su2double f[] = {(2.0/(k*k) - 1.0/(q*q))/(2.0*rho) - 0.5*JJ - x,
                           y2c - y2};
    su2double Jac[2][2];
    Jac[0][0] = -(1.0/(k*k) - 0.50/(q*q))*drhodq/(rho*rho)
              + 1.0/(rho*q*q*q) - 0.5*dJJdq;
    Jac[0][1] = -2.0/(rho*k*k*k);
    Jac[1][0] = -2.0/(k*k*rho*rho*q*q*q) - 2.0*y2c*drhodq/rho;
    Jac[1][1] = (4.0*q*q - 2.0*k*k)/(k*k*k*k*k*rho*rho*q*q);

    /* Determine the update dU. */
    const su2double det  = Jac[0][0]*Jac[1][1] - Jac[0][1]*Jac[1][0];
    const su2double dU[] = {(f[0]*Jac[1][1] - f[1]*Jac[0][1])/det,
                            (f[1]*Jac[0][0] - f[0]*Jac[1][0])/det};

    /* Determine the underrelaxation coefficient alp. */
    const su2double dUMax = max(fabs(dU[0]), fabs(dU[1]));
    su2double alp = 1.0;
    if(     dUMax > 1.0) alp = 0.04;
    else if(dUMax > 0.1) alp = 0.2;

    /* Update q and k. */
    q -= alp*dU[0];
    k -= alp*dU[1];

    /* Convergence check, which is independent of the precision used. */
    if((dUMax < 1.e-3) && (dUMax >= duMaxPrev)) break;
    duMaxPrev = dUMax;
  }

  /* Check if the Newton algorithm actually converged. */
  if(iter == iterMax) {
    cout << "In function CFEM_DG_EulerSolver::RinglebSolution: "
         << "Newton algorithm did not converge." << endl << flush;
    exit(1);
  }

  /* Compute the speed of sound, density and pressure. */
  const su2double a   = sqrt(1.0 - 0.5*gm1*q*q);
  const su2double rho = pow(a,tovgm1);
  const su2double p   = pow(a,tgovgm1)/Gamma;

  /* Initialize the velocity direction to (0,-1), which corresponds to the
     direction on the symmetry line. */
  su2double velDir[] = {0.0, -1.0};

  /* Check for a point away from the symmetry line. */
  if(fabs(y) > 1.e-8) {

    /*--- Determine the derivatives of x and y w.r.t. q, such that the direction
          of the streamline can be determined. This direction is identical to the
          velocity direction. ---*/
    const su2double dadq   = -0.5*gm1*q/a;
    const su2double drhodq =  2.0*rho*dadq/(gm1*a);
    const su2double dJJdq  =  dadq/(pow(a,6)*(a*a-1.0));

    const su2double dxdq = -(1.0/(k*k) - 0.5/(q*q))*drhodq/(rho*rho)
                         +   1.0/(rho*q*q*q) - 0.5*dJJdq;

    const su2double dydq = y > 0.0 ? -y*drhodq/rho - 1.0/(rho*q*q*sqrt(k*k - q*q))
                                   : -y*drhodq/rho + 1.0/(rho*q*q*sqrt(k*k - q*q));

    const su2double vecLen = sqrt(dxdq*dxdq + dydq*dydq);

    velDir[0] = dxdq/vecLen; velDir[1] = dydq/vecLen;
    if(velDir[1] > 0.0){velDir[0] = -velDir[0]; velDir[1] = -velDir[1];}
  }

  /* Compute the conservative variables. Note that both 2D and 3D
     cases are treated correctly. */
  sol[0]      = rho;
  sol[1]      = rho*q*velDir[0];
  sol[2]      = rho*q*velDir[1];
  sol[3]      = 0.0;
  sol[nVar-1] = p/gm1 + 0.5*rho*q*q;
}

#endif

void CFEM_DG_EulerSolver::LoadRestart(CGeometry **geometry, CSolver ***solver, CConfig *config, int val_iter, bool val_update_geo) {

  /*--- Restart the solution from file information ---*/
  unsigned short iVar;
  unsigned long index;

  string UnstExt, text_line;
  ifstream restart_file;

  const bool compressible = (config->GetKind_Regime() == COMPRESSIBLE);

  string restart_filename = config->GetSolution_FlowFileName();

  int rank = MASTER_NODE;
#ifdef HAVE_MPI
  MPI_Comm_rank(MPI_COMM_WORLD, &rank);
#endif

  int counter = 0;
  long iPoint_Local = 0; unsigned long iPoint_Global = 0;
  unsigned short rbuf_NotMatching = 0;
  unsigned long nDOF_Read = 0;

  /*--- Skip coordinates ---*/

  unsigned short skipVars = geometry[MESH_0]->GetnDim();

  /*--- Read the restart data from either an ASCII or binary SU2 file. ---*/

  if (config->GetRead_Binary_Restart()) {
    Read_SU2_Restart_Binary(geometry[MESH_0], config, restart_filename);
  } else {
    Read_SU2_Restart_ASCII(geometry[MESH_0], config, restart_filename);
  }

  /*--- Load data from the restart into correct containers. ---*/

  counter = 0;
  for (iPoint_Global = 0; iPoint_Global < geometry[MESH_0]->GetGlobal_nPointDomain(); iPoint_Global++) {

    /*--- Retrieve local index. If this node from the restart file lives
     on the current processor, we will load and instantiate the vars. ---*/

    iPoint_Local = geometry[MESH_0]->GetGlobal_to_Local_Point(iPoint_Global);

    if (iPoint_Local > -1) {

      /*--- We need to store this point's data, so jump to the correct
       offset in the buffer of data from the restart file and load it. ---*/

      index = counter*Restart_Vars[0] + skipVars;
      for (iVar = 0; iVar < nVar; iVar++) {
        VecSolDOFs[nVar*iPoint_Local+iVar] = Restart_Data[index+iVar];
      }
      /*--- Update the local counter nDOF_Read. ---*/
      ++nDOF_Read;

      /*--- Increment the overall counter for how many points have been loaded. ---*/
      counter++;
    }

  }

  /*--- Detect a wrong solution file ---*/
  if(nDOF_Read < nDOFsLocOwned) rbuf_NotMatching = 1;

#ifdef HAVE_MPI
  unsigned short sbuf_NotMatching = rbuf_NotMatching;
  SU2_MPI::Allreduce(&sbuf_NotMatching, &rbuf_NotMatching, 1, MPI_UNSIGNED_SHORT, MPI_MAX, MPI_COMM_WORLD);
#endif

  if (rbuf_NotMatching != 0) {
    if (rank == MASTER_NODE) {
      cout << endl << "The solution file " << restart_filename.data() << " doesn't match with the mesh file!" << endl;
      cout << "It could be empty lines at the end of the file." << endl << endl;
    }
#ifndef HAVE_MPI
    exit(EXIT_FAILURE);
#else
    MPI_Barrier(MPI_COMM_WORLD);
    MPI_Abort(MPI_COMM_WORLD,1);
    MPI_Finalize();
#endif
  }

  /*--- Check that the initial solution is physical, report any non-physical nodes ---*/
  unsigned long nBadDOFs = 0;

  if( compressible ) {

    for(unsigned long i=0; i<nDOFsLocOwned; ++i) {
      const unsigned long ii = nVar*i;
      su2double DensityInv = 1.0/VecSolDOFs[ii];

      su2double Velocity2 = 0.0;
      for(unsigned short iDim=1; iDim<=nDim; ++iDim) {
        const su2double vel = VecSolDOFs[ii+iDim]*DensityInv;
        Velocity2 += vel*vel;
      }

      su2double StaticEnergy = VecSolDOFs[ii+nDim+1]*DensityInv - 0.5*Velocity2;

      FluidModel->SetTDState_rhoe(VecSolDOFs[ii], StaticEnergy);
      su2double Pressure = FluidModel->GetPressure();
      su2double Temperature = FluidModel->GetTemperature();

      /*--- Use the values at the infinity if the state is not physical. ---*/
      if((Pressure < 0.0) || (VecSolDOFs[ii] < 0.0) || (Temperature < 0.0)) {
        for(unsigned short j=0; j<nVar; ++j) {
          VecSolDOFs[ii+j] = ConsVarFreeStream[j];
        }

        ++nBadDOFs;
      }
    }
  }

  /*--- Warning message about non-physical points ---*/
  if (config->GetConsole_Output_Verb() == VERB_HIGH) {
#ifdef HAVE_MPI
    unsigned long nBadDOFsLoc = nBadDOFs;
    SU2_MPI::Reduce(&nBadDOFsLoc, &nBadDOFs, 1, MPI_UNSIGNED_LONG, MPI_SUM, MASTER_NODE, MPI_COMM_WORLD);
#endif

    if((rank == MASTER_NODE) && (nBadDOFs != 0))
      cout << "Warning. The initial solution contains "<< nBadDOFs << " DOFs that are not physical." << endl;
  }

  /*--- Perform the MPI communication of the solution. ---*/
  Initiate_MPI_Communication();
  Complete_MPI_Communication();

  /*--- Delete the class memory that is used to load the restart. ---*/
  
  if (Restart_Vars != NULL) delete [] Restart_Vars;
  if (Restart_Data != NULL) delete [] Restart_Data;
  Restart_Vars = NULL; Restart_Data = NULL;

}

CFEM_DG_NSSolver::CFEM_DG_NSSolver(void) : CFEM_DG_EulerSolver() {

  /*--- Basic array initialization ---*/
  CD_Visc  = NULL; CL_Visc  = NULL; CSF_Visc = NULL; CEff_Visc = NULL;
  CMx_Visc = NULL; CMy_Visc = NULL; CMz_Visc = NULL;
  CFx_Visc = NULL; CFy_Visc = NULL; CFz_Visc = NULL;

  ForceViscous = NULL; MomentViscous = NULL; CSkinFriction = NULL;

  /*--- Surface-based array initialization ---*/
  Surface_CL_Visc  = NULL; Surface_CD_Visc  = NULL; Surface_CSF_Visc = NULL; Surface_CEff_Visc = NULL;
  Surface_CFx_Visc = NULL; Surface_CFy_Visc = NULL; Surface_CFz_Visc = NULL;
  Surface_CMx_Visc = NULL; Surface_CMy_Visc = NULL; Surface_CMz_Visc = NULL;
  MaxHeatFlux_Visc = NULL; Heat_Visc = NULL;

  /*--- Set the SGS model to NULL and indicate that no SGS model is used. ---*/
  SGSModel     = NULL;
  SGSModelUsed = false;
}

CFEM_DG_NSSolver::CFEM_DG_NSSolver(CGeometry *geometry, CConfig *config, unsigned short iMesh)
 : CFEM_DG_EulerSolver(geometry, config, iMesh) {

  /*--- Array initialization ---*/
  CD_Visc = NULL;  CL_Visc = NULL;  CSF_Visc = NULL; CEff_Visc = NULL;
  CMx_Visc = NULL; CMy_Visc = NULL; CMz_Visc = NULL;
  CFx_Visc = NULL; CFy_Visc = NULL; CFz_Visc = NULL;

  Surface_CL_Visc  = NULL; Surface_CD_Visc = NULL;  Surface_CSF_Visc = NULL; Surface_CEff_Visc = NULL;
  Surface_CFx_Visc = NULL; Surface_CFy_Visc = NULL; Surface_CFz_Visc = NULL;
  Surface_CMx_Visc = NULL; Surface_CMy_Visc = NULL; Surface_CMz_Visc = NULL;
  MaxHeatFlux_Visc = NULL; Heat_Visc = NULL;

  ForceViscous = NULL;  MomentViscous = NULL;
  CSkinFriction = NULL; Cauchy_Serie = NULL;

  /*--- Initialize the solution and right hand side vectors for storing
   the residuals and updating the solution (always needed even for
   explicit schemes). ---*/

  //LinSysSol.Initialize(nPoint, nPointDomain, nVar, 0.0);
  //LinSysRes.Initialize(nPoint, nPointDomain, nVar, 0.0);

  /*--- Non dimensional coefficients ---*/
  ForceViscous  = new su2double[3];
  MomentViscous = new su2double[3];
  CD_Visc       = new su2double[nMarker];
  CL_Visc       = new su2double[nMarker];
  CSF_Visc      = new su2double[nMarker];
  CMx_Visc      = new su2double[nMarker];
  CMy_Visc      = new su2double[nMarker];
  CMz_Visc      = new su2double[nMarker];
  CEff_Visc     = new su2double[nMarker];
  CFx_Visc      = new su2double[nMarker];
  CFy_Visc      = new su2double[nMarker];
  CFz_Visc      = new su2double[nMarker];

  Surface_CL_Visc   = new su2double[config->GetnMarker_Monitoring()];
  Surface_CD_Visc   = new su2double[config->GetnMarker_Monitoring()];
  Surface_CSF_Visc  = new su2double[config->GetnMarker_Monitoring()];
  Surface_CEff_Visc = new su2double[config->GetnMarker_Monitoring()];
  Surface_CFx_Visc  = new su2double[config->GetnMarker_Monitoring()];
  Surface_CFy_Visc  = new su2double[config->GetnMarker_Monitoring()];
  Surface_CFz_Visc  = new su2double[config->GetnMarker_Monitoring()];
  Surface_CMx_Visc  = new su2double[config->GetnMarker_Monitoring()];
  Surface_CMy_Visc  = new su2double[config->GetnMarker_Monitoring()];
  Surface_CMz_Visc  = new su2double[config->GetnMarker_Monitoring()];

  Heat_Visc        = new su2double[nMarker];
  MaxHeatFlux_Visc = new su2double[nMarker];

  /*--- Init total coefficients ---*/

  Total_CD   = 0.0; Total_CL  = 0.0; Total_CSF = 0.0;
  Total_CMx  = 0.0; Total_CMy = 0.0; Total_CMz = 0.0;
  Total_CEff = 0.0;
  Total_CFx  = 0.0; Total_CFy = 0.0; Total_CFz = 0.0;

  /*--- Read farfield conditions from config ---*/

  Viscosity_Inf = config->GetViscosity_FreeStreamND();
  Prandtl_Lam   = config->GetPrandtl_Lam();
  Prandtl_Turb  = config->GetPrandtl_Turb();
  Tke_Inf       = config->GetTke_FreeStreamND();

  /*--- Set the SGS model in case an LES simulation is carried out ---*/

  if(config->GetKind_Solver() == FEM_LES) {

    /* Make a distinction between the SGS models used and set SGSModel and
       SGSModelUsed accordingly. */
    switch( config->GetKind_SGS_Model() ) {

      case IMPLICIT_LES:
        SGSModel     = NULL;
        SGSModelUsed = false;
        break;

      case SMAGORINSKY:
        SGSModel     = new CSmagorinskyModel;
        SGSModelUsed = true;
        break;

      case WALE:
        SGSModel     = new CWALEModel;
        SGSModelUsed = true;
        break;

      default:
        cout << "Unknown SGS model encountered" << endl;

#ifndef HAVE_MPI
        exit(EXIT_FAILURE);
#else
        MPI_Barrier(MPI_COMM_WORLD);
        MPI_Abort(MPI_COMM_WORLD,1);
        MPI_Finalize();
#endif
    }
  }
  else {

    /* No LES, so no SGS model needed.
       Set the pointer to NULL and the boolean to false. */
    SGSModel     = NULL;
    SGSModelUsed = false;
  }
}

CFEM_DG_NSSolver::~CFEM_DG_NSSolver(void) {
  unsigned short iMarker;

  if (CD_Visc != NULL)       delete [] CD_Visc;
  if (CL_Visc != NULL)       delete [] CL_Visc;
  if (CSF_Visc != NULL)      delete [] CSF_Visc;
  if (CMx_Visc != NULL)      delete [] CMx_Visc;
  if (CMy_Visc != NULL)      delete [] CMy_Visc;
  if (CMz_Visc != NULL)      delete [] CMz_Visc;
  if (CFx_Visc != NULL)      delete [] CFx_Visc;
  if (CFy_Visc != NULL)      delete [] CFy_Visc;
  if (CFz_Visc != NULL)      delete [] CFz_Visc;
  if (CEff_Visc != NULL)     delete [] CEff_Visc;
  if (ForceViscous != NULL)  delete [] ForceViscous;
  if (MomentViscous != NULL) delete [] MomentViscous;


  if (Surface_CL_Visc != NULL)   delete [] Surface_CL_Visc;
  if (Surface_CD_Visc != NULL)   delete [] Surface_CD_Visc;
  if (Surface_CSF_Visc != NULL)  delete [] Surface_CSF_Visc;
  if (Surface_CEff_Visc != NULL) delete [] Surface_CEff_Visc;
  if (Surface_CFx_Visc != NULL)  delete [] Surface_CFx_Visc;
  if (Surface_CFy_Visc != NULL)  delete [] Surface_CFy_Visc;
  if (Surface_CFz_Visc != NULL)  delete [] Surface_CFz_Visc;
  if (Surface_CMx_Visc != NULL)  delete [] Surface_CMx_Visc;
  if (Surface_CMy_Visc != NULL)  delete [] Surface_CMy_Visc;
  if (Surface_CMz_Visc != NULL)  delete [] Surface_CMz_Visc;

  if (Heat_Visc        != NULL)  delete [] Heat_Visc;
  if (MaxHeatFlux_Visc != NULL)  delete [] MaxHeatFlux_Visc;

  if (Cauchy_Serie != NULL) delete [] Cauchy_Serie;

  if (CSkinFriction != NULL) {
    for (iMarker = 0; iMarker < nMarker; iMarker++) {
      delete CSkinFriction[iMarker];
    }
    delete [] CSkinFriction;
  }

  if( SGSModel ) delete SGSModel;
}

void CFEM_DG_NSSolver::Friction_Forces(CGeometry *geometry, CConfig *config) {

  /*--------------------------------------------------------------------------*/
  /*--- The assumption is made that the eddy viscosity is zero for viscous ---*/
  /*--- walls. This is true for an integration to the wall, but is this    ---*/
  /*--- also true when wall functions are used?                            ---*/
  /*--------------------------------------------------------------------------*/

  /* Constant factor present in the heat flux vector. */
  const su2double factHeatFlux_Lam = Gamma/Prandtl_Lam;
  su2double tick = 0.0;

  /*--- Set the pointers for the local arrays. ---*/
  su2double *solInt     = VecTmpMemory.data();
  su2double *gradSolInt = solInt     + nIntegrationMax*nVar;
  su2double *solDOFs    = gradSolInt + nIntegrationMax*nVar*nDim;

  /*--- Get the information of the angle of attack, reference area, etc. ---*/
  const su2double Alpha           = config->GetAoA()*PI_NUMBER/180.0;
  const su2double Beta            = config->GetAoS()*PI_NUMBER/180.0;
  const su2double RefAreaCoeff    = config->GetRefAreaCoeff();
  const su2double RefLengthMoment = config->GetRefLengthMoment();
  const su2double Gas_Constant    = config->GetGas_ConstantND();
  const su2double *Origin         = config->GetRefOriginMoment(0);
  const bool grid_movement        = config->GetGrid_Movement();

  /*--- Evaluate reference values for non-dimensionalization.
        For dynamic meshes, use the motion Mach number as a reference value
        for computing the force coefficients. Otherwise, use the freestream
        values, which is the standard convention. ---*/
  const su2double RefTemp     = Temperature_Inf;
  const su2double RefDensity  = Density_Inf;

  su2double RefVel2;
  if (grid_movement) {
    const su2double Mach2Vel = sqrt(Gamma*Gas_Constant*RefTemp);
    const su2double Mach_Motion = config->GetMach_Motion();
    RefVel2 = (Mach_Motion*Mach2Vel)*(Mach_Motion*Mach2Vel);
  }
  else {
    RefVel2 = 0.0;
    for(unsigned short iDim=0; iDim<nDim; ++iDim)
      RefVel2 += Velocity_Inf[iDim]*Velocity_Inf[iDim];
  }

  const su2double factor = 1.0/(0.5*RefDensity*RefAreaCoeff*RefVel2);

  /*--- Variables initialization ---*/
  AllBound_CD_Visc = 0.0;  AllBound_CL_Visc  = 0.0; AllBound_CSF_Visc = 0.0;
  AllBound_CMx_Visc = 0.0; AllBound_CMy_Visc = 0.0; AllBound_CMz_Visc = 0.0;
  AllBound_CFx_Visc = 0.0; AllBound_CFy_Visc = 0.0; AllBound_CFz_Visc = 0.0;

  AllBound_HeatFlux_Visc = 0.0; AllBound_MaxHeatFlux_Visc = 0.0; AllBound_CEff_Visc = 0.0;

  for(unsigned short iMarker_Monitoring=0; iMarker_Monitoring<config->GetnMarker_Monitoring(); ++iMarker_Monitoring) {
    Surface_CL_Visc[iMarker_Monitoring]  = 0.0; Surface_CD_Visc[iMarker_Monitoring]   = 0.0;
    Surface_CSF_Visc[iMarker_Monitoring] = 0.0; Surface_CEff_Visc[iMarker_Monitoring] = 0.0;
    Surface_CFx_Visc[iMarker_Monitoring] = 0.0; Surface_CFy_Visc[iMarker_Monitoring]  = 0.0;
    Surface_CFz_Visc[iMarker_Monitoring] = 0.0; Surface_CMx_Visc[iMarker_Monitoring]  = 0.0;
    Surface_CMy_Visc[iMarker_Monitoring] = 0.0; Surface_CMz_Visc[iMarker_Monitoring]  = 0.0;
  }

  /*--- Loop over the Navier-Stokes markers ---*/
  for(unsigned short iMarker=0; iMarker<nMarker; ++iMarker) {

    /* Check if this boundary must be monitored. */
    const unsigned short Monitoring = config->GetMarker_All_Monitoring(iMarker);
    if(Monitoring == YES) {

      /* Easier storage of the boundary condition. */
      const unsigned short Boundary = config->GetMarker_All_KindBC(iMarker);

      /*--- Obtain the origin for the moment computation for a particular marker ---*/
      for(unsigned short iMarker_Monitoring=0; iMarker_Monitoring<config->GetnMarker_Monitoring();
                       ++iMarker_Monitoring) {
        string Monitoring_Tag = config->GetMarker_Monitoring_TagBound(iMarker_Monitoring);
        string Marker_Tag     = config->GetMarker_All_TagBound(iMarker);
        if (Marker_Tag == Monitoring_Tag)
          Origin = config->GetRefOriginMoment(iMarker_Monitoring);
      }

      /* Check for a boundary for which the viscous forces must be computed. */
      if((Boundary == HEAT_FLUX) || (Boundary == ISOTHERMAL)) {

        /*--- Forces initialization at each Marker ---*/
        CD_Visc[iMarker]  = 0.0; CL_Visc[iMarker]  = 0.0; CSF_Visc[iMarker] = 0.0;
        CMx_Visc[iMarker] = 0.0; CMy_Visc[iMarker] = 0.0; CMz_Visc[iMarker] = 0.0;
        CFx_Visc[iMarker] = 0.0; CFy_Visc[iMarker] = 0.0; CFz_Visc[iMarker] = 0.0;

        Heat_Visc[iMarker]  = 0.0; MaxHeatFlux_Visc[iMarker] = 0.0; CEff_Visc[iMarker]       = 0.0;

        for(unsigned short iDim=0; iDim<nDim; ++iDim)
          ForceViscous[iDim] = MomentViscous[iDim] = 0.0;

        /* Easier storage of the boundary faces for this boundary marker. */
        const unsigned long      nSurfElem = boundaries[iMarker].surfElem.size();
        const CSurfaceElementFEM *surfElem = boundaries[iMarker].surfElem.data();

        /*--- Loop over the faces of this boundary. ---*/
        for(unsigned long l=0; l<nSurfElem; ++l) {

          /* Compute the states in the integration points of the face. */
          LeftStatesIntegrationPointsBoundaryFace(config, &surfElem[l], solDOFs, solInt);

          /*--- Get the required information from the standard element. ---*/
          const unsigned short ind          = surfElem[l].indStandardElement;
          const unsigned short nInt         = standardBoundaryFacesSol[ind].GetNIntegration();
          const unsigned short nDOFsElem    = standardBoundaryFacesSol[ind].GetNDOFsElem();
          const su2double     *derBasisElem = standardBoundaryFacesSol[ind].GetMatDerBasisElemIntegration();
          const su2double     *weights      = standardBoundaryFacesSol[ind].GetWeightsIntegration();

          /*--- Store the solution of the DOFs of the adjacent element in contiguous
                memory such that the function DenseMatrixProduct can be used to compute
                the gradients solution variables in the integration points of the face. ---*/
          for(unsigned short i=0; i<nDOFsElem; ++i) {
            const su2double *solDOFElem = VecSolDOFs.data() + nVar*surfElem[l].DOFsSolElement[i];
            su2double       *sol        = solDOFs + nVar*i;
           for(unsigned short j=0; j<nVar; ++j)
             sol[j] = solDOFElem[j];
          }

          /* Compute the gradients in the integration points. Call the general function to
             carry out the matrix product. */
          config->GEMM_Tick(&tick);
          DenseMatrixProduct(nInt*nDim, nVar, nDOFsElem, derBasisElem, solDOFs, gradSolInt);
          config->GEMM_Tock(tick, "Friction_Forces", nInt*nDim, nVar, nDOFsElem);

          /* Determine the offset between r- and -s-derivatives, which is also the
             offset between s- and t-derivatives. */
          const unsigned short offDeriv = nVar*nInt;

          /* Loop over the integration points of this surface element. */
          for(unsigned short i=0; i<nInt; ++i) {

            /* Easier storage of the solution, its gradients, the normals, the
               metric terms and the coordinates for this integration point. */
            const su2double *sol         = solInt     + i*nVar;
            const su2double *gradSol     = gradSolInt + nVar*i;
            const su2double *normals     = surfElem[l].metricNormalsFace.data()
                                         + i*(nDim+1);
            const su2double *metricTerms = surfElem[l].metricCoorDerivFace.data()
                                         + i*nDim*nDim;
            const su2double *Coord       = surfElem[l].coorIntegrationPoints.data()
                                         + i*nDim;

            /*--- Compute the Cartesian gradients of the solution. ---*/
            su2double solGradCart[5][3];
            for(unsigned short k=0; k<nDim; ++k) {
              for(unsigned short j=0; j<nVar; ++j) {
                solGradCart[j][k] = 0.0;
                for(unsigned short l=0; l<nDim; ++l)
                  solGradCart[j][k] += gradSol[j+l*offDeriv]*metricTerms[k+l*nDim];
              }
            }

            /*--- Compute the velocities and static energy in this integration point. ---*/
            const su2double DensityInv = 1.0/sol[0];
            su2double vel[3], Velocity2 = 0.0;
            for(unsigned short j=0; j<nDim; ++j) {
              vel[j]     = sol[j+1]*DensityInv;
              Velocity2 += vel[j]*vel[j];
            }

            const su2double TotalEnergy  = sol[nDim+1]*DensityInv;
            const su2double StaticEnergy = TotalEnergy - 0.5*Velocity2;

            /*--- Compute the Cartesian gradients of the velocities and static energy
                  in this integration point and also the divergence of the velocity. ---*/
            su2double velGrad[3][3], StaticEnergyGrad[3], divVel = 0.0;
            for(unsigned short k=0; k<nDim; ++k) {
              StaticEnergyGrad[k] = DensityInv*(solGradCart[nDim+1][k]
                                  -             TotalEnergy*solGradCart[0][k]);
              for(unsigned short j=0; j<nDim; ++j) {
                velGrad[j][k]        = DensityInv*(solGradCart[j+1][k]
                                     -      vel[j]*solGradCart[0][k]);
                StaticEnergyGrad[k] -= vel[j]*velGrad[j][k];
              }
              divVel += velGrad[k][k];
            }

            /*--- Compute the laminar viscosity. ---*/
            FluidModel->SetTDState_rhoe(sol[0], StaticEnergy);
            const su2double ViscosityLam = FluidModel->GetLaminarViscosity();

            /*--- Set the value of the second viscosity and compute the divergence
                  term in the viscous normal stresses. ---*/
            const su2double lambda     = -TWO3*ViscosityLam;
            const su2double lamDivTerm =  lambda*divVel;

            /*--- Compute the viscous stress tensor and the normal flux. Note that
                  there is a plus sign for the heat flux, because the normal
                  points into the geometry. ---*/
            su2double tauVis[3][3], qHeatNorm = 0.0;
            for(unsigned short k=0; k<nDim; ++k) {
              tauVis[k][k] = 2.0*ViscosityLam*velGrad[k][k] + lamDivTerm;    // Normal stress
              for(unsigned short j=(k+1); j<nDim; ++j) {
                tauVis[j][k] = ViscosityLam*(velGrad[j][k] + velGrad[k][j]); // Shear stress
                tauVis[k][j] = tauVis[j][k];
              }

              qHeatNorm += ViscosityLam*factHeatFlux_Lam*StaticEnergyGrad[k]*normals[k];
            }

            /*-- Compute the vector from the reference point to the integration
                 point and update the viscous force. Note that the normal points
                 into the geometry, hence the minus sign for the stress. ---*/
            su2double MomentDist[3], Force[3];
            const su2double scaleFac = weights[i]*normals[nDim]*factor;

            for(unsigned short iDim=0; iDim<nDim; ++iDim) {
              Force[iDim] = 0.0;
              for(unsigned short jDim=0; jDim<nDim; ++jDim)
                Force[iDim] -= tauVis[iDim][jDim]*normals[jDim];

              MomentDist[iDim]    = Coord[iDim] - Origin[iDim];
              Force[iDim]        *= scaleFac;
              ForceViscous[iDim] += Force[iDim];
            }

            /*--- Update the viscous moment. ---*/
            if (nDim == 3) {
              MomentViscous[0] += (Force[2]*MomentDist[1]-Force[1]*MomentDist[2])/RefLengthMoment;
              MomentViscous[1] += (Force[0]*MomentDist[2]-Force[2]*MomentDist[0])/RefLengthMoment;
            }
            MomentViscous[2] += (Force[1]*MomentDist[0]-Force[0]*MomentDist[1])/RefLengthMoment;

            /* Update the heat flux and maximum heat flux for this marker. */
            Heat_Visc[iMarker] += qHeatNorm*weights[i]*normals[nDim];
            MaxHeatFlux_Visc[iMarker] = max(MaxHeatFlux_Visc[iMarker], fabs(qHeatNorm));
          }
        }

        /*--- Project forces and store the non-dimensional coefficients ---*/
        if (nDim == 2) {
          CD_Visc[iMarker]   =  ForceViscous[0]*cos(Alpha) + ForceViscous[1]*sin(Alpha);
          CL_Visc[iMarker]   = -ForceViscous[0]*sin(Alpha) + ForceViscous[1]*cos(Alpha);
          CEff_Visc[iMarker] = CL_Visc[iMarker] / (CD_Visc[iMarker]+EPS);
          CMz_Visc[iMarker]  = MomentViscous[2];
          CFx_Visc[iMarker]  = ForceViscous[0];
          CFy_Visc[iMarker]  = ForceViscous[1];
        }
        if (nDim == 3) {
          CD_Visc[iMarker]   =  ForceViscous[0]*cos(Alpha)*cos(Beta)
                             +  ForceViscous[1]*sin(Beta)
                             +  ForceViscous[2]*sin(Alpha)*cos(Beta);
          CL_Visc[iMarker]   = -ForceViscous[0]*sin(Alpha) + ForceViscous[2]*cos(Alpha);
          CSF_Visc[iMarker]  = -ForceViscous[0]*sin(Beta)*cos(Alpha)
                             +  ForceViscous[1]*cos(Beta)
                             -  ForceViscous[2]*sin(Beta)*sin(Alpha);
          CEff_Visc[iMarker] = CL_Visc[iMarker]/(CD_Visc[iMarker] + EPS);
          CMx_Visc[iMarker]  = MomentViscous[0];
          CMy_Visc[iMarker]  = MomentViscous[1];
          CMz_Visc[iMarker]  = MomentViscous[2];
          CFx_Visc[iMarker]  = ForceViscous[0];
          CFy_Visc[iMarker]  = ForceViscous[1];
          CFz_Visc[iMarker]  = ForceViscous[2];
        }

        AllBound_CD_Visc   += CD_Visc[iMarker];
        AllBound_CL_Visc   += CL_Visc[iMarker];
        AllBound_CSF_Visc  += CSF_Visc[iMarker];
        AllBound_CMx_Visc  += CMx_Visc[iMarker];
        AllBound_CMy_Visc  += CMy_Visc[iMarker];
        AllBound_CMz_Visc  += CMz_Visc[iMarker];
        AllBound_CFx_Visc  += CFx_Visc[iMarker];
        AllBound_CFy_Visc  += CFy_Visc[iMarker];
        AllBound_CFz_Visc  += CFz_Visc[iMarker];

        AllBound_HeatFlux_Visc   += Heat_Visc[iMarker];
        AllBound_MaxHeatFlux_Visc = max(AllBound_MaxHeatFlux_Visc,
                                        MaxHeatFlux_Visc[iMarker]);

        /*--- Compute the coefficients per surface ---*/
        for(unsigned short iMarker_Monitoring=0; iMarker_Monitoring<config->GetnMarker_Monitoring();
                         ++iMarker_Monitoring) {
          string Monitoring_Tag = config->GetMarker_Monitoring_TagBound(iMarker_Monitoring);
          string Marker_Tag = config->GetMarker_All_TagBound(iMarker);
          if (Marker_Tag == Monitoring_Tag) {
            Surface_CL_Visc[iMarker_Monitoring]   += CL_Visc[iMarker];
            Surface_CD_Visc[iMarker_Monitoring]   += CD_Visc[iMarker];
            Surface_CSF_Visc[iMarker_Monitoring]  += CSF_Visc[iMarker];
            Surface_CEff_Visc[iMarker_Monitoring] += CEff_Visc[iMarker];
            Surface_CFx_Visc[iMarker_Monitoring]  += CFx_Visc[iMarker];
            Surface_CFy_Visc[iMarker_Monitoring]  += CFy_Visc[iMarker];
            Surface_CFz_Visc[iMarker_Monitoring]  += CFz_Visc[iMarker];
            Surface_CMx_Visc[iMarker_Monitoring]  += CMx_Visc[iMarker];
            Surface_CMy_Visc[iMarker_Monitoring]  += CMy_Visc[iMarker];
            Surface_CMz_Visc[iMarker_Monitoring]  += CMz_Visc[iMarker];
          }
        }
      }
    }
  }

#ifdef HAVE_MPI

  /*--- Parallel mode. The data from all ranks must be gathered.
        Determine the size of the communication buffer. ---*/
  const unsigned long nCommSize = 9*config->GetnMarker_Monitoring() + 10;

  /*--- Define the communication buffers and store to local data in
        the local buffer. ---*/
  vector<su2double> locBuf(nCommSize), globBuf(nCommSize);

  unsigned long ii = 0;
  locBuf[ii++] = AllBound_CD_Visc;  locBuf[ii++] = AllBound_CL_Visc;
  locBuf[ii++] = AllBound_CSF_Visc; locBuf[ii++] = AllBound_CMx_Visc;
  locBuf[ii++] = AllBound_CMy_Visc; locBuf[ii++] = AllBound_CMz_Visc;
  locBuf[ii++] = AllBound_CFx_Visc; locBuf[ii++] = AllBound_CFy_Visc;
  locBuf[ii++] = AllBound_CFz_Visc; locBuf[ii++] = AllBound_HeatFlux_Visc;

  for(unsigned short i=0; i<config->GetnMarker_Monitoring(); ++i) {
    locBuf[ii++] = Surface_CL_Visc[i];  locBuf[ii++] = Surface_CD_Visc[i];
    locBuf[ii++] = Surface_CSF_Visc[i]; locBuf[ii++] = Surface_CFx_Visc[i];
    locBuf[ii++] = Surface_CFy_Visc[i]; locBuf[ii++] = Surface_CFz_Visc[i];
    locBuf[ii++] = Surface_CMx_Visc[i]; locBuf[ii++] = Surface_CMy_Visc[i];
    locBuf[ii++] = Surface_CMz_Visc[i];
  }

  /* Sum up all the data from all ranks. The result will be available on all ranks. */
  if (config->GetConsole_Output_Verb() == VERB_HIGH) {
    SU2_MPI::Allreduce(locBuf.data(), globBuf.data(), nCommSize, MPI_DOUBLE,
                       MPI_SUM, MPI_COMM_WORLD);
  }

  /*--- Copy the data back from globBuf into the required variables. ---*/
  ii = 0;
  AllBound_CD_Visc  = globBuf[ii++]; AllBound_CL_Visc       = globBuf[ii++];
  AllBound_CSF_Visc = globBuf[ii++]; AllBound_CMx_Visc      = globBuf[ii++];
  AllBound_CMy_Visc = globBuf[ii++]; AllBound_CMz_Visc      = globBuf[ii++];
  AllBound_CFx_Visc = globBuf[ii++]; AllBound_CFy_Visc      = globBuf[ii++];
  AllBound_CFz_Visc = globBuf[ii++]; AllBound_HeatFlux_Visc = globBuf[ii++];

  AllBound_CEff_Visc = AllBound_CL_Visc/(AllBound_CD_Visc + EPS);

  for(unsigned short i=0; i<config->GetnMarker_Monitoring(); ++i) {
    Surface_CL_Visc[i]  = globBuf[ii++]; Surface_CD_Visc[i]  = globBuf[ii++];
    Surface_CSF_Visc[i] = globBuf[ii++]; Surface_CFx_Visc[i] = globBuf[ii++];
    Surface_CFy_Visc[i] = globBuf[ii++]; Surface_CFz_Visc[i] = globBuf[ii++];
    Surface_CMx_Visc[i] = globBuf[ii++]; Surface_CMy_Visc[i] = globBuf[ii++];
    Surface_CMz_Visc[i] = globBuf[ii++];

    Surface_CEff_Visc[i] = Surface_CL_Visc[i]/(Surface_CD_Visc[i] + EPS);
  }

  /* Determine the maximum heat flux over all ranks. */
  su2double localMax = AllBound_MaxHeatFlux_Visc;
  if (config->GetConsole_Output_Verb() == VERB_HIGH) {
    SU2_MPI::Allreduce(&localMax, &AllBound_MaxHeatFlux_Visc, 1, MPI_DOUBLE,
                       MPI_MAX, MPI_COMM_WORLD);
  }
#endif

  /*--- Update the total coefficients (note that all the nodes have the same value)---*/
  Total_CD   += AllBound_CD_Visc;
  Total_CL   += AllBound_CL_Visc;
  Total_CSF  += AllBound_CSF_Visc;
  Total_CEff  = Total_CL / (Total_CD + EPS);
  Total_CMx  += AllBound_CMx_Visc;
  Total_CMy  += AllBound_CMy_Visc;
  Total_CMz  += AllBound_CMz_Visc;
  Total_CFx  += AllBound_CFx_Visc;
  Total_CFy  += AllBound_CFy_Visc;
  Total_CFz  += AllBound_CFz_Visc;

  /*--- Update the total coefficients per surface (note that all the nodes have the same value)---*/
  for (unsigned short iMarker_Monitoring=0; iMarker_Monitoring<config->GetnMarker_Monitoring();
                    ++iMarker_Monitoring) {
    Surface_CL[iMarker_Monitoring]   += Surface_CL_Visc[iMarker_Monitoring];
    Surface_CD[iMarker_Monitoring]   += Surface_CD_Visc[iMarker_Monitoring];
    Surface_CSF[iMarker_Monitoring]  += Surface_CSF_Visc[iMarker_Monitoring];
    Surface_CEff[iMarker_Monitoring]  = Surface_CL[iMarker_Monitoring] / (Surface_CD[iMarker_Monitoring] + EPS);
    Surface_CFx[iMarker_Monitoring]  += Surface_CFx_Visc[iMarker_Monitoring];
    Surface_CFy[iMarker_Monitoring]  += Surface_CFy_Visc[iMarker_Monitoring];
    Surface_CFz[iMarker_Monitoring]  += Surface_CFz_Visc[iMarker_Monitoring];
    Surface_CMx[iMarker_Monitoring]  += Surface_CMx_Visc[iMarker_Monitoring];
    Surface_CMy[iMarker_Monitoring]  += Surface_CMy_Visc[iMarker_Monitoring];
    Surface_CMz[iMarker_Monitoring]  += Surface_CMz_Visc[iMarker_Monitoring];
  }
}

void CFEM_DG_NSSolver::SetTime_Step(CGeometry *geometry, CSolver **solver_container, CConfig *config,
                                    unsigned short iMesh, unsigned long Iteration) {

  /* Check whether or not a time stepping scheme is used. */
  const bool time_stepping = config->GetUnsteady_Simulation() == TIME_STEPPING;

  /* Constant factor present in the heat flux vector, namely the ratio of
     thermal conductivity and viscosity. */
  const su2double factHeatFlux_Lam  = Gamma/Prandtl_Lam;
  const su2double factHeatFlux_Turb = Gamma/Prandtl_Turb;

  /* Constant ratio of the second viscosity and the viscosity itself. */
  const su2double lambdaOverMu = -TWO3;

  /* The eigenvalues of the viscous Jacobian, scaled by the kinematic viscosity,
     are 1.0, 2.0 + lambdaOverMu and kOverCv/Mu. The last is variable due to the
     possible presence of an eddy viscosity, but the first two are constant and
     the maximum can be determined. */
  const su2double radOverNuTerm = max(1.0, 2.0+lambdaOverMu);

  /* Store the number of metric points per DOF, which depends
     on the number of dimensions. */
  const unsigned short nMetricPerPoint = nDim*nDim + 1;

  /* Initialize the minimum and maximum time step. */
  Min_Delta_Time = 1.e25; Max_Delta_Time = 0.0;

  /* Easier storage of the CFL number. Note that if we are using explicit
   time stepping, the regular CFL condition has been overwritten with the
   unsteady CFL condition in the config post-processing (if non-zero). */

  const su2double CFL = config->GetCFL(iMesh);

  /*--- Explicit time stepping with imposed time step (eventually will
   allow for local time stepping with this value imposed as the time
   for syncing the cells). If the unsteady CFL is set to zero (default),
   it uses the defined unsteady time step, otherwise it computes the time
   step based on the provided unsteady CFL. Note that the regular CFL
   option in the config is always ignored with time stepping. ---*/
  if (time_stepping && (config->GetUnst_CFL() == 0.0)) {

    /*--- Loop over the owned volume elements and set the fixed dt. ---*/
    for(unsigned long i=0; i<nVolElemOwned; ++i)
      VecDeltaTime[i] = config->GetDelta_UnstTimeND();

  } else {

    /*--- Check for a compressible solver. ---*/
    if(config->GetKind_Regime() == COMPRESSIBLE) {

      /*--- Loop over the owned volume elements. ---*/
      for(unsigned long i=0; i<nVolElemOwned; ++i) {

        /* Determine the offset between the r-derivatives and s-derivatives, which is
           also the offset between s- and t-derivatives, of the solution in the DOFs. */
        const unsigned short offDerivSol = nVar*volElem[i].nDOFsSol;

        /*--- Compute the length scale for this element. Note that in the
              length scale the polynomial degree must be taken into account
              for the high order element. ---*/
        const unsigned short ind = volElem[i].indStandardElement;
        unsigned short nPoly = standardElementsSol[ind].GetNPoly();
        if(nPoly == 0) nPoly = 1;

        const su2double lenScaleInv = nPoly/volElem[i].lenScale;
        const su2double lenScale    = 1.0/lenScaleInv;

        /*--- Compute the gradients of the conserved variables if a subgrid
              scale model for LES is used. ---*/
        su2double *gradSolDOFs = VecTmpMemory.data();
        if( SGSModelUsed ) {
          const unsigned short nDOFs          = volElem[i].nDOFsSol;
          const su2double *matDerBasisSolDOFs = standardElementsSol[ind].GetMatDerBasisFunctionsSolDOFs();
          const su2double *sol                = VecSolDOFs.data() + nVar*volElem[i].offsetDOFsSolLocal;

          DenseMatrixProduct(nDOFs*nDim, nVar, nDOFs, matDerBasisSolDOFs, sol, gradSolDOFs);
        }

        /*--- Loop over the DOFs of this element and determine the maximum wave speed
              and the maximum value of the viscous spectral radius. ---*/
        su2double charVel2Max = 0.0, radViscMax = 0.0;
        for(unsigned short j=0; j<volElem[i].nDOFsSol; ++j) {
          const su2double *solDOF = VecSolDOFs.data() + nVar*(volElem[i].offsetDOFsSolLocal + j);

          /* Compute the velocities. */
          su2double velAbs[3], vel[3];
          const su2double DensityInv = 1.0/solDOF[0];
          su2double Velocity2 = 0.0;
          for(unsigned short iDim=0; iDim<nDim; ++iDim) {
            vel[iDim]    = solDOF[iDim+1]*DensityInv;
            velAbs[iDim] = fabs(vel[iDim]);
            Velocity2 += vel[iDim]*vel[iDim];
          }

          /*--- Compute the maximum value of the wave speed. This is a rather
                conservative estimate. ---*/
          const su2double StaticEnergy = solDOF[nDim+1]*DensityInv - 0.5*Velocity2;
          FluidModel->SetTDState_rhoe(solDOF[0], StaticEnergy);
          const su2double SoundSpeed2 = FluidModel->GetSoundSpeed2();
          const su2double SoundSpeed  = sqrt(fabs(SoundSpeed2));

          su2double charVel2 = 0.0;
          for(unsigned short iDim=0; iDim<nDim; ++iDim) {
            const su2double rad = velAbs[iDim] + SoundSpeed;
            charVel2 += rad*rad;
          }

          charVel2Max = max(charVel2Max, charVel2);

          /* Compute the laminar kinematic viscosity and check if an eddy
             viscosity must be determined. */
          const su2double muLam = FluidModel->GetLaminarViscosity();
          su2double muTurb      = 0.0;

          if( SGSModelUsed ) {

            /* Set the pointer gradSolDOF to the location where the gradients
               of this DOF start. */
            const su2double *gradSolDOF = gradSolDOFs + j*nVar;

            /* Easier storage of the metric terms in this DOF. First compute the
               inverse of the Jacobian, the Jacobian is the first entry in the metric
               terms, and afterwards update the metric terms by 1. */
            const su2double *metricTerms = volElem[i].metricTermsSolDOFs.data()
                                         + j*nMetricPerPoint;
            const su2double Jac          = metricTerms[0];
            const su2double JacInv       = 1.0/Jac;
            metricTerms                 += 1;

            /*--- Compute the Cartesian gradients of the independent solution
                  variables from the gradients in parametric coordinates and the metric
                  terms in this DOF. Note that at the end a multiplication with JacInv
                  takes places, because the metric terms are scaled by the Jacobian. ---*/
            su2double solGradCart[5][3];
            for(unsigned short k=0; k<nDim; ++k) {
              for(unsigned short l=0; l<nVar; ++l) {
                solGradCart[l][k] = 0.0;
                for(unsigned short m=0; m<nDim; ++m)
                  solGradCart[l][k] += gradSolDOF[l+m*offDerivSol]*metricTerms[k+m*nDim];
                solGradCart[l][k] *= JacInv;
              }
            }

            /* Compute the Cartesian gradients of the velocities in this DOF. */
            su2double velGrad[3][3];
            for(unsigned short k=0; k<nDim; ++k) {
              for(unsigned short l=0; l<nDim; ++l) {
                velGrad[l][k] = DensityInv*(solGradCart[l+1][k]
                              -      vel[l]*solGradCart[0][k]);
              }
            }

            /* Compute the eddy viscosity. */
            const su2double dist = volElem[i].wallDistanceSolDOFs[j];
            muTurb = SGSModel->ComputeEddyViscosity(nDim, solDOF[0], velGrad,
                                                    lenScale, dist);
          }

          /*--- Determine the viscous spectral radius. ---*/
          const su2double mu           = muLam + muTurb;
          const su2double kOverCv      = muLam*factHeatFlux_Lam
                                       + muTurb*factHeatFlux_Turb;
          const su2double factHeatFlux = kOverCv/mu;

          const su2double radVisc = DensityInv*mu*max(radOverNuTerm, factHeatFlux);

          /* Update the maximum value of the viscous spectral radius. */
          radViscMax = max(radViscMax, radVisc);
        }

        /*--- Compute the time step for the element and update the minimum and
              maximum value. Take the factor for time accurate local time
              stepping into account for the minimum and maximum. ---*/
        const su2double dtInv = lenScaleInv*(sqrt(charVel2Max) + radViscMax*lenScaleInv);

        VecDeltaTime[i] = CFL/dtInv;

        Min_Delta_Time = min(Min_Delta_Time, volElem[i].factTimeLevel*VecDeltaTime[i]);
        Max_Delta_Time = max(Max_Delta_Time, volElem[i].factTimeLevel*VecDeltaTime[i]);
      }
    }
    else {

      /*--- Incompressible solver. ---*/

      int rank = MASTER_NODE;
#ifdef HAVE_MPI
      MPI_Comm_rank(MPI_COMM_WORLD, &rank);
      MPI_Barrier(MPI_COMM_WORLD);
#endif

      if(rank == MASTER_NODE) {
        cout << "In function CFEM_DG_EulerSolver::SetTime_Step" << endl;
        cout << "Incompressible solver not implemented yet" << endl;
      }

#ifdef HAVE_MPI
      MPI_Barrier(MPI_COMM_WORLD);
      MPI_Abort(MPI_COMM_WORLD,1);
      MPI_Finalize();
#else
      exit(EXIT_FAILURE);
#endif

    }

    /*--- Compute the max and the min dt (in parallel). Note that we only
     so this for steady calculations if the high verbosity is set, but we
     always perform the reduction for unsteady calculations where the CFL
     limit is used to set the global time step. ---*/
    if ((config->GetConsole_Output_Verb() == VERB_HIGH) || time_stepping) {
#ifdef HAVE_MPI
      su2double rbuf_time = Min_Delta_Time;
      SU2_MPI::Allreduce(&rbuf_time, &Min_Delta_Time, 1, MPI_DOUBLE, MPI_MIN, MPI_COMM_WORLD);

      rbuf_time = Max_Delta_Time;
      SU2_MPI::Allreduce(&rbuf_time, &Max_Delta_Time, 1, MPI_DOUBLE, MPI_MAX, MPI_COMM_WORLD);
#endif
    }

    /*--- For explicit time stepping with an unsteady CFL imposed, use the
          minimum delta time of the entire mesh. As Min_Delta_Time is scaled to
          the time step of the largest time level, a correction must be used
          for the time level when time accurate local time stepping is used. ---*/
    if (time_stepping) {
      for(unsigned long i=0; i<nVolElemOwned; ++i)
        VecDeltaTime[i] = Min_Delta_Time/volElem[i].factTimeLevel;
    }
  }
}

void CFEM_DG_NSSolver::ADER_DG_AliasedPredictorResidual(CConfig           *config,
                                                        CVolumeElementFEM *elem,
                                                        const su2double   *sol,
                                                        su2double         *res,
                                                        su2double         *work) {

  /* Constant factor present in the heat flux vector. */
  const su2double factHeatFlux_Lam  = Gamma/Prandtl_Lam;
  const su2double factHeatFlux_Turb = Gamma/Prandtl_Turb;

  /*--- Get the necessary information from the standard element. ---*/
  const unsigned short ind                = elem->indStandardElement;
  const unsigned short nInt               = standardElementsSol[ind].GetNIntegration();
  const unsigned short nDOFs              = elem->nDOFsSol;
  const su2double *matBasisInt            = standardElementsSol[ind].GetMatBasisFunctionsIntegration();
  const su2double *matDerBasisInt         = matBasisInt + nDOFs*nInt;
  const su2double *matDerBasisSolDOFs     = standardElementsSol[ind].GetMatDerBasisFunctionsSolDOFs();
  const su2double *basisFunctionsIntTrans = standardElementsSol[ind].GetBasisFunctionsIntegrationTrans();
  const su2double *weights                = standardElementsSol[ind].GetWeightsIntegration();

  unsigned short nPoly = standardElementsSol[ind].GetNPoly();
  if(nPoly == 0) nPoly = 1;

  /* Compute the length scale of the current element for the LES. */
  const su2double lenScale = elem->lenScale/nPoly;

  /* Set the pointers for fluxesDOF, gradFluxesInt, gradSolDOF and divFlux.
     Note that the same array can be used for the fluxesDOF and divFlux and
     gradFluxesInt and gradSolDOFs, because this information is needed after
     each other. */
  su2double *fluxesDOF     = work;
  su2double *gradFluxesInt = fluxesDOF + nDOFs*nVar*nDim;
  su2double *gradSolDOFs   = gradFluxesInt;
  su2double *divFlux       = work;

  /* Determine the offset between the r-derivatives and s-derivatives, which is
     also the offset between s- and t-derivatives, of the fluxes in the
     integration points and the solution in the DOFs. */
  const unsigned short offDerivSol    = nVar*nDOFs;
  const unsigned short offDerivFluxes = nVar*nInt*nDim;

  /* Store the number of metric points per integration point/DOF, which depends
     on the number of dimensions. */
  const unsigned short nMetricPerPoint = nDim*nDim + 1;

  /*--------------------------------------------------------------------------*/
  /*--- Step 1: Determine the Cartesian fluxes of the Navier-Stokes        ---*/
  /*---         equations in the DOFs.                                     ---*/
  /*--------------------------------------------------------------------------*/

  /* Compute the derivatives of the solution variables w.r.t. the parametric
     coordinates in the DOFs. */
  DenseMatrixProduct(nDOFs*nDim, nVar, nDOFs, matDerBasisSolDOFs, sol, gradSolDOFs);

  /* Loop over the DOFs. */
  for(unsigned short i=0; i<nDOFs; ++i) {

    /* Set the pointers to the location where the solution, the gradients of the
       solution and the location where the Cartesian fluxes of this DOF
       are stored. */
    const su2double *solDOF     = sol         + i*nVar;
    const su2double *gradSolDOF = gradSolDOFs + i*nVar;
    su2double       *fluxes     = fluxesDOF   + i*nVar*nDim;

    /* Easier storage of the metric terms in this DOF. First compute the
       inverse of the Jacobian, the Jacobian is the first entry in the metric
       terms, and afterwards update the metric terms by 1. */
    const su2double *metricTerms = elem->metricTermsSolDOFs.data()
                                 + i*nMetricPerPoint;
    const su2double Jac          = metricTerms[0];
    const su2double JacInv       = 1.0/Jac;
    metricTerms                 += 1;

    /*--- Compute the Cartesian gradients of the independent solution
          variables from the gradients in parametric coordinates and the metric
          terms in this DOF. Note that at the end a multiplication with JacInv
          takes places, because the metric terms are scaled by the Jacobian. ---*/
    su2double solGradCart[5][3];
    for(unsigned short k=0; k<nDim; ++k) {
      for(unsigned short j=0; j<nVar; ++j) {
        solGradCart[j][k] = 0.0;
        for(unsigned short l=0; l<nDim; ++l)
          solGradCart[j][k] += gradSolDOF[j+l*offDerivSol]*metricTerms[k+l*nDim];
        solGradCart[j][k] *= JacInv;
      }
    }

    /*--- Compute the velocities and static energy in this DOF. ---*/
    const su2double DensityInv = 1.0/solDOF[0];
    su2double vel[3], Velocity2 = 0.0;
    for(unsigned short j=0; j<nDim; ++j) {
      vel[j]     = solDOF[j+1]*DensityInv;
      Velocity2 += vel[j]*vel[j];
    }

    const su2double TotalEnergy  = solDOF[nDim+1]*DensityInv;
    const su2double StaticEnergy = TotalEnergy - 0.5*Velocity2;

    /*--- Compute the Cartesian gradients of the velocities and static energy
          in this integration point and also the divergence of the velocity. ---*/
    su2double velGrad[3][3], StaticEnergyGrad[3], divVel = 0.0;
    for(unsigned short k=0; k<nDim; ++k) {
      StaticEnergyGrad[k] = DensityInv*(solGradCart[nDim+1][k]
                          -             TotalEnergy*solGradCart[0][k]);
      for(unsigned short j=0; j<nDim; ++j) {
        velGrad[j][k]        = DensityInv*(solGradCart[j+1][k]
                             -      vel[j]*solGradCart[0][k]);
        StaticEnergyGrad[k] -= vel[j]*velGrad[j][k];
      }
      divVel += velGrad[k][k];
    }

    /*--- Compute the pressure and the laminar viscosity. ---*/
    FluidModel->SetTDState_rhoe(solDOF[0], StaticEnergy);
    const su2double Pressure     = FluidModel->GetPressure();
    const su2double ViscosityLam = FluidModel->GetLaminarViscosity();

    /*--- Compute the eddy viscosity, if needed, and the total viscosity. ---*/
    su2double ViscosityTurb = 0.0;
    if( SGSModelUsed ) {
      const su2double dist = elem->wallDistanceSolDOFs[i];
      ViscosityTurb = SGSModel->ComputeEddyViscosity(nDim, solDOF[0], velGrad,
                                                    lenScale, dist);
    }

    const su2double Viscosity = ViscosityLam + ViscosityTurb;

    /* Compute the total thermal conductivity divided by Cv. */
    const su2double kOverCv = ViscosityLam *factHeatFlux_Lam
                            + ViscosityTurb*factHeatFlux_Turb;

    /*--- Set the value of the second viscosity and compute the divergence
          term in the viscous normal stresses. ---*/
    const su2double lambda     = -TWO3*Viscosity;
    const su2double lamDivTerm =  lambda*divVel;

    /*--- Compute the viscous stress tensor. ---*/
    su2double tauVis[3][3];
    for(unsigned short k=0; k<nDim; ++k) {
      tauVis[k][k] = 2.0*Viscosity*velGrad[k][k] + lamDivTerm;    // Normal stress
      for(unsigned short j=(k+1); j<nDim; ++j) {
        tauVis[j][k] = Viscosity*(velGrad[j][k] + velGrad[k][j]); // Shear stress
        tauVis[k][j] = tauVis[j][k];
      }
    }

    /* Loop over the number of dimensions for the number of fluxes. */
    const su2double rH = solDOF[nDim+1] + Pressure;
    unsigned short ll = 0;
    for(unsigned short iDim=0; iDim<nDim; ++iDim) {

      /* Mass flux for the current direction. */
      fluxes[ll++] = solDOF[iDim+1];

      /* Momentum fluxes for the current direction. */
      for(unsigned short jDim=0; jDim<nDim; ++jDim)
        fluxes[ll+jDim] = solDOF[iDim+1]*vel[jDim] - tauVis[jDim][iDim];
      fluxes[ll+iDim]  += Pressure;

      ll += nDim;

      /* Energy flux for the current direction. */
      fluxes[ll] = rH*vel[iDim]                         // Inviscid part
                 - kOverCv*StaticEnergyGrad[iDim];      // Heat flux part
      for(unsigned short jDim=0; jDim<nDim; ++jDim)
        fluxes[ll] -= tauVis[jDim][iDim]*vel[jDim];     // Work of the viscous forces part
      ++ll;
    }
  }

  /*--------------------------------------------------------------------------*/
  /*--- Step 2: Compute the divergence of the fluxes in the integration    ---*/
  /*---         points and distribute the divergence terms to the DOFs.    ---*/
  /*--------------------------------------------------------------------------*/

  /* Compute the derivatives of the Cartesian fluxes w.r.t. the parametric
     coordinates in the integration points. */
  DenseMatrixProduct(nInt*nDim, nVar*nDim, nDOFs, matDerBasisInt, fluxesDOF,
                     gradFluxesInt);

  /*--- Loop over the integration points to compute the divergence of the fluxes
        in these integration points, multiplied by the integration weight. ---*/
  for(unsigned short i=0; i<nInt; ++i) {

    /* Easier storage of the location where the data of the derivatives of the
       fluxes of this integration point starts. */
    const su2double *gradFluxes = gradFluxesInt + nVar*nDim*i;

    /* Easier storage of the metric terms in this integration point. The +1
       is present, because the first element of the metric terms is the
       Jacobian in the integration point. Also set the point where the divergence
       of the flux terms is stored for the current integration point. */
    const su2double *metricTerms = elem->metricTerms.data() + i*nMetricPerPoint + 1;
    su2double       *divFluxInt  = divFlux + nVar*i;

    /* Initialize the divergence to zero. */
    for(unsigned short j=0; j<nVar; ++j) divFluxInt[j] = 0.0;

    /* Loop over the nDim parametric coordinates. */
    unsigned short ll = 0;
    for(unsigned short iDim=0; iDim<nDim; ++iDim) {

      /* Set the pointer to derivatives of this parametric coordinate. */
      const su2double *derFluxes = gradFluxes + iDim*offDerivFluxes;

      /* Loop over the number of Cartesian dimensions. */
      for(unsigned short jDim=0; jDim<nDim; ++jDim, ++ll) {

        /* Set the pointer to the derivatives of the Cartesian flux in
           the jDim direction. */
        const su2double *derFlux = derFluxes + jDim*nVar;

        /* Update the divergence for all equations. */
        for(unsigned short j=0; j<nVar; ++j)
          divFluxInt[j] += derFlux[j]*metricTerms[ll];
      }
    }

    /* Multiply the divergence with the integration weight. */
    for(unsigned short j=0; j<nVar; ++j) divFluxInt[j] *= weights[i];
  }

  /* Compute the residual in the DOFs, which is the matrix product of
     basisFunctionsIntTrans and divFlux. */
  DenseMatrixProduct(nDOFs, nVar, nInt, basisFunctionsIntTrans, divFlux, res);
}

void CFEM_DG_NSSolver::ADER_DG_NonAliasedPredictorResidual(CConfig           *config,
                                                           CVolumeElementFEM *elem,
                                                           const su2double   *sol,
                                                           su2double         *res,
                                                           su2double         *work) {

  /* Constant factor present in the heat flux vector, the inverse of
     the specific heat at constant volume and ratio lambdaOverMu. */
  const su2double factHeatFlux_Lam  =  Gamma/Prandtl_Lam;
  const su2double factHeatFlux_Turb =  Gamma/Prandtl_Turb;
  const su2double Gas_Constant      =  config->GetGas_ConstantND();
  const su2double CvInv             =  Gamma_Minus_One/Gas_Constant;
  const su2double lambdaOverMu      = -TWO3;

  /*--- Get the necessary information from the standard element. ---*/
  const unsigned short ind                = elem->indStandardElement;
  const unsigned short nInt               = standardElementsSol[ind].GetNIntegration();
  const unsigned short nDOFs              = elem->nDOFsSol;
  const su2double *matBasisInt            = standardElementsSol[ind].GetMatBasisFunctionsIntegration();
  const su2double *matDerBasisInt         = matBasisInt + nDOFs*nInt;
  const su2double *matDerBasisSolDOFs     = standardElementsSol[ind].GetMatDerBasisFunctionsSolDOFs();
  const su2double *basisFunctionsIntTrans = standardElementsSol[ind].GetBasisFunctionsIntegrationTrans();
  const su2double *weights                = standardElementsSol[ind].GetWeightsIntegration();

  unsigned short nPoly = standardElementsSol[ind].GetNPoly();
  if(nPoly == 0) nPoly = 1;

  /* Compute the length scale of the current element for the LES. */
  const su2double lenScale = elem->lenScale/nPoly;

  /* Set the pointers for solAndGradInt and divFlux to work. The same array
     can be used for both help arrays. Set the pointer for the second
     derivatives such that they are stored after the first derivatives. */
  su2double *solAndGradInt      = work;
  su2double *divFlux            = work;
  const unsigned short offPoint = nVar*(nDim+1)*max(nInt, nDOFs);
  su2double *secDerSolInt       = solAndGradInt + offPoint;

  /* Determine the offset between the solution variables and the r-derivatives,
     which is also the offset between the r- and s-derivatives and the offset
     between s- and t-derivatives. Also determine the offset between the data
     of the second derivatives. */
  const unsigned short offDeriv    = nVar*nInt;
  const unsigned short off2ndDeriv = nDim*offDeriv;

  /* Store the number of metric points per integration point, which depends
     on the number of dimensions. */
  const unsigned short nMetricPerPoint = nDim*nDim + 1;

  /* Store the number of additional metric points per integration point, which
     are needed to compute the second derivatives. These terms take the
     non-constant metric into account. */
  const unsigned short nMetric2ndDerPerPoint = nDim*(nDim + nDim*(nDim-1)/2);

  /*--------------------------------------------------------------------------*/
  /*--- Step 1: Interpolate the conserved solution variables to the        ---*/
  /*---         integration points and also determine the first and second ---*/
  /*---         derivatives of these variables in the integration points.  ---*/
  /*---         All derivatives are w.r.t. the parametric coordinates.     ---*/
  /*--------------------------------------------------------------------------*/

  /*--- The computation of the second derivatives happens in two stages. First
        the first derivatives in the DOFs are determined and these are then
        differentiated again to obtain the second derivatives in the integration
        points. Note that secDerSolInt and solAndGradInt are used for temporary
        storage of the first derivatives in the DOFs. ---*/
  su2double *gradSolDOFs = secDerSolInt;
  DenseMatrixProduct(nDOFs*nDim, nVar, nDOFs, matDerBasisSolDOFs, sol, gradSolDOFs);

  /* Store the gradients in true row major order for each DOF. */
  su2double *firstDerSolDOFs = solAndGradInt;
  unsigned short ll = 0;
  for(unsigned short i=0; i<nDOFs; ++i) {

    for(unsigned short j=0; j<nDim; ++j) {
      const su2double *gradSolDOF = gradSolDOFs + nVar*(i + j*nDOFs);

      for(unsigned short k=0; k<nVar; ++k, ++ll)
        firstDerSolDOFs[ll] = gradSolDOF[k];
    }
  }

  /* Compute the second derivatives w.r.t. the parametric coordinates
     in the integration points. */
  DenseMatrixProduct(nInt*nDim, nVar*nDim, nDOFs, matDerBasisInt,
                     firstDerSolDOFs, secDerSolInt);

  /* Compute the solution and the derivatives w.r.t. the parametric coordinates
     in the integration points. */
  DenseMatrixProduct(nInt*(nDim+1), nVar, nDOFs, matBasisInt, sol, solAndGradInt);

  /*--------------------------------------------------------------------------*/
  /*--- Step 2: Determine from the solution and gradients the divergence   ---*/
  /*---         of the fluxes in the integration points.                   ---*/
  /*--------------------------------------------------------------------------*/

  /*--- Loop over the integration points to compute the divergence of the fluxes
        in these integration points, multiplied by the integration weight. ---*/
  for(unsigned short i=0; i<nInt; ++i) {

    /* Easier storage of the location where the solution data of this
       integration point starts. */
    const su2double *sol = solAndGradInt + nVar*i;

    /*--- Compute the velocities and static energy in this integration point. ---*/
    const su2double DensityInv = 1.0/sol[0];
    su2double vel[3], Velocity2 = 0.0;
    for(unsigned short j=0; j<nDim; ++j) {
      vel[j]     = sol[j+1]*DensityInv;
      Velocity2 += vel[j]*vel[j];
    }

    const su2double TotalEnergy  = sol[nDim+1]*DensityInv;
    const su2double StaticEnergy = TotalEnergy - 0.5*Velocity2;

    /*--- Compute the laminar viscosity, its derivative w.r.t. temperature,
          pressure and the total enthalpy. ---*/
    FluidModel->SetTDState_rhoe(sol[0], StaticEnergy);
    const su2double ViscosityLam = FluidModel->GetLaminarViscosity();
    const su2double dViscLamdT   = FluidModel->GetdmudT_rho();
    const su2double Pressure     = FluidModel->GetPressure();
    const su2double Htot         = (sol[nDim+1]+Pressure)*DensityInv;

    /* Easier storage of the metric terms in this integration point.  Store the
       Jacobian and its inverse for later purposes and update the pointer for
       the metric terms by one, such that it starts at the position where drdx
       of this integration point is stored. */
    const su2double *metricTerms = elem->metricTerms.data() + i*nMetricPerPoint;
    const su2double Jac          = metricTerms[0];
    const su2double JacInv       = 1.0/Jac;
    const su2double JacInv2      = JacInv*JacInv;
    metricTerms                 += 1;

    /*--- Compute the Cartesian gradients of the independent solution
          variables from the gradients in parametric coordinates and the
          metric terms in this integration point. Note that at the end a
          multiplication with JacInv takes places, because the metric terms
          are scaled by the Jacobian. ---*/
    su2double solGradCart[5][3];
    for(unsigned short k=0; k<nDim; ++k) {
      for(unsigned short j=0; j<nVar; ++j) {
        solGradCart[j][k] = 0.0;
        for(unsigned short l=0; l<nDim; ++l)
          solGradCart[j][k] += sol[j+(l+1)*offDeriv]*metricTerms[k+l*nDim];
        solGradCart[j][k] *= JacInv;
      }
    }

    /* Easier storage of the location where the data of second derivatives of
       this integration point starts as well as the necessary additional metric
       terms to compute the Cartesian second derivatives. */
    const su2double *sol2ndDer         = secDerSolInt + nVar*nDim*i;
    const su2double *metricTerms2ndDer = elem->metricTerms2ndDer.data()
                                       + i*nMetric2ndDerPerPoint;

    /*--- Compute the Cartesian second derivatives of the independent solution
          variables from the gradients and second derivatives in parametric
          coordinates and the metric terms and its derivatives w.r.t. the
          parametric coordinates. ---*/
    su2double sol2ndDerCart[5][3][3];
    for(unsigned short j=0; j<nVar; ++j) {
      unsigned short llDerMet = 0;
      for(unsigned short l=0; l<nDim; ++l) {
        for(unsigned short k=0; k<=l; ++k) {
          sol2ndDerCart[j][k][l] = 0.0;

          /* First the terms coming from the second derivatives w.r.t.
             the parametric coordinates. The result is multiplied by the
             square of the inverse of the Jacobian, because this term is
             not present in the metric terms itself. */
          for(unsigned short m=0; m<nDim; ++m) {
            const su2double *secDerJ = sol2ndDer + m*off2ndDeriv + j;
            for(unsigned short n=0; n<nDim; ++n)
              sol2ndDerCart[j][k][l] += secDerJ[n*nVar]*metricTerms[l+m*nDim]
                                      * metricTerms[k+n*nDim];
          }
          sol2ndDerCart[j][k][l] *= JacInv2;

          /* There is also a contribution to the second derivative from the first
             derivatives and non-constant metric terms. This is added here. */
          for(unsigned short m=0; m<nDim; ++m, ++llDerMet)
            sol2ndDerCart[j][k][l] += metricTerms2ndDer[llDerMet]*sol[j+(m+1)*offDeriv];

          /* The Hessian is symmetric, so copy this derivative to its
             symmetric counterpart. */
          sol2ndDerCart[j][l][k] = sol2ndDerCart[j][k][l];
        }
      }
    }

    /*--- Compute the Cartesian gradients of the pressure, velocity components,
          static energy and dynamic viscosity. ---*/
    su2double pGrad[3], velGrad[3][3], StaticEnergyGrad[3], ViscosityLamGrad[3];
    for(unsigned short k=0; k<nDim; ++k) {
      pGrad[k]            = solGradCart[nVar-1][k] + 0.5*Velocity2*solGradCart[0][k];
      StaticEnergyGrad[k] = DensityInv*(solGradCart[nDim+1][k]
                          -             TotalEnergy*solGradCart[0][k]);
      for(unsigned short l=0; l<nDim; ++l) {
        pGrad[k]            -= vel[l]*solGradCart[l+1][k];
        velGrad[l][k]        = DensityInv*(solGradCart[l+1][k]
                             -             vel[l]*solGradCart[0][k]);
        StaticEnergyGrad[k] -= vel[l]*velGrad[l][k];
      }
      pGrad[k] *= Gamma_Minus_One;

      ViscosityLamGrad[k] = CvInv*StaticEnergyGrad[k]*dViscLamdT;
    }

    /*--- Compute the second derivatives of the velocity components. ---*/
    su2double vel2ndDer[3][3][3];
    for(unsigned short j=0; j<nDim; ++j) {
      for(unsigned short l=0; l<nDim; ++l) {
        for(unsigned short k=0; k<=l; ++k) {
          vel2ndDer[j][k][l] = DensityInv*(sol2ndDerCart[j+1][k][l] - vel[j]*sol2ndDerCart[0][k][l]
                             +     DensityInv*(2.0*vel[j]*solGradCart[0][k]*solGradCart[0][l]
                             -                 solGradCart[j+1][k]*solGradCart[0][l]
                             -                 solGradCart[j+1][l]*solGradCart[0][k]));
          vel2ndDer[j][l][k] = vel2ndDer[j][k][l];
        }
      }
    }

    /*--- Compute the second derivatives of the static energy. Note that this
          term appears in the heat flux and therefore only the pure second
          derivatives are needed. Hence, the cross-derivatives are omitted. ---*/
    su2double StaticEnergy2ndDer[3];
    for(unsigned short l=0; l<nDim; ++l) {
      StaticEnergy2ndDer[l] = DensityInv*(sol2ndDerCart[nDim+1][l][l] - TotalEnergy*sol2ndDerCart[0][0][l]
                            +     2.0*DensityInv*(TotalEnergy*solGradCart[0][l]*solGradCart[0][l]
                            -                     solGradCart[nDim+1][l]*solGradCart[0][l]));
      for(unsigned short k=0; k<nDim; ++k)
        StaticEnergy2ndDer[l] -= vel[k]*vel2ndDer[k][l][l] - velGrad[k][l]*velGrad[k][l];
    }

    /*--- If an SGS model is used the eddy viscosity and its spatial
          derivatives must be computed. ---*/
    su2double ViscosityTurb = 0.0;
    su2double ViscosityTurbGrad[] = {0.0, 0.0, 0.0};

    if( SGSModelUsed ) {
      const su2double dist = elem->wallDistance[i];
      ViscosityTurb = SGSModel->ComputeEddyViscosity(nDim, sol[0], velGrad,
                                                    lenScale, dist);

      su2double densityGrad[3];
      for(unsigned short l=0; l<nDim; ++l) densityGrad[l] = solGradCart[0][l];

      SGSModel->ComputeGradEddyViscosity(nDim, sol[0], densityGrad, velGrad,
                                         vel2ndDer, lenScale, dist,
                                         ViscosityTurbGrad);
    }

    /*--- Compute the total viscosity, the total heat conductivity and their
          gradients. Note that the heat conductivity is divided by the Cv,
          because gradients of internal energy are computed and not temperature. ---*/
    const su2double Viscosity = ViscosityLam + ViscosityTurb;
    const su2double kOverCv = ViscosityLam *factHeatFlux_Lam
                            + ViscosityTurb*factHeatFlux_Turb;

    su2double ViscosityGrad[3], kOverCvGrad[3];
    for(unsigned short k=0; k<nDim; ++k) {
      ViscosityGrad[k] = ViscosityLamGrad[k] + ViscosityTurbGrad[k];
      kOverCvGrad[k]   = ViscosityLamGrad[k] *factHeatFlux_Lam
                       + ViscosityTurbGrad[k]*factHeatFlux_Turb;
    }

    /* Abbreviations, which make it easier to compute the divergence term. */
    su2double abv1 = 0.0, abv2 = 0.0, abv3 = 0.0, abv4 = 0.0;
    for(unsigned short k=0; k<nDim; ++k) {
      abv1 += solGradCart[k+1][k];
      abv2 += vel[k]*solGradCart[0][k];
      abv3 += vel[k]*(solGradCart[nVar-1][k] + pGrad[k]);
      abv4 += velGrad[k][k];
    }

    /*--- Set the pointer to store the divergence terms for this integration
          point and compute these terms, multiplied by the integration weight
          and Jacobian. ---*/
    const su2double weightJac = weights[i]*Jac;
    su2double *divFluxInt     = divFlux + nVar*i;

    divFluxInt[0]      = weightJac*abv1;
    divFluxInt[nVar-1] = abv3 + Htot*(abv1 - abv2);

    for(unsigned short k=0; k<nDim; ++k) {
      divFluxInt[k+1]     = pGrad[k] + vel[k]*(abv1 - abv2)
                          - lambdaOverMu*ViscosityGrad[k]*abv4;
      divFluxInt[nVar-1] -= abv4*lambdaOverMu*(Viscosity*velGrad[k][k]
                          +                    vel[k]*ViscosityGrad[k])
                          + kOverCvGrad[k]*StaticEnergyGrad[k]
                          + kOverCv*StaticEnergy2ndDer[k];

      for(unsigned short l=0; l<nDim; ++l) {
        divFluxInt[k+1]    += vel[l]*solGradCart[k+1][l]
                            - lambdaOverMu*Viscosity*vel2ndDer[l][k][l]
                            - Viscosity*(vel2ndDer[k][l][l] + vel2ndDer[l][k][l])
                            - ViscosityGrad[l]*(velGrad[k][l] + velGrad[l][k]);
        divFluxInt[nVar-1] -= (Viscosity*velGrad[k][l] + vel[k]*ViscosityGrad[l])
                            * (velGrad[k][l] + velGrad[l][k])
                            + vel[k]*Viscosity*(vel2ndDer[k][l][l] + vel2ndDer[l][k][l]
                            +                   lambdaOverMu*vel2ndDer[l][k][l]);
      }

      divFluxInt[k+1] *= weightJac;
    }

    divFluxInt[nVar-1] *= weightJac;
  }

  /*--------------------------------------------------------------------------*/
  /*--- Step 3: Compute the residual in the DOFs, which is the matrix      ---*/
  /*---         product of basisFunctionsIntTrans and divFlux.             ---*/
  /*--------------------------------------------------------------------------*/

  DenseMatrixProduct(nDOFs, nVar, nInt, basisFunctionsIntTrans, divFlux, res);
}

void CFEM_DG_NSSolver::Shock_Capturing_DG(CGeometry *geometry, CSolver **solver_container, CNumerics *numerics,
                                          CConfig *config, unsigned short iMesh, unsigned short iStep) {

  /*--- Run shock capturing algorithm ---*/
  switch( config->GetKind_FEM_DG_Shock() ) {
    case NONE:
      break;
    case PERSSON:
      Shock_Capturing_DG_Persson(geometry, solver_container, numerics, config, iMesh, iStep);
      break;
  }

}
void CFEM_DG_NSSolver::Shock_Capturing_DG_Persson(CGeometry *geometry, CSolver **solver_container, CNumerics *numerics,
                                          CConfig *config, unsigned short iMesh, unsigned short iStep) {

  /*--- Dummy variable for storing shock sensor value temporarily ---*/
  su2double sensorVal, sensorLowerBound, machNorm, machMax;
  su2double DensityInv, Velocity2, StaticEnergy, SoundSpeed2;

  bool shockExist;
  unsigned short nDOFsPm1;       // Number of DOFs up to polynomial degree p-1

  /*--- Loop over the owned volume elements to sense the shock. If shock exists,
        add artificial viscosity for DG FEM formulation to the residual.  ---*/
  for(unsigned long l=0; l<nVolElemOwned; ++l) {

    /* Get the data from the corresponding standard element. */
    const unsigned short ind          = volElem[l].indStandardElement;
    const unsigned short nDOFs        = volElem[l].nDOFsSol;
    const unsigned short VTK_TypeElem = volElem[l].VTK_Type;
    const unsigned short nPoly        = standardElementsSol[ind].GetNPoly();
    const su2double *matVanderInv     = standardElementsSol[ind].GetMatVandermondeInv();

    /*----------------------------------------------------------------------------*/
    /*--- Step 1: Calculate the number of DOFs up to polynomial degree p-1.    ---*/
    /*----------------------------------------------------------------------------*/

    switch( VTK_TypeElem ) {
      case TRIANGLE:
        nDOFsPm1 = nPoly*(nPoly+1)/2;
        break;
      case QUADRILATERAL:
        nDOFsPm1 = nPoly*nPoly;
        break;
      case TETRAHEDRON:
        nDOFsPm1 = nPoly*(nPoly+1)*(nPoly+2)/6;
        break;
      case PYRAMID:
        nDOFsPm1 = nPoly*(nPoly+1)*(2*nPoly+1)/6;
        break;
      case PRISM:
        nDOFsPm1 = nPoly*nPoly*(nPoly+1)/2;
        break;
      case HEXAHEDRON:
        nDOFsPm1 = nPoly*nPoly*nPoly;
        break;
    }

    /*---------------------------------------------------------------------*/
    /*--- Step 2: Calculate the shock sensor value for this element.    ---*/
    /*---------------------------------------------------------------------*/

    /* Initialize dummy variable for this volume element */
    sensorVal = 0;
    machMax = -1;
    shockExist = false;
    sensorLowerBound = 1.e15;

    /* Easier storage of the solution variables for this element. */
    const su2double *solDOFs = VecSolDOFs.data() + nVar*volElem[l].offsetDOFsSolLocal;

    /* Temporary storage of mach number for DOFs in this element. */
    su2double *machSolDOFs = VecTmpMemory.data();
    su2double *vecTemp     = machSolDOFs + nDOFs;

    /* Calculate primitive variables and mach number for DOFs in this element.
       Also, track the maximum mach number in this element. */
    for(unsigned short iInd=0; iInd<nDOFs; ++iInd) {

      const su2double *sol = solDOFs + iInd*nVar;
      DensityInv = 1.0/sol[0];
      Velocity2 = 0.0;
      for(unsigned short iDim=1; iDim<=nDim; ++iDim) {
        const su2double vel = sol[iDim]*DensityInv;
        Velocity2 += vel*vel;
      }

      StaticEnergy = sol[nDim+1]*DensityInv - 0.5*Velocity2;

      FluidModel->SetTDState_rhoe(sol[0], StaticEnergy);
      SoundSpeed2 = FluidModel->GetSoundSpeed2();
      machSolDOFs[iInd] = sqrt( Velocity2/SoundSpeed2 );
      machMax = max(machSolDOFs[iInd],machMax);
    }

    /* Change the solution coefficients to modal form from nodal form */
    for(unsigned short i=0; i<nDOFs; ++i) {
      vecTemp[i] = 0.0;
      for (unsigned short j=0; j<nDOFs; ++j)
        vecTemp[i] += matVanderInv[i+j*nDOFs]*machSolDOFs[j];
    }

    /* Get the L2 norm of solution coefficients for the highest polynomial order. */
    for(unsigned short i=nDOFsPm1; i<nDOFs; ++i) {
        sensorVal += vecTemp[i]*vecTemp[i];
    }

    /* If the maximum mach number is greater than 1.0, try to calculate the shockSensorValue.
       Otherwise, assign default value. */
    if ( machMax > 1.0) {
      // !!!!!Threshold value for sensorVal should be further investigated
      if(sensorVal > 1.e-15) {
        machNorm = 0.0;

        /*--- Get L2 norm square of vecTemp ---*/
        for (unsigned short i=0; i<nDOFs; ++i) {
          machNorm += vecTemp[i]*vecTemp[i];
        }
        if (machNorm < 1.e-15) {
          // This should not happen
          volElem[l].shockSensorValue = 1000.0;
        }
        else {
          volElem[l].shockSensorValue = log(sensorVal/machNorm);
          shockExist = true;
        }
      }
      else {
        // There is no shock in this element
        volElem[l].shockSensorValue = -1000.0;
      }
    }
    else {
      volElem[l].shockSensorValue = -1000.0;
    }

    /*---------------------------------------------------------------------*/
    /*--- Step 3: Determine artificial viscosity for this element.      ---*/
    /*---------------------------------------------------------------------*/
    if (shockExist) {
      // Following if-else clause is purely empirical from NACA0012 case.
      // Need to develop thorough method for general problems
      if ( nPoly == 1) {
        sensorLowerBound = -6.0;
      }
      else if ( nPoly == 2 ) {
        sensorLowerBound = -12.0;
      }
      else if ( nPoly == 3 ) {
        sensorLowerBound = -12.0;
      }
      else if ( nPoly == 4 ) {
         sensorLowerBound = -17.0;
      }

      // Assign artificial viscosity based on shockSensorValue
      if ( volElem[l].shockSensorValue > sensorLowerBound ) {
        // Following value is initial guess.
        volElem[l].shockArtificialViscosity = 1.e-10;
      }
      else {
        volElem[l].shockArtificialViscosity = 0.0;
      }
    }
    else {
      volElem[l].shockArtificialViscosity = 0.0;
    }
  }

}

void CFEM_DG_NSSolver::Volume_Residual(CGeometry *geometry, CSolver **solver_container, CNumerics *numerics,
                                       CConfig *config, unsigned short iMesh, unsigned short iStep) {

  /* Start the MPI communication of the solution in the halo elements. */
  Initiate_MPI_Communication();

  /* Constant factor present in the heat flux vector. */
  const su2double factHeatFlux_Lam  = Gamma/Prandtl_Lam;
  const su2double factHeatFlux_Turb = Gamma/Prandtl_Turb;

  /*--- Set the pointers for the local arrays. ---*/
  su2double tick = 0.0;

  su2double *solAndGradInt = VecTmpMemory.data();
  su2double *fluxes        = solAndGradInt + nIntegrationMax*nVar*(nDim+1);

  /* Store the number of metric points per integration point, which depends
     on the number of dimensions. */
  const unsigned short nMetricPerPoint = nDim*nDim + 1;

  /*--- Loop over the owned volume elements to compute the contribution of the
        volume integral in the DG FEM formulation to the residual.       ---*/
  for(unsigned long l=0; l<nVolElemOwned; ++l) {

    /* Get the data from the corresponding standard element. */
    const unsigned short ind             = volElem[l].indStandardElement;
    const unsigned short nInt            = standardElementsSol[ind].GetNIntegration();
    const unsigned short nDOFs           = volElem[l].nDOFsSol;
    const su2double *matBasisInt         = standardElementsSol[ind].GetMatBasisFunctionsIntegration();
    const su2double *matDerBasisIntTrans = standardElementsSol[ind].GetDerMatBasisFunctionsIntTrans();
    const su2double *weights             = standardElementsSol[ind].GetWeightsIntegration();

    unsigned short nPoly = standardElementsSol[ind].GetNPoly();
    if(nPoly == 0) nPoly = 1;

    /* Compute the length scale of the current element for the LES. */
    const su2double lenScale = volElem[l].lenScale/nPoly;

    /*------------------------------------------------------------------------*/
    /*--- Step 1: Determine the solution variables and their gradients     ---*/
    /*---         w.r.t. the parametric coordinates in the integration     ---*/
    /*---         points of the element.                                   ---*/
    /*------------------------------------------------------------------------*/

    /* Easier storage of the solution variables for this element. */
    su2double *solDOFs = VecSolDOFs.data() + nVar*volElem[l].offsetDOFsSolLocal;

    /* Call the general function to carry out the matrix product. */
    config->GEMM_Tick(&tick);
    DenseMatrixProduct(nInt*(nDim+1), nVar, nDOFs, matBasisInt, solDOFs, solAndGradInt);
    config->GEMM_Tock(tick, "Volume_Residual1", nInt*(nDim+1), nVar, nDOFs);

    /*------------------------------------------------------------------------*/
    /*--- Step 2: Compute the total fluxes (inviscid fluxes minus the      ---*/
    /*---         viscous fluxes), multiplied by minus the integration     ---*/
    /*---         weight, in the integration points.                       ---*/
    /*------------------------------------------------------------------------*/

    config->Tick(&tick);
    /* Determine the offset between the solution variables and the r-derivatives,
       which is also the offset between the r- and s-derivatives and the offset
       between s- and t-derivatives. */
    const unsigned short offDeriv = nVar*nInt;

    /* Loop over the integration points, ll is the counter for the fluxes
       in the integration points. */
    unsigned short ll = 0;
    for(unsigned short i=0; i<nInt; ++i) {

      /* Easier storage of the metric terms in this integration point. First
         compute the inverse of the Jacobian, the Jacobian is the first entry
         in the metric terms, and afterwards update the metric terms by 1. */
      const su2double *metricTerms = volElem[l].metricTerms.data()
                                   + i*nMetricPerPoint;
      const su2double Jac          = metricTerms[0];
      const su2double JacInv       = 1.0/Jac;
      metricTerms                 += 1;

      /* Easier storage of the location where the solution data of this
         integration point starts. */
      const su2double *sol = solAndGradInt + nVar*i;

      /*--- Compute the Cartesian gradients of the independent solution
            variables from the gradients in parametric coordinates and the
            metric terms in this integration point. Note that at the end a
            multiplication with JacInv takes places, because the metric terms
            are scaled by the Jacobian. ---*/
      su2double solGradCart[5][3];
      for(unsigned short k=0; k<nDim; ++k) {
        for(unsigned short j=0; j<nVar; ++j) {
          solGradCart[j][k] = 0.0;
          for(unsigned short l=0; l<nDim; ++l)
            solGradCart[j][k] += sol[j+(l+1)*offDeriv]*metricTerms[k+l*nDim];
          solGradCart[j][k] *= JacInv;
        }
      }

      /*--- Compute the velocities and static energy in this integration point. ---*/
      const su2double DensityInv = 1.0/sol[0];
      su2double vel[3], Velocity2 = 0.0;
      for(unsigned short j=0; j<nDim; ++j) {
        vel[j]     = sol[j+1]*DensityInv;
        Velocity2 += vel[j]*vel[j];
      }

      const su2double TotalEnergy  = sol[nDim+1]*DensityInv;
      const su2double StaticEnergy = TotalEnergy - 0.5*Velocity2;

      /*--- Compute the Cartesian gradients of the velocities and static energy
            in this integration point and also the divergence of the velocity. ---*/
      su2double velGrad[3][3], StaticEnergyGrad[3], divVel = 0.0;
      for(unsigned short k=0; k<nDim; ++k) {
        StaticEnergyGrad[k] = DensityInv*(solGradCart[nDim+1][k]
                            -             TotalEnergy*solGradCart[0][k]);
        for(unsigned short j=0; j<nDim; ++j) {
          velGrad[j][k]        = DensityInv*(solGradCart[j+1][k]
                               -      vel[j]*solGradCart[0][k]);
          StaticEnergyGrad[k] -= vel[j]*velGrad[j][k];
        }
        divVel += velGrad[k][k];
      }

      /*--- Compute the pressure and the laminar viscosity. ---*/
      FluidModel->SetTDState_rhoe(sol[0], StaticEnergy);
      const su2double Pressure     = FluidModel->GetPressure();
      const su2double ViscosityLam = FluidModel->GetLaminarViscosity();

      /*--- If an SGS model is used the eddy viscosity must be computed. ---*/
      su2double ViscosityTurb = 0.0;
      if( SGSModelUsed ) {
        const su2double dist = volElem[l].wallDistance[i];
        ViscosityTurb = SGSModel->ComputeEddyViscosity(nDim, sol[0], velGrad,
                                                       lenScale, dist);
      }

      /* Compute the total viscosity and heat conductivity. Note that the heat
         conductivity is divided by the Cv, because gradients of internal energy
         are computed and not temperature. */
      const su2double Viscosity = ViscosityLam + ViscosityTurb;
      const su2double kOverCv = ViscosityLam *factHeatFlux_Lam
                              + ViscosityTurb*factHeatFlux_Turb;

      /*--- Set the value of the second viscosity and compute the divergence
            term in the viscous normal stresses. ---*/
      const su2double lambda     = -TWO3*Viscosity;
      const su2double lamDivTerm =  lambda*divVel;

      /*--- Compute the viscous stress tensor. ---*/
      su2double tauVis[3][3];
      for(unsigned short k=0; k<nDim; ++k) {
        tauVis[k][k] = 2.0*Viscosity*velGrad[k][k] + lamDivTerm;    // Normal stress
        for(unsigned short j=(k+1); j<nDim; ++j) {
          tauVis[j][k] = Viscosity*(velGrad[j][k] + velGrad[k][j]); // Shear stress
          tauVis[k][j] = tauVis[j][k];
        }
      }

      /*--- Compute the Cartesian flux vectors in this integration point. This
            is the sum of the inviscid flux and the negative of the viscous
            flux. ---*/
      su2double fluxCart[5][3];
      const su2double rH = sol[nDim+1] + Pressure;
      for(unsigned short k=0; k<nDim; ++k) {

        /* Density flux vector. */
        fluxCart[0][k] = sol[k+1];

        /* Momentum flux vector. */
        for(unsigned short j=0; j<nDim; ++j)
          fluxCart[j+1][k] = sol[j+1]*vel[k] - tauVis[j][k];
        fluxCart[k+1][k]  += Pressure;

        /* Energy flux vector. */
        fluxCart[nDim+1][k] = rH*vel[k]                        // Inviscid part
                            - kOverCv*StaticEnergyGrad[k];     // Heat flux part
        for(unsigned short j=0; j<nDim; ++j)
          fluxCart[nDim+1][k] -= tauVis[j][k]*vel[j];    // Work of the viscous forces part
      }

      /*--- Loop over the number of dimensions to compute the fluxes in the
            direction of the parametric coordinates. ---*/
      for(unsigned short k=0; k<nDim; ++k) {

        /* Pointer to the metric terms for this direction. */
        const su2double *metric = metricTerms + k*nDim;

        /*--- Loop over the number of variables in the flux vector.
              Note that also the counter ll must be updated here. ---*/
        for(unsigned short j=0; j<nVar; ++j, ++ll) {

          /* Carry out the dot product of the Cartesian fluxes and the
             metric terms to obtain the correct flux vector in this
             parametric direction. */
          fluxes[ll] = 0.0;
          for(unsigned short iDim=0; iDim<nDim; ++iDim)
            fluxes[ll] += fluxCart[j][iDim]*metric[iDim];

          /* Multiply the flux by minus the integration weight to obtain the
             correct expression in the weak formulation. */
          fluxes[ll] *= -weights[i];
        }
      }
    }
    config->Tock(tick, "IR_2_1", 4);

    /*------------------------------------------------------------------------*/
    /*--- Step 3: Compute the contribution to the residuals from the       ---*/
    /*---         integration over the volume element.                     ---*/
    /*------------------------------------------------------------------------*/

    /* Easier storage of the residuals for this volume element. */
    su2double *res = VecResDOFs.data() + nVar*volElem[l].offsetDOFsSolLocal;

    /* Call the general function to carry out the matrix product. */
    config->GEMM_Tick(&tick);
    DenseMatrixProduct(nDOFs, nVar, nInt*nDim, matDerBasisIntTrans, fluxes, res);
    config->GEMM_Tock(tick, "Volume_Residual2", nDOFs, nVar, nInt*nDim);

  }
}

void CFEM_DG_NSSolver::ResidualFaces(CGeometry *geometry, CSolver **solver_container, CNumerics *numerics,
                                     CConfig *config, unsigned short iMesh, unsigned short iStep,
                                     const unsigned long indFaceBeg, const unsigned long indFaceEnd,
                                     unsigned long &indResFaces) {

  /*--- Set the pointers for the local arrays. ---*/
  su2double tick = 0.0;
  su2double tick2 = 0.0;

  unsigned int sizeFluxes = nIntegrationMax*nDim;
  sizeFluxes = nVar*max(sizeFluxes, (unsigned int) nDOFsMax);

  const unsigned int sizeGradSolInt = nIntegrationMax*nDim*max(nVar,nDOFsMax);

  su2double *solIntL       = VecTmpMemory.data();
  su2double *solIntR       = solIntL       + nIntegrationMax*nVar;
  su2double *viscosityIntL = solIntR       + nIntegrationMax*nVar;
  su2double *kOverCvIntL   = viscosityIntL + nIntegrationMax;
  su2double *viscosityIntR = kOverCvIntL   + nIntegrationMax;
  su2double *kOverCvIntR   = viscosityIntR + nIntegrationMax;
  su2double *gradSolInt    = kOverCvIntR   + nIntegrationMax;
  su2double *fluxes        = gradSolInt    + sizeGradSolInt;
  su2double *viscFluxes    = fluxes        + sizeFluxes;

  /*--- Loop over the requested range of matching faces. ---*/
  for(unsigned long l=indFaceBeg; l<indFaceEnd; ++l) {

    /*------------------------------------------------------------------------*/
    /*--- Step 1: Compute the inviscid fluxes in the integration points of ---*/
    /*---         this matching face.                                      ---*/
    /*------------------------------------------------------------------------*/

    config->Tick(&tick);
    /* Compute the inviscid fluxes in the integration points. */
    InviscidFluxesInternalMatchingFace(config, &matchingInternalFaces[l],
                                       solIntL, solIntR, fluxes, numerics);
    config->Tock(tick, "ER_1_1", 4);

    /*------------------------------------------------------------------------*/
    /*--- Step 2: Compute the viscous fluxes in the integration points of  ---*/
    /*---         this matching face and subtract them from the already    ---*/
    /*---         computed inviscid fluxes.                                ---*/
    /*------------------------------------------------------------------------*/

    config->Tick(&tick);
    /*--- Get the information from the standard face to compute the viscous
          fluxes in the integration points on the left side, i.e. side 0. ---*/
    const unsigned short ind          = matchingInternalFaces[l].indStandardElement;
    const unsigned short nInt         = standardMatchingFacesSol[ind].GetNIntegration();
          unsigned short nDOFsElem    = standardMatchingFacesSol[ind].GetNDOFsElemSide0();
    const su2double     *derBasisElem = standardMatchingFacesSol[ind].GetMatDerBasisElemIntegrationSide0();

    /* Get the length scales of the adjacent elements. */
    const su2double lenScale0 = volElem[matchingInternalFaces[l].elemID0].lenScale;
    const su2double lenScale1 = volElem[matchingInternalFaces[l].elemID1].lenScale;

    /* Compute the length scale for the LES of the element of side 0. */
    unsigned short iind  = volElem[matchingInternalFaces[l].elemID0].indStandardElement;
    unsigned short nPoly = standardElementsSol[iind].GetNPoly();
    if(nPoly == 0) nPoly = 1;

    const su2double lenScale0_LES = lenScale0/nPoly;

    /* Call the general function to compute the viscous flux in normal
       direction for side 0. */
    ViscousNormalFluxFace(config, nInt, nDOFsElem, 0.0, false, derBasisElem, solIntL,
                          matchingInternalFaces[l].DOFsSolElementSide0.data(),
                          matchingInternalFaces[l].metricCoorDerivFace0.data(),
                          matchingInternalFaces[l].metricNormalsFace.data(),
                          matchingInternalFaces[l].wallDistance.data(), lenScale0_LES,
                          gradSolInt, viscFluxes, viscosityIntL, kOverCvIntL);

    /*--- Subtract half of the viscous fluxes from the inviscid fluxes. The
          factor 0.5 comes from the fact that the average of the viscous fluxes
          of side 0 and side 1 must be taken in the DG-FEM formulation. ---*/
    for(unsigned short j=0; j<(nVar*nInt); ++j) fluxes[j] -= 0.5*viscFluxes[j];

    /*--- Get the information from the standard face to compute the viscous
          fluxes in the integration points on the right side, i.e. side 1. ---*/
    nDOFsElem    = standardMatchingFacesSol[ind].GetNDOFsElemSide1();
    derBasisElem = standardMatchingFacesSol[ind].GetMatDerBasisElemIntegrationSide1();

    /* Compute the length scale for the LES of the element of side 1. */
    iind  = volElem[matchingInternalFaces[l].elemID1].indStandardElement;
    nPoly = standardElementsSol[iind].GetNPoly();
    if(nPoly == 0) nPoly = 1;

    const su2double lenScale1_LES = lenScale1/nPoly;

    /* Call the general function to compute the viscous flux in normal
       direction for side 1. */
    ViscousNormalFluxFace(config, nInt, nDOFsElem, 0.0, false, derBasisElem, solIntR,
                          matchingInternalFaces[l].DOFsSolElementSide1.data(),
                          matchingInternalFaces[l].metricCoorDerivFace1.data(),
                          matchingInternalFaces[l].metricNormalsFace.data(),
                          matchingInternalFaces[l].wallDistance.data(), lenScale1_LES,
                          gradSolInt, viscFluxes, viscosityIntR, kOverCvIntR);

    /*--- Subtract half of the viscous fluxes from the inviscid fluxes. ---*/
    for(unsigned short j=0; j<(nVar*nInt); ++j) fluxes[j] -= 0.5*viscFluxes[j];

    config->Tock(tick, "ER_1_2", 4);

    /*------------------------------------------------------------------------*/
    /*--- Step 3: Compute the penalty terms in the integration points of   ---*/
    /*---         this matching face and them to the already stored        ---*/
    /*---         inviscid and viscous fluxes.                             ---*/
    /*------------------------------------------------------------------------*/

    config->Tick(&tick);
    /* Get the required constant needed for the penalty terms. */
    const su2double ConstPenFace = standardMatchingFacesSol[ind].GetPenaltyConstant();

    /* Call the function PenaltyTermsFluxFace to compute the actual penalty
       terms. Use the array viscFluxes as storage. */
    PenaltyTermsFluxFace(nInt, solIntL, solIntR, viscosityIntL, viscosityIntR,
                         kOverCvIntL, kOverCvIntR, ConstPenFace, lenScale0, lenScale1,
                         matchingInternalFaces[l].metricNormalsFace.data(),
                         viscFluxes);

    /* Add the penalty fluxes to the earlier computed fluxes. */
    for(unsigned short j=0; j<(nVar*nInt); ++j) fluxes[j] += viscFluxes[j];

    /* Multiply the fluxes with the integration weight of the corresponding
       integration point. */
    const su2double *weights = standardMatchingFacesSol[ind].GetWeightsIntegration();
    for(unsigned short i=0; i<nInt; ++i) {
      su2double *flux = fluxes + i*nVar;

      for(unsigned short j=0; j<nVar; ++j)
        flux[j] *= weights[i];
    }
    config->Tock(tick, "ER_1_3", 4);

    /*------------------------------------------------------------------------*/
    /*--- Step 4: Compute the contribution to the residuals from the       ---*/
    /*---         integration over this internal matching face.            ---*/
    /*------------------------------------------------------------------------*/

    /* Easier storage of the position in the residual array for side 0 of
       this face and update the corresponding counter. */
    const unsigned short nDOFsFace0 = standardMatchingFacesSol[ind].GetNDOFsFaceSide0();
    su2double *resFace0 = VecResFaces.data() + indResFaces*nVar;
    indResFaces        += nDOFsFace0;

    /* Get the correct form of the basis functions needed for the matrix
       multiplication to compute the residual. */
    const su2double *basisFaceTrans = standardMatchingFacesSol[ind].GetBasisFaceIntegrationTransposeSide0();

    /* Call the general function to carry out the matrix product. */
    config->GEMM_Tick(&tick);
    DenseMatrixProduct(nDOFsFace0, nVar, nInt, basisFaceTrans, fluxes, resFace0);
    config->GEMM_Tock(tick, "ResidualFaces1", nDOFsFace0, nVar, nInt);

    /* Easier storage of the position in the residual array for side 1 of
       this face and update the corresponding counter. */
    const unsigned short nDOFsFace1 = standardMatchingFacesSol[ind].GetNDOFsFaceSide1();
    su2double *resFace1 = VecResFaces.data() + indResFaces*nVar;
    indResFaces        += nDOFsFace1;

    /* Check if the number of DOFs on side 1 is equal to the number of DOFs
       of side 0. In that case the residual for side 1 is obtained by simply
       negating the data from side 0. */
    if(nDOFsFace1 == nDOFsFace0) {
      for(unsigned short i=0; i<(nVar*nDOFsFace1); ++i)
        resFace1[i] = -resFace0[i];
    }
    else {

      /*--- The number of DOFs and hence the polynomial degree of side 1 is
            different from side. Carry out the matrix multiplication to obtain
            the residual. Afterwards the residual is negated, because the
            normal is pointing into the adjacent element. ---*/
      basisFaceTrans = standardMatchingFacesSol[ind].GetBasisFaceIntegrationTransposeSide1();
      config->GEMM_Tick(&tick);
      DenseMatrixProduct(nDOFsFace1, nVar, nInt, basisFaceTrans, fluxes, resFace1);
      config->GEMM_Tock(tick, "ResidualFaces2", nDOFsFace1, nVar, nInt);

      for(unsigned short i=0; i<(nVar*nDOFsFace1); ++i)
        resFace1[i] = -resFace1[i];
    }
    config->Tock(tick, "ER_1_4", 4);

    /*------------------------------------------------------------------------*/
    /*--- Step 5: Compute the symmetrizing terms, if present, in the       ---*/
    /*---         integration points of this matching face.                ---*/
    /*------------------------------------------------------------------------*/

    if( symmetrizingTermsPresent ) {

      config->Tick(&tick);
      /* Compute the symmetrizing fluxes in the nDim directions. */
      SymmetrizingFluxesFace(nInt, solIntL, solIntR, viscosityIntL, viscosityIntR,
                             kOverCvIntL, kOverCvIntR,
                             matchingInternalFaces[l].metricNormalsFace.data(),
                             fluxes);

      /*--- Multiply the fluxes just computed by their integration weights and
            -theta/2. The parameter theta is the parameter in the Interior Penalty
            formulation, the factor 1/2 comes in from the averaging and the minus
            sign is from the convention that the viscous fluxes come with a minus
            sign in this code. ---*/
      const su2double halfTheta = 0.5*config->GetTheta_Interior_Penalty_DGFEM();

      for(unsigned short i=0; i<nInt; ++i) {
        su2double *flux        = fluxes + i*nVar*nDim;
        const su2double wTheta = -halfTheta*weights[i];

        for(unsigned short j=0; j<(nVar*nDim); ++j)
          flux[j] *= wTheta;
      }
      config->Tock(tick, "ER_1_5", 4);

      /*------------------------------------------------------------------------*/
      /*--- Step 6: Distribute the symmetrizing terms to the DOFs. Note that ---*/
      /*---         these terms must be distributed to all the DOFs of the   ---*/
      /*---         adjacent elements, not only to the DOFs of the face.     ---*/
      /*------------------------------------------------------------------------*/

      config->Tick(&tick);
      /* Get the element information of side 0 of the face. */
      const unsigned short nDOFsElem0    = standardMatchingFacesSol[ind].GetNDOFsElemSide0();
      const su2double *derBasisElemTrans = standardMatchingFacesSol[ind].GetMatDerBasisElemIntegrationTransposeSide0();

      /*--- Create the Cartesian derivatives of the basis functions in the integration
            points. The array gradSolInt is used to store these derivatives. ---*/
      unsigned int ii = 0;
      for(unsigned short j=0; j<nDOFsElem0; ++j) {
        for(unsigned short i=0; i<nInt; ++i, ii+=nDim) {

          /* Easier storage of the derivatives of the basis function w.r.t. the
             parametric coordinates, the location where to store the Cartesian
             derivatives of the basis functions, and the metric terms in this
             integration point. */
          const su2double *derParam    = derBasisElemTrans + ii;
          const su2double *metricTerms = matchingInternalFaces[l].metricCoorDerivFace0.data()
                                       + i*nDim*nDim;
                su2double *derCar      = gradSolInt + ii;

          /*--- Loop over the dimensions to compute the Cartesian derivatives
                of the basis functions. ---*/
          for(unsigned short k=0; k<nDim; ++k) {
            derCar[k] = 0.0;
            for(unsigned short l=0; l<nDim; ++l)
              derCar[k] += derParam[l]*metricTerms[k+l*nDim];
          }
        }
      }

      /* Set the pointer where to store the current residual and update the
         counter indResFaces. */
      su2double *resElem0 = VecResFaces.data() + indResFaces*nVar;
      indResFaces        += nDOFsElem0;

      /* Call the general function to carry out the matrix product to compute
         the residual for side 0. */
      config->GEMM_Tick(&tick2);
      DenseMatrixProduct(nDOFsElem0, nVar, nInt*nDim, gradSolInt, fluxes, resElem0);
      config->GEMM_Tock(tick2, "ResidualFaces3", nDOFsElem0, nVar, nInt*nDim);

      /* Get the element information of side 1 of the face. */
      const unsigned short nDOFsElem1 = standardMatchingFacesSol[ind].GetNDOFsElemSide1();
      derBasisElemTrans = standardMatchingFacesSol[ind].GetMatDerBasisElemIntegrationTransposeSide1();

      /*--- Create the Cartesian derivatives of the basis functions in the integration
            points. The array gradSolInt is used to store these derivatives. ---*/
      ii = 0;
      for(unsigned short j=0; j<nDOFsElem1; ++j) {
        for(unsigned short i=0; i<nInt; ++i, ii+=nDim) {

          /* Easier storage of the derivatives of the basis function w.r.t. the
             parametric coordinates, the location where to store the Cartesian
             derivatives of the basis functions, and the metric terms in this
             integration point. */
          const su2double *derParam    = derBasisElemTrans + ii;
          const su2double *metricTerms = matchingInternalFaces[l].metricCoorDerivFace1.data()
                                       + i*nDim*nDim;
                su2double *derCar      = gradSolInt + ii;

          /*--- Loop over the dimensions to compute the Cartesian derivatives
                of the basis functions. ---*/
          for(unsigned short k=0; k<nDim; ++k) {
            derCar[k] = 0.0;
            for(unsigned short l=0; l<nDim; ++l)
              derCar[k] += derParam[l]*metricTerms[k+l*nDim];
          }
        }
      }

      /* Set the pointer where to store the current residual and update the
         counter indResFaces. */
      su2double *resElem1 = VecResFaces.data() + indResFaces*nVar;
      indResFaces        += nDOFsElem1;

      /* Call the general function to carry out the matrix product to compute
         the residual for side 1. Note that the symmetrizing residual should not
         be negated, because two minus signs enter the formulation for side 1,
         which cancel each other. */
      config->GEMM_Tick(&tick2);
      DenseMatrixProduct(nDOFsElem1, nVar, nInt*nDim, gradSolInt, fluxes, resElem1);
      config->GEMM_Tock(tick2, "ResidualFaces4", nDOFsElem1, nVar, nInt*nDim);
    }
    config->Tock(tick, "ER_1_6", 4);
  }
}

void CFEM_DG_NSSolver::ViscousNormalFluxFace(CConfig              *config,
                                             const unsigned short nInt,
                                             const unsigned short nDOFsElem,
                                             const su2double      Wall_HeatFlux,
                                             const bool           HeatFlux_Prescribed,
                                             const su2double      *derBasisElem,
                                             const su2double      *solInt,
                                             const unsigned long  *DOFsElem,
                                             const su2double      *metricCoorDerivFace,
                                             const su2double      *metricNormalsFace,
                                             const su2double      *wallDistanceInt,
                                             const su2double      lenScale_LES,
                                                   su2double      *gradSolInt,
                                                   su2double      *viscNormFluxes,
                                                   su2double      *viscosityInt,
                                                   su2double      *kOverCvInt) {

  su2double tick = 0.0;

  /* Constant factor present in the heat flux vector. Set it to zero if the heat
     flux is prescribed, such that no if statements are needed in the loop. */
  const su2double factHeatFlux_Lam  = HeatFlux_Prescribed ? 0.0: Gamma/Prandtl_Lam;
  const su2double factHeatFlux_Turb = HeatFlux_Prescribed ? 0.0: Gamma/Prandtl_Turb;

  /* Set the value of the prescribed heat flux for the same reason. */
  const su2double HeatFlux = HeatFlux_Prescribed ? Wall_HeatFlux : 0.0;

  /* Set the pointer solElem to viscNormFluxes. This is just for readability, as the
     same memory can be used for the storage of the solution of the DOFs of
     the element and the fluxes to be computed. */
  su2double *solElem = viscNormFluxes;

  /*--- Store the solution of the DOFs of the adjacent element in contiguous
        memory such that the function DenseMatrixProduct can be used to compute
        the gradients solution variables in the integration points of the face. ---*/
  for(unsigned short i=0; i<nDOFsElem; ++i) {
    const su2double *solDOF = VecSolDOFs.data() + nVar*DOFsElem[i];
    su2double       *sol    = solElem + nVar*i;
    for(unsigned short j=0; j<nVar; ++j)
      sol[j] = solDOF[j];
  }

  /* Compute the gradients in the integration points. Call the general function to
     carry out the matrix product. */
  config->GEMM_Tick(&tick);
  DenseMatrixProduct(nInt*nDim, nVar, nDOFsElem, derBasisElem, solElem, gradSolInt);
  config->GEMM_Tock(tick, "ViscousNormalFluxFace", nInt*nDim, nVar, nDOFsElem);

  /* Determine the offset between r- and -s-derivatives, which is also the
     offset between s- and t-derivatives. */
  const unsigned short offDeriv = nVar*nInt;

  /*--- Loop over the integration points to compute the viscous fluxes. ---*/
  for(unsigned short i=0; i<nInt; ++i) {

    /* Easier storage of the metric terms needed to compute the Cartesian
       gradients in this integration point and the starting locations of
       the solution and the gradients, w.r.t. the parametric coordinates
       of this solution. */
    const su2double *metricTerms = metricCoorDerivFace + i*nDim*nDim;
    const su2double *sol         = solInt + nVar*i;
    const su2double *gradSol     = gradSolInt + nVar*i;

    /*--- Compute the Cartesian gradients of the solution. ---*/
    su2double solGradCart[5][3];
    for(unsigned short k=0; k<nDim; ++k) {
      for(unsigned short j=0; j<nVar; ++j) {
        solGradCart[j][k] = 0.0;
        for(unsigned short l=0; l<nDim; ++l)
          solGradCart[j][k] += gradSol[j+l*offDeriv]*metricTerms[k+l*nDim];
      }
    }

    /*--- Call the function ViscousNormalFluxIntegrationPoint to compute the
          actual normal viscous flux. The viscosity and thermal conductivity
          are stored for later use. ---*/
    const su2double *normal  = metricNormalsFace + i*(nDim+1);
    su2double *normalFlux    = viscNormFluxes + i*nVar;
    const su2double wallDist = wallDistanceInt ? wallDistanceInt[i] : 0.0;

    su2double Viscosity, kOverCv;

    ViscousNormalFluxIntegrationPoint(sol, solGradCart, normal, HeatFlux,
                                      factHeatFlux_Lam, factHeatFlux_Turb,
                                      wallDist, lenScale_LES,
                                      Viscosity, kOverCv, normalFlux);
    viscosityInt[i] = Viscosity;
    kOverCvInt[i]   = kOverCv;
  }
}

void CFEM_DG_NSSolver::ViscousNormalFluxIntegrationPoint(const su2double *sol,
                                                         const su2double solGradCart[5][3],
                                                         const su2double *normal,
                                                         const su2double HeatFlux,
                                                         const su2double factHeatFlux_Lam,
                                                         const su2double factHeatFlux_Turb,
                                                         const su2double wallDist,
                                                         const su2double lenScale_LES,
                                                               su2double &Viscosity,
                                                               su2double &kOverCv,
                                                               su2double *normalFlux) {

  /*--- Compute the velocities and static energy in this integration point. ---*/
  const su2double DensityInv = 1.0/sol[0];
  su2double vel[3], Velocity2 = 0.0;
  for(unsigned short j=0; j<nDim; ++j) {
    vel[j]     = sol[j+1]*DensityInv;
    Velocity2 += vel[j]*vel[j];
  }

  const su2double TotalEnergy  = sol[nDim+1]*DensityInv;
  const su2double StaticEnergy = TotalEnergy - 0.5*Velocity2;

  /*--- Compute the Cartesian gradients of the velocities and static energy
        in this integration point and also the divergence of the velocity. ---*/
  su2double velGrad[3][3], StaticEnergyGrad[3], divVel = 0.0;
  for(unsigned short k=0; k<nDim; ++k) {
    StaticEnergyGrad[k] = DensityInv*(solGradCart[nDim+1][k]
                        -             TotalEnergy*solGradCart[0][k]);
    for(unsigned short j=0; j<nDim; ++j) {
      velGrad[j][k]        = DensityInv*(solGradCart[j+1][k]
                           -      vel[j]*solGradCart[0][k]);
      StaticEnergyGrad[k] -= vel[j]*velGrad[j][k];
    }
    divVel += velGrad[k][k];
  }

  /*--- Compute the laminar viscosity. ---*/
  FluidModel->SetTDState_rhoe(sol[0], StaticEnergy);
  const su2double ViscosityLam = FluidModel->GetLaminarViscosity();

  /*--- Compute the eddy viscosity, if needed. ---*/
  su2double ViscosityTurb = 0.0;
  if( SGSModelUsed )
    ViscosityTurb = SGSModel->ComputeEddyViscosity(nDim, sol[0], velGrad,
                                                   lenScale_LES, wallDist);

  /* Compute the total viscosity and heat conductivity. Note that the heat
     conductivity is divided by the Cv, because gradients of internal energy
     are computed and not temperature. */
  Viscosity = ViscosityLam + ViscosityTurb;
  kOverCv   = ViscosityLam*factHeatFlux_Lam + ViscosityTurb*factHeatFlux_Turb;

  /*--- Set the value of the second viscosity and compute the divergence
        term in the viscous normal stresses. ---*/
  const su2double lambda     = -TWO3*Viscosity;
  const su2double lamDivTerm =  lambda*divVel;

  /*--- Compute the viscous stress tensor. ---*/
  su2double tauVis[3][3];
  for(unsigned short k=0; k<nDim; ++k) {
    tauVis[k][k] = 2.0*Viscosity*velGrad[k][k] + lamDivTerm;    // Normal stress
    for(unsigned short j=(k+1); j<nDim; ++j) {
      tauVis[j][k] = Viscosity*(velGrad[j][k] + velGrad[k][j]); // Shear stress
      tauVis[k][j] = tauVis[j][k];
    }
  }

  /*--- Compute the Cartesian viscous flux vectors in this
        integration point. ---*/
  su2double fluxCart[5][3];
  for(unsigned short k=0; k<nDim; ++k) {

    /* Momentum flux vector. */
    for(unsigned short j=0; j<nDim; ++j)
      fluxCart[j+1][k] = tauVis[j][k];

    /* Energy flux vector. */
    fluxCart[nDim+1][k] = kOverCv*StaticEnergyGrad[k]; // Heat flux part
    for(unsigned short j=0; j<nDim; ++j)
      fluxCart[nDim+1][k] += tauVis[j][k]*vel[j];      // Work of the viscous forces part
  }

  /*--- Initialize the fluxes to zero. ---*/
  for(unsigned short j=0; j<nVar; ++j) normalFlux[j] = 0.0;

  /* Set the energy flux to the prescribed heat flux. If the heat flux is
     not prescribed HeatFlux is equal to zero. */
  normalFlux[nVar-1] = normal[nDim]*HeatFlux;

  /*--- Loop over the number of dimensions to compute the fluxes in the
        direction of the parametric coordinates. ---*/
  for(unsigned short k=0; k<nDim; ++k) {
    const su2double unscaledNorm = normal[k]*normal[nDim];

    /*--- Loop over the variables to update the normal flux. Note
          that the loop starts at 1, because the mass conservation
          does not have a viscous contribution. ---*/
    for(unsigned short j=1; j<nVar; ++j)
      normalFlux[j] += fluxCart[j][k]*unscaledNorm;
  }
}

void CFEM_DG_NSSolver::PenaltyTermsFluxFace(const unsigned short nInt,
                                            const su2double      *solInt0,
                                            const su2double      *solInt1,
                                            const su2double      *viscosityInt0,
                                            const su2double      *viscosityInt1,
                                            const su2double      *kOverCvInt0,
                                            const su2double      *kOverCvInt1,
                                            const su2double      ConstPenFace,
                                            const su2double      lenScale0,
                                            const su2double      lenScale1,
                                            const su2double      *metricNormalsFace,
                                                  su2double      *penaltyFluxes) {

  /* Constant ratio of the second viscosity and the viscosity itself. */
  const su2double lambdaOverMu = -TWO3;

  /* The eigenvalues of the viscous Jacobian, scaled by the kinematic viscosity,
     are 1.0, 2.0 + lambdaOverMu and kOverCv/Mu. The last is variable due to the
     possible presence of an eddy viscosity, but the first two are constant and
     the maximum can be determined. */
  const su2double radOverNuTerm = max(1.0, 2.0+lambdaOverMu);

  /*--- Loop over the integration points to compute the penalty fluxes. ---*/
  for(unsigned short i=0; i<nInt; ++i) {

    /* Easier storage of the variables for this integration point. */
    const su2double *sol0   = solInt0 + nVar*i;
    const su2double *sol1   = solInt1 + nVar*i;
    const su2double *normal = metricNormalsFace + i*(nDim+1);
    su2double       *flux   = penaltyFluxes + nVar*i;

    /* Determine the ratio of kOverCv and mu for both sides and compute the
       spectral radius of the viscous terms, scaled by kinematic viscosity. */
    const su2double factHeatFlux0 = kOverCvInt0[i]/viscosityInt0[i];
    const su2double factHeatFlux1 = kOverCvInt1[i]/viscosityInt1[i];

    const su2double radOverNu0 = max(radOverNuTerm, factHeatFlux0);
    const su2double radOverNu1 = max(radOverNuTerm, factHeatFlux1);

    /* Compute the kinematic viscosities of both sides. Multiply it by
       ConstPenFace and divide by the length scale. */
    const su2double nu0 = ConstPenFace*viscosityInt0[i]/(lenScale0*sol0[0]);
    const su2double nu1 = ConstPenFace*viscosityInt1[i]/(lenScale1*sol1[0]);

    /* Compute the penalty parameter of this face as the maximum of the
       penalty parameter from both sides. Multiply by the area to obtain the
       correct expression. */
    const su2double pen0 = radOverNu0*nu0;
    const su2double pen1 = radOverNu1*nu1;

    const su2double penFace = normal[nDim]*max(pen0, pen1);

    /* Compute the penalty flux, where it is assumed that the normal points from
       side 0 to side 1. */
    flux[0] = 0;
    for(unsigned short j=0; j<nVar; ++j)
      flux[j] = penFace*(sol0[j] - sol1[j]);
  }
}

void CFEM_DG_NSSolver::SymmetrizingFluxesFace(const unsigned short nInt,
                                              const su2double      *solInt0,
                                              const su2double      *solInt1,
                                              const su2double      *viscosityInt0,
                                              const su2double      *viscosityInt1,
                                              const su2double      *kOverCvInt0,
                                              const su2double      *kOverCvInt1,
                                              const su2double      *metricNormalsFace,
                                                    su2double      *symmFluxes) {

  /* Constant ratio of the second viscosity and the viscosity itself. */
  const su2double lambdaOverMu = -TWO3;

  /*--- Set two factors such that either the original or the transposed diffusion
        tensor is taken in the symmetrizing fluxes. ---*/

  /* Use the following line for the original formulation. */
  const su2double alpha = lambdaOverMu;

  /* Use the following line for the transposed formulation. */
  //const su2double alpha = 1.0;

  /* Other constants, which appear in the symmetrizing fluxes. */
  const su2double beta     = lambdaOverMu + 1.0 - alpha;
  const su2double alphaP1  = alpha + 1.0;
  const su2double lambdaP1 = lambdaOverMu + 1.0;

  /*--- Loop over the number of integration points of the face. ---*/
  for(unsigned short i=0; i<nInt; ++i) {

    /* Easier storage of the variables for this integration point. */
    const su2double *sol0   = solInt0 + nVar*i;
    const su2double *sol1   = solInt1 + nVar*i;
    const su2double *normal = metricNormalsFace + i*(nDim+1);
    su2double       *flux   = symmFluxes + nVar*i*nDim;

    /* Determine the difference in conservative variables. Multiply these
       differences by the length of the normal vector to obtain the correct
       dimensions for the symmetrizing fluxes. */
    su2double dSol[5];
    for(unsigned short j=0; j<nVar; ++j)
      dSol[j] = normal[nDim]*(sol0[j] - sol1[j]);

    /*--- Compute the terms that occur in the symmetrizing fluxes
          for state 0 and state 1. ---*/
    const su2double DensityInv0 = 1.0/sol0[0],           DensityInv1 = 1.0/sol1[0];
    const su2double Etot0 = DensityInv0*sol0[nDim+1],    Etot1 = DensityInv1*sol1[nDim+1];
    const su2double nu0 = DensityInv0*viscosityInt0[i],  nu1 = DensityInv1*viscosityInt1[i];
    const su2double kScal0 = DensityInv0*kOverCvInt0[i], kScal1 = DensityInv1*kOverCvInt1[i];

    su2double velNorm0 = 0.0, velNorm1 = 0.0, velSquared0 = 0.0, velSquared1 = 0.0;
    su2double vel0[] = {0.0,0.0,0.0}, vel1[] = {0.0,0.0,0.0};
    for(unsigned short j=0; j<nDim; ++j) {
      vel0[j] = DensityInv0*sol0[j+1];
      vel1[j] = DensityInv1*sol1[j+1];

      velNorm0 += vel0[j]*normal[j];
      velNorm1 += vel1[j]*normal[j];

      velSquared0 += vel0[j]*vel0[j];
      velSquared1 += vel1[j]*vel1[j];
    }

    /*--- Compute the average of the terms that occur in the symmetrizing
          fluxes. The average of the left and right terms is taken, rather
          than the terms evaluated at the average state, because the viscous
          fluxes are also computed as the average of the fluxes and not the
          fluxes of the averaged state. ---*/
    const su2double nuAvg    = 0.5*(nu0    + nu1);
    const su2double kScalAvg = 0.5*(kScal0 + kScal1);
    const su2double nuVelSquaredAvg     = 0.5*(nu0*velSquared0 + nu1*velSquared1);
    const su2double nuVelNormAve        = 0.5*(nu0*velNorm0    + nu1*velNorm1);
    const su2double kScalEminVelSquaredAve = 0.5*(kScal0*(Etot0-velSquared0)
                                           +      kScal1*(Etot1-velSquared1));

    su2double nuVelAvg[] = {0.0,0.0,0.0}, nuVelVelAvg[] = {0.0,0.0,0.0};
    su2double kScalVelAvg[] = {0.0,0.0,0.0};
    for(unsigned short j=0; j<nDim; ++j) {
      nuVelAvg[j]    = 0.5*(nu0*vel0[j]          + nu1*vel1[j]);
      kScalVelAvg[j] = 0.5*(kScal0*vel0[j]       + kScal1*vel1[j]);
      nuVelVelAvg[j] = 0.5*(nu0*vel0[j]*velNorm0 + nu1*vel1[j]*velNorm1);
    }

    /*--- Abbreviations to make the flux computations a bit more efficient. ---*/
    su2double abv1 = 0.0, abv2 = 0.0, abv2kScal = 0.0;
    for(unsigned short j=0; j<nDim; ++j) {
      abv1      += normal[j]     *dSol[j+1];
      abv2      += nuVelAvg[j]   *dSol[j+1];
      abv2kScal += kScalVelAvg[j]*dSol[j+1];
    }

    const su2double abv3 = beta*(nuAvg*abv1 - nuVelNormAve*dSol[0]);
    const su2double abv4 = kScalAvg*dSol[nDim+1] - abv2kScal
                         - kScalEminVelSquaredAve*dSol[0] + abv2;

    /*--- Loop over the dimensions to compute the symmetrizing fluxes.
          ll is the counter for flux. ---*/
    unsigned short ll = 0;
    for(unsigned short k=0; k<nDim; ++k) {

      /* The symmetrizing density flux, which is zero. */
      flux[ll++] = 0.0;

      /* Loop over the dimensions to compute the symmetrizing momentum fluxes. */
      for(unsigned short j=0; j<nDim; ++j, ++ll) {

        /* Make a distinction between k == j and k != j and compute
           the momentum fluxes accordingly. */
        if(k == j) flux[ll] = abv3 + alphaP1*normal[j]*(nuAvg*dSol[j+1]
                                   -                    nuVelAvg[j]*dSol[0]);
        else       flux[ll] = nuAvg*(normal[k]*dSol[j+1] + alpha*normal[j]*dSol[k+1])
                            - (normal[k]*nuVelAvg[j] + alpha*normal[j]*nuVelAvg[k])*dSol[0];
      }

      /* The symmetrizing energy flux. */
      flux[ll++] = normal[k]*abv4
                 - (lambdaP1*nuVelVelAvg[k] + nuVelSquaredAvg*normal[k])*dSol[0]
                 + alpha*nuVelNormAve*dSol[k+1] + beta*nuVelAvg[k]*abv1;
    }
  }
}

void CFEM_DG_NSSolver::BC_Far_Field(CGeometry *geometry, CSolver **solver_container, CNumerics *conv_numerics, CNumerics *visc_numerics, CConfig *config, unsigned short val_marker) {

  /*--- Set the pointers for the local arrays. ---*/
  unsigned int sizeFluxes = nIntegrationMax*nDim;
  sizeFluxes = nVar*max(sizeFluxes, (unsigned int) nDOFsMax);

  const unsigned int sizeGradSolInt = nIntegrationMax*nDim*max(nVar,nDOFsMax);

  su2double *solIntL      = VecTmpMemory.data();
  su2double *solIntR      = solIntL      + nIntegrationMax*nVar;
  su2double *viscosityInt = solIntR      + nIntegrationMax*nVar;
  su2double *kOverCvInt   = viscosityInt + nIntegrationMax;
  su2double *gradSolInt   = kOverCvInt   + nIntegrationMax;
  su2double *fluxes       = gradSolInt   + sizeGradSolInt;
  su2double *viscFluxes   = fluxes       + sizeFluxes;

  /* Set the starting position in the vector for the face residuals for
     this boundary marker. */
  su2double *resFaces = VecResFaces.data() + nVar*startLocResFacesMarkers[val_marker][0];

  /* Easier storage of the boundary faces for this boundary marker. */
  const unsigned long      nSurfElem = boundaries[val_marker].surfElem.size();
  const CSurfaceElementFEM *surfElem = boundaries[val_marker].surfElem.data();

  /*--- Loop over the boundary faces. ---*/
  unsigned long indResFaces = 0;
  for(unsigned long l=0; l<nSurfElem; ++l) {

    /* Compute the left states in the integration points of the face.
       The array fluxes is used as temporary storage inside the function
       LeftStatesIntegrationPointsBoundaryFace. */
    LeftStatesIntegrationPointsBoundaryFace(config, &surfElem[l], fluxes, solIntL);

    /*--- Determine the number of integration points and set the right state
          to the free stream value. ---*/
    const unsigned short ind  = surfElem[l].indStandardElement;
    const unsigned short nInt = standardBoundaryFacesSol[ind].GetNIntegration();

    for(unsigned short i=0; i<nInt; ++i) {
      su2double *UR = solIntR + i*nVar;
      for(unsigned short j=0; j<nVar; ++j)
        UR[j] = ConsVarFreeStream[j];
    }

    /* Compute the length scale for the LES of the adjacent element. */
    const unsigned long  elemID = surfElem[l].volElemID;
    const unsigned short iind   = volElem[elemID].indStandardElement;

    unsigned short nPoly = standardElementsSol[iind].GetNPoly();
    if(nPoly == 0) nPoly = 1;

    const su2double lenScale_LES = volElem[elemID].lenScale/nPoly;

    /* Call the general function to compute the viscous flux in normal
       direction for the face. */
    const unsigned short nDOFsElem    = standardBoundaryFacesSol[ind].GetNDOFsElem();
    const su2double     *derBasisElem = standardBoundaryFacesSol[ind].GetMatDerBasisElemIntegration();

    ViscousNormalFluxFace(config, nInt, nDOFsElem, 0.0, false, derBasisElem, solIntL,
                          surfElem[l].DOFsSolElement.data(),
                          surfElem[l].metricCoorDerivFace.data(),
                          surfElem[l].metricNormalsFace.data(),
                          surfElem[l].wallDistance.data(), lenScale_LES,
                          gradSolInt, viscFluxes, viscosityInt, kOverCvInt);

    /* The remainder of the contribution of this boundary face to the residual
       is the same for all boundary conditions. Hence a generic function can
       be used to carry out this task. */
    ResidualViscousBoundaryFace(config, conv_numerics, &surfElem[l], solIntL,
                                solIntR, gradSolInt, fluxes, viscFluxes,
                                viscosityInt, kOverCvInt, resFaces, indResFaces);
  }
}

void CFEM_DG_NSSolver::BC_Sym_Plane(CGeometry *geometry,
                                    CSolver **solver_container,
                                    CNumerics *conv_numerics,
                                    CNumerics *visc_numerics,
                                    CConfig *config,
                                    unsigned short val_marker) {
  su2double tick = 0.0;

  /* Constant factor present in the heat flux vector, namely the ratio of
     thermal conductivity and viscosity. */
  const su2double factHeatFlux_Lam  = Gamma/Prandtl_Lam;
  const su2double factHeatFlux_Turb = Gamma/Prandtl_Turb;

  /*--- Set the pointers for the local arrays. ---*/
  unsigned int sizeFluxes = nIntegrationMax*nDim;
  sizeFluxes = nVar*max(sizeFluxes, (unsigned int) nDOFsMax);

  const unsigned int sizeGradSolInt = nIntegrationMax*nDim*max(nVar,nDOFsMax);

  su2double *solIntL      = VecTmpMemory.data();
  su2double *solIntR      = solIntL      + nIntegrationMax*nVar;
  su2double *viscosityInt = solIntR      + nIntegrationMax*nVar;
  su2double *kOverCvInt   = viscosityInt + nIntegrationMax;
  su2double *gradSolInt   = kOverCvInt   + nIntegrationMax;
  su2double *fluxes       = gradSolInt   + sizeGradSolInt;
  su2double *viscFluxes   = fluxes       + sizeFluxes;

  /* Set the pointer solElem to fluxes. This is just for readability, as the
     same memory can be used for the storage of the solution of the DOFs of
     the element and the fluxes to be computed. */
  su2double *solElem = fluxes;

  /* Set the starting position in the vector for the face residuals for
     this boundary marker. */
  su2double *resFaces = VecResFaces.data() + nVar*startLocResFacesMarkers[val_marker][0];

  /* Easier storage of the boundary faces for this boundary marker. */
  const unsigned long      nSurfElem = boundaries[val_marker].surfElem.size();
  const CSurfaceElementFEM *surfElem = boundaries[val_marker].surfElem.data();

  /*--- Loop over the boundary faces. ---*/
  unsigned long indResFaces = 0;
  for(unsigned long l=0; l<nSurfElem; ++l) {

    /* Compute the left states in the integration points of the face.
       Use fluxes as a temporary storage array. */
    LeftStatesIntegrationPointsBoundaryFace(config, &surfElem[l], fluxes, solIntL);

    /* Get the required information from the standard element. */
    const unsigned short ind          = surfElem[l].indStandardElement;
    const unsigned short nInt         = standardBoundaryFacesSol[ind].GetNIntegration();
    const unsigned short nDOFsElem    = standardBoundaryFacesSol[ind].GetNDOFsElem();
    const su2double     *derBasisElem = standardBoundaryFacesSol[ind].GetMatDerBasisElemIntegration();

    /* Compute the length scale for the LES of the adjacent element. */
    const unsigned long  elemID = surfElem[l].volElemID;
    const unsigned short iind   = volElem[elemID].indStandardElement;

    unsigned short nPoly = standardElementsSol[iind].GetNPoly();
    if(nPoly == 0) nPoly = 1;

    const su2double lenScale_LES = volElem[elemID].lenScale/nPoly;

    /* Easier storage of the wall distance array for this surface element. */
    const su2double *wallDistance = surfElem[l].wallDistance.data();

    /* Determine the offset between r- and -s-derivatives, which is also the
       offset between s- and t-derivatives. */
    const unsigned short offDeriv = nVar*nInt;

    /* Store the solution of the DOFs of the adjacent element in contiguous
       memory such that the function DenseMatrixProduct can be used to compute
       the gradients solution variables in the integration points of the face. */
    for(unsigned short i=0; i<nDOFsElem; ++i) {
      const su2double *solDOF = VecSolDOFs.data() + nVar*surfElem[l].DOFsSolElement[i];
      su2double       *sol    = solElem + nVar*i;
      for(unsigned short j=0; j<nVar; ++j)
        sol[j] = solDOF[j];
    }

    /* Compute the left gradients in the integration points. Call the general
       function to carry out the matrix product. */
    config->GEMM_Tick(&tick);
    DenseMatrixProduct(nInt*nDim, nVar, nDOFsElem, derBasisElem, solElem, gradSolInt);
    config->GEMM_Tock(tick, "BC_Sym_Plane", nInt*nDim, nVar, nDOFsElem);

    /*--- Loop over the integration points to apply the symmetry condition
          and to compute the viscous normal fluxes. This is done in the same
          loop, because the gradients in the right integration points are
          constructed using the symmetry boundary condition. ---*/
    for(unsigned short i=0; i<nInt; ++i) {

      /* Easier storage of the left and right solution and the normals
         for this integration point. */
      const su2double *UL      = solIntL + i*nVar;
            su2double *UR      = solIntR + i*nVar;
      const su2double *normals = surfElem[l].metricNormalsFace.data() + i*(nDim+1);

      /* Compute the normal component of the momentum variables. */
      su2double rVn = 0.0;
      for(unsigned short iDim=0; iDim<nDim; ++iDim)
        rVn += UL[iDim+1]*normals[iDim];

      /* The normal velocity must be mirrored in order to get a true symmetry
         condition. This is accomplished by multiplying rVn by two. */
      rVn *= 2.0;

      /* Set the right state. Note that the total energy of the right state is
         identical to the left state, because the magnitude of the velocity
         remains the same. */
      UR[0]      = UL[0];
      UR[nDim+1] = UL[nDim+1];
      for(unsigned short iDim=0; iDim<nDim; ++iDim)
        UR[iDim+1] = UL[iDim+1] - rVn*normals[iDim];

      /* Easier storage of the metric terms and left gradients of this
         integration point. */
      const su2double *metricTerms = surfElem[l].metricCoorDerivFace.data()
                                   + i*nDim*nDim;
      const su2double *ULGrad      = gradSolInt + nVar*i;

      /* Compute the Cartesian gradients of the left solution. */
      su2double ULGradCart[5][3];
      for(unsigned short k=0; k<nDim; ++k) {
        for(unsigned short j=0; j<nVar; ++j) {
          ULGradCart[j][k] = 0.0;
          for(unsigned short ll=0; ll<nDim; ++ll)
            ULGradCart[j][k] += ULGrad[j+ll*offDeriv]*metricTerms[k+ll*nDim];
        }
      }

      /* Determine the normal gradients of all variables. */
      su2double ULGradNorm[5];
      for(unsigned short j=0; j<nVar; ++j) {
        ULGradNorm[j] = 0.0;
        for(unsigned short k=0; k<nDim; ++k)
          ULGradNorm[j] += ULGradCart[j][k]*normals[k];
      }

      /* For the construction of the gradients of the right solution, also
         the Cartesian gradients and the normal gradient of the normal
         momentum is needed. This is computed below. */
      su2double GradCartNormMomL[3], GradNormNormMomL = 0.0;
      for(unsigned short j=0; j<nDim; ++j) {
        GradNormNormMomL   += ULGradNorm[j+1]*normals[j];
        GradCartNormMomL[j] = 0.0;
        for(unsigned short k=0; k<nDim; ++k)
          GradCartNormMomL[j] += ULGradCart[k+1][j]*normals[k];
      }

      /*--- Construct the gradients of the right solution. The tangential
            gradients of the normal momentum and normal gradients of the other
            variables, density, energy and tangential momentum, must be negated.
            For the common situation that the symmetry plane coincides with an
            x-, y- or z-plane this boils down to a multiplication by -1 or +1,
            depending on the variable and gradient. However, the implementation
            below is valid for an arbitrary orientation of the symmetry plane. ---*/
      su2double URGradCart[5][3];
      for(unsigned short k=0; k<nDim; ++k) {
        URGradCart[0][k]      = ULGradCart[0][k]      - 2.0*normals[k]*ULGradNorm[0];
        URGradCart[nDim+1][k] = ULGradCart[nDim+1][k] - 2.0*normals[k]*ULGradNorm[nDim+1];

        for(unsigned short j=0; j<nDim; ++j)
          URGradCart[j+1][k] = ULGradCart[j+1][k] - 2.0*normals[k]*ULGradNorm[j+1]
                             - 2.0*normals[j]*GradCartNormMomL[k]
                             + 4.0*normals[j]*normals[k]*GradNormNormMomL;
      }

      /*--- Compute the viscous fluxes of the left and right state and average
            them to compute the correct viscous flux for a symmetry boundary. ---*/
      const su2double wallDist = wallDistance ? wallDistance[i] : 0.0;
      su2double viscFluxL[5], viscFluxR[5];
      su2double Viscosity, kOverCv;

      ViscousNormalFluxIntegrationPoint(UR, URGradCart, normals, 0.0,
                                        factHeatFlux_Lam, factHeatFlux_Turb,
                                        wallDist, lenScale_LES, Viscosity,
                                        kOverCv, viscFluxR);
      ViscousNormalFluxIntegrationPoint(UL, ULGradCart, normals, 0.0,
                                        factHeatFlux_Lam, factHeatFlux_Turb,
                                        wallDist, lenScale_LES, Viscosity,
                                        kOverCv, viscFluxL);
      viscosityInt[i] = Viscosity;
      kOverCvInt[i]   = kOverCv;

      su2double *viscNormalFlux = viscFluxes + i*nVar;
      for(unsigned short j=0; j<nVar; ++j)
        viscNormalFlux[j] = 0.5*(viscFluxL[j] + viscFluxR[j]);
    }

    /* The remainder of the contribution of this boundary face to the residual
       is the same for all boundary conditions. Hence a generic function can
       be used to carry out this task. */
    ResidualViscousBoundaryFace(config, conv_numerics, &surfElem[l], solIntL,
                                solIntR, gradSolInt, fluxes, viscFluxes,
                                viscosityInt, kOverCvInt, resFaces, indResFaces);
  }
}

void CFEM_DG_NSSolver::BC_Euler_Wall(CGeometry *geometry, CSolver **solver_container, CNumerics *numerics, CConfig *config, unsigned short val_marker) {

  /*--- Set the pointers for the local arrays. ---*/
  unsigned int sizeFluxes = nIntegrationMax*nDim;
  sizeFluxes = nVar*max(sizeFluxes, (unsigned int) nDOFsMax);

  const unsigned int sizeGradSolInt = nIntegrationMax*nDim*max(nVar,nDOFsMax);

  su2double *solIntL      = VecTmpMemory.data();
  su2double *solIntR      = solIntL      + nIntegrationMax*nVar;
  su2double *viscosityInt = solIntR      + nIntegrationMax*nVar;
  su2double *kOverCvInt   = viscosityInt + nIntegrationMax;
  su2double *gradSolInt   = kOverCvInt   + nIntegrationMax;
  su2double *fluxes       = gradSolInt   + sizeGradSolInt;
  su2double *viscFluxes   = fluxes       + sizeFluxes;

  /* Set the starting position in the vector for the face residuals for
     this boundary marker. */
  su2double *resFaces = VecResFaces.data() + nVar*startLocResFacesMarkers[val_marker][0];

  /* Easier storage of the boundary faces for this boundary marker. */
  const unsigned long      nSurfElem = boundaries[val_marker].surfElem.size();
  const CSurfaceElementFEM *surfElem = boundaries[val_marker].surfElem.data();

  /*--- Loop over the boundary faces. ---*/
  unsigned long indResFaces = 0;
  for(unsigned long l=0; l<nSurfElem; ++l) {

    /* Compute the left states in the integration points of the face.
       The array fluxes is used as temporary storage inside the function
       LeftStatesIntegrationPointsBoundaryFace. */
    LeftStatesIntegrationPointsBoundaryFace(config, &surfElem[l], fluxes, solIntL);

    /* Compute the length scale for the LES of the adjacent element. */
    const unsigned long  elemID = surfElem[l].volElemID;
    const unsigned short iind   = volElem[elemID].indStandardElement;

    unsigned short nPoly = standardElementsSol[iind].GetNPoly();
    if(nPoly == 0) nPoly = 1;

    const su2double lenScale_LES = volElem[elemID].lenScale/nPoly;

    /*--- Apply the inviscid wall boundary conditions to compute the right
          state in the integration points. There are two options. Either the
          normal velocity is negated or the normal velocity is set to zero.
          Some experiments are needed to see which formulation gives better
          results. ---*/
    const unsigned short ind  = surfElem[l].indStandardElement;
    const unsigned short nInt = standardBoundaryFacesSol[ind].GetNIntegration();

    for(unsigned short i=0; i<nInt; ++i) {

      /* Easier storage of the left and right solution and the normals
         for this integration point. */
      const su2double *UL      = solIntL + i*nVar;
            su2double *UR      = solIntR + i*nVar;
      const su2double *normals = surfElem[l].metricNormalsFace.data() + i*(nDim+1);

      /* Compute the normal component of the momentum variables. */
      su2double rVn = 0.0;
      for(unsigned short iDim=0; iDim<nDim; ++iDim)
        rVn += UL[iDim+1]*normals[iDim];

      /* If the normal velocity must be mirrored instead of set to zero,
         the normal component that must be subtracted must be doubled. If the
         normal velocity must be set to zero, simply comment this line. */
      //rVn *= 2.0;

      /* Set the right state. The initial value of the total energy is the
         energy of the left state. */
      UR[0]      = UL[0];
      UR[nDim+1] = UL[nDim+1];
      for(unsigned short iDim=0; iDim<nDim; ++iDim)
        UR[iDim+1] = UL[iDim+1] - rVn*normals[iDim];

      /*--- Actually, only the internal energy of UR is equal to UL. If the
            kinetic energy differs for UL and UR, the difference must be
            subtracted from the total energy of UR to obtain the correct
            value. ---*/
      su2double DensityInv = 1.0/UL[0];
      su2double diffKin    = 0;
      for(unsigned short iDim=1; iDim<=nDim; ++iDim) {
        const su2double velL = DensityInv*UL[iDim];
        const su2double velR = DensityInv*UR[iDim];
        diffKin += velL*velL - velR*velR;
      }

      UR[nDim+1] -= 0.5*UL[0]*diffKin;
    }

    /* Call the general function to compute the viscous flux in normal
       direction for the face. */
    const unsigned short nDOFsElem    = standardBoundaryFacesSol[ind].GetNDOFsElem();
    const su2double     *derBasisElem = standardBoundaryFacesSol[ind].GetMatDerBasisElemIntegration();

    ViscousNormalFluxFace(config, nInt, nDOFsElem, 0.0, false, derBasisElem, solIntL,
                          surfElem[l].DOFsSolElement.data(),
                          surfElem[l].metricCoorDerivFace.data(),
                          surfElem[l].metricNormalsFace.data(),
                          surfElem[l].wallDistance.data(), lenScale_LES,
                          gradSolInt, viscFluxes, viscosityInt, kOverCvInt);

    /* The remainder of the contribution of this boundary face to the residual
       is the same for all boundary conditions. Hence a generic function can
       be used to carry out this task. */
    ResidualViscousBoundaryFace(config, numerics, &surfElem[l], solIntL, solIntR,
                                gradSolInt, fluxes, viscFluxes, viscosityInt,
                                kOverCvInt, resFaces, indResFaces);
  }
}

void CFEM_DG_NSSolver::BC_Inlet(CGeometry *geometry, CSolver **solver_container, CNumerics *conv_numerics,
                                CNumerics *visc_numerics, CConfig *config, unsigned short val_marker) {

  /*--- Retrieve the specified total conditions for this inlet. ---*/
  string Marker_Tag = config->GetMarker_All_TagBound(val_marker);

  su2double P_Total   = config->GetInlet_Ptotal(Marker_Tag);
  su2double T_Total   = config->GetInlet_Ttotal(Marker_Tag);
  su2double *Flow_Dir = config->GetInlet_FlowDir(Marker_Tag);

  /*--- Non-dim. the inputs if necessary, and compute the total enthalpy. ---*/
  P_Total /= config->GetPressure_Ref();
  T_Total /= config->GetTemperature_Ref();

  su2double Gas_Constant = config->GetGas_ConstantND();
  su2double H_Total      = (Gamma*Gas_Constant/Gamma_Minus_One)*T_Total;

  /*--- Set the pointers for the local arrays. ---*/
  unsigned int sizeFluxes = nIntegrationMax*nDim;
  sizeFluxes = nVar*max(sizeFluxes, (unsigned int) nDOFsMax);

  const unsigned int sizeGradSolInt = nIntegrationMax*nDim*max(nVar,nDOFsMax);

  su2double *solIntL      = VecTmpMemory.data();
  su2double *solIntR      = solIntL      + nIntegrationMax*nVar;
  su2double *viscosityInt = solIntR      + nIntegrationMax*nVar;
  su2double *kOverCvInt   = viscosityInt + nIntegrationMax;
  su2double *gradSolInt   = kOverCvInt   + nIntegrationMax;
  su2double *fluxes       = gradSolInt   + sizeGradSolInt;
  su2double *viscFluxes   = fluxes       + sizeFluxes;

  /* Set the starting position in the vector for the face residuals for
     this boundary marker. */
  su2double *resFaces = VecResFaces.data() + nVar*startLocResFacesMarkers[val_marker][0];

  /* Easier storage of the boundary faces for this boundary marker. */
  const unsigned long      nSurfElem = boundaries[val_marker].surfElem.size();
  const CSurfaceElementFEM *surfElem = boundaries[val_marker].surfElem.data();

  /*--- Loop over the boundary faces. ---*/
  unsigned long indResFaces = 0;
  for(unsigned long l=0; l<nSurfElem; ++l) {

    /* Compute the left states in the integration points of the face.
       Use fluxes as a temporary storage array. */
    LeftStatesIntegrationPointsBoundaryFace(config, &surfElem[l], fluxes, solIntL);

    /* Compute the length scale for the LES of the adjacent element. */
    const unsigned long  elemID = surfElem[l].volElemID;
    const unsigned short iind   = volElem[elemID].indStandardElement;

    unsigned short nPoly = standardElementsSol[iind].GetNPoly();
    if(nPoly == 0) nPoly = 1;

    const su2double lenScale_LES = volElem[elemID].lenScale/nPoly;

    /*--- Apply the subsonic inlet boundary conditions to compute the right
          state in the integration points. ---*/
    const unsigned short ind  = surfElem[l].indStandardElement;
    const unsigned short nInt = standardBoundaryFacesSol[ind].GetNIntegration();

    for(unsigned short i=0; i<nInt; ++i) {

      /* Easier storage of the left and right solution and the normals
         for this integration point. */
      const su2double *UL      = solIntL + i*nVar;
            su2double *UR      = solIntR + i*nVar;
      const su2double *normals = surfElem[l].metricNormalsFace.data() + i*(nDim+1);

      /*--- Compute the normal velocity, the speed of sound squared and
            the pressure in this integration point. ---*/
      const su2double DensityInv = 1.0/UL[0];
      su2double VelocityNormal = 0.0, Velocity2 = 0.0;
      for(unsigned short iDim=0; iDim<nDim; ++iDim) {
        const su2double vel = UL[iDim+1]*DensityInv;
        VelocityNormal     += vel*normals[iDim];
        Velocity2          += vel*vel;
      }

      su2double StaticEnergy = UL[nDim+1]*DensityInv - 0.5*Velocity2;

      FluidModel->SetTDState_rhoe(UL[0], StaticEnergy);
      su2double SoundSpeed2 = FluidModel->GetSoundSpeed2();
      su2double Pressure    = FluidModel->GetPressure();

      /*--- Compute the Riemann invariant to be extrapolated. ---*/
      const su2double Riemann = 2.0*sqrt(SoundSpeed2)/Gamma_Minus_One + VelocityNormal;

      /*--- Total speed of sound. The expression below is also valid for variable cp,
            although a linearization around the value of the left state is performed. ---*/
      const su2double SoundSpeed_Total2 = Gamma_Minus_One*(H_Total - DensityInv*(UL[nDim+1] + Pressure)
                                        +                  0.5*Velocity2) + SoundSpeed2;

      /*--- Dot product of normal and flow direction. This should be
            negative due to outward facing boundary normal convention. ---*/
      su2double alpha = 0.0;
      for(unsigned short iDim=0; iDim<nDim; ++iDim)
        alpha += normals[iDim]*Flow_Dir[iDim];

      /*--- Coefficients in the quadratic equation for the magnitude of the velocity. ---*/
      const su2double aa =  1.0 + 0.5*Gamma_Minus_One*alpha*alpha;
      const su2double bb = -1.0*Gamma_Minus_One*alpha*Riemann;
      const su2double cc =  0.5*Gamma_Minus_One*Riemann*Riemann
                         -  2.0*SoundSpeed_Total2/Gamma_Minus_One;

      /*--- Solve the equation for the magnitude of the velocity. As this value
            must be positive and both aa and bb are positive (alpha is negative and
            Riemann is positive up till Mach = 5.0 or so, which is not really subsonic
            anymore), it is clear which of the two possible solutions must be taken.
            Some clipping is present, but this is normally not active. ---*/
      su2double dd      = bb*bb - 4.0*aa*cc;   dd      = sqrt(max(0.0, dd));
      su2double Vel_Mag = (-bb + dd)/(2.0*aa); Vel_Mag = max(0.0, Vel_Mag);
      Velocity2 = Vel_Mag*Vel_Mag;

      /*--- Compute speed of sound from total speed of sound eqn. ---*/
      SoundSpeed2 = SoundSpeed_Total2 - 0.5*Gamma_Minus_One*Velocity2;

      /*--- Mach squared (cut between 0-1), use to adapt velocity ---*/
      su2double Mach2 = Velocity2/SoundSpeed2; Mach2 = min(1.0, Mach2);

      Velocity2 = Mach2*SoundSpeed2;
      Vel_Mag   = sqrt(Velocity2);

      /*--- Static temperature from the speed of sound relation. ---*/
      SoundSpeed2 = SoundSpeed_Total2 - 0.5*Gamma_Minus_One*Velocity2;

      const su2double Temperature = SoundSpeed2/(Gamma*Gas_Constant);

      /*--- Static pressure using isentropic relation at a point ---*/
      Pressure = P_Total*pow((Temperature/T_Total), Gamma/Gamma_Minus_One);

      /*--- Density at the inlet from the gas law ---*/
      const su2double Density = Pressure/(Gas_Constant*Temperature);

      /*--- Store the conservative variables in UR. ---*/
      UR[0]      = Density;
      UR[nDim+1] = Pressure/Gamma_Minus_One + 0.5*Density*Velocity2;

      for(unsigned short iDim=0; iDim<nDim; ++iDim)
        UR[iDim+1] = Density*Vel_Mag*Flow_Dir[iDim];
    }

    /* Call the general function to compute the viscous flux in normal
       direction for the face. */
    const unsigned short nDOFsElem    = standardBoundaryFacesSol[ind].GetNDOFsElem();
    const su2double     *derBasisElem = standardBoundaryFacesSol[ind].GetMatDerBasisElemIntegration();

    ViscousNormalFluxFace(config, nInt, nDOFsElem, 0.0, false, derBasisElem, solIntL,
                          surfElem[l].DOFsSolElement.data(),
                          surfElem[l].metricCoorDerivFace.data(),
                          surfElem[l].metricNormalsFace.data(),
                          surfElem[l].wallDistance.data(), lenScale_LES,
                          gradSolInt, viscFluxes, viscosityInt, kOverCvInt);

    /* The remainder of the contribution of this boundary face to the residual
       is the same for all boundary conditions. Hence a generic function can
       be used to carry out this task. */
    ResidualViscousBoundaryFace(config, conv_numerics, &surfElem[l], solIntL,
                                solIntR, gradSolInt, fluxes, viscFluxes,
                                viscosityInt, kOverCvInt, resFaces, indResFaces);
  }
}

void CFEM_DG_NSSolver::BC_Outlet(CGeometry *geometry, CSolver **solver_container, CNumerics *conv_numerics,
                                 CNumerics *visc_numerics, CConfig *config, unsigned short val_marker) {

  /*--- Retrieve the specified back pressure for this outlet.
        Nondimensionalize, if necessary. ---*/
  string Marker_Tag = config->GetMarker_All_TagBound(val_marker);

  su2double P_Exit = config->GetOutlet_Pressure(Marker_Tag);
  P_Exit = P_Exit/config->GetPressure_Ref();

  /*--- Set the pointers for the local arrays. ---*/
  unsigned int sizeFluxes = nIntegrationMax*nDim;
  sizeFluxes = nVar*max(sizeFluxes, (unsigned int) nDOFsMax);

  const unsigned int sizeGradSolInt = nIntegrationMax*nDim*max(nVar,nDOFsMax);

  su2double *solIntL      = VecTmpMemory.data();
  su2double *solIntR      = solIntL      + nIntegrationMax*nVar;
  su2double *viscosityInt = solIntR      + nIntegrationMax*nVar;
  su2double *kOverCvInt   = viscosityInt + nIntegrationMax;
  su2double *gradSolInt   = kOverCvInt   + nIntegrationMax;
  su2double *fluxes       = gradSolInt   + sizeGradSolInt;
  su2double *viscFluxes   = fluxes       + sizeFluxes;

  /* Set the starting position in the vector for the face residuals for
     this boundary marker. */
  su2double *resFaces = VecResFaces.data() + nVar*startLocResFacesMarkers[val_marker][0];

  /* Easier storage of the boundary faces for this boundary marker. */
  const unsigned long      nSurfElem = boundaries[val_marker].surfElem.size();
  const CSurfaceElementFEM *surfElem = boundaries[val_marker].surfElem.data();

  /*--- Loop over the boundary faces. ---*/
  unsigned long indResFaces = 0;
  for(unsigned long l=0; l<nSurfElem; ++l) {

    /* Compute the left states in the integration points of the face.
       Use fluxes as a temporary storage array. */
    LeftStatesIntegrationPointsBoundaryFace(config, &surfElem[l], fluxes, solIntL);

    /* Compute the length scale for the LES of the adjacent element. */
    const unsigned long  elemID = surfElem[l].volElemID;
    const unsigned short iind   = volElem[elemID].indStandardElement;

    unsigned short nPoly = standardElementsSol[iind].GetNPoly();
    if(nPoly == 0) nPoly = 1;

    const su2double lenScale_LES = volElem[elemID].lenScale/nPoly;

    /*--- Apply the subsonic inlet boundary conditions to compute the right
          state in the integration points. ---*/
    const unsigned short ind  = surfElem[l].indStandardElement;
    const unsigned short nInt = standardBoundaryFacesSol[ind].GetNIntegration();

    for(unsigned short i=0; i<nInt; ++i) {

      /* Easier storage of the left and right solution and the normals
         for this integration point. */
      const su2double *UL      = solIntL + i*nVar;
            su2double *UR      = solIntR + i*nVar;
      const su2double *normals = surfElem[l].metricNormalsFace.data() + i*(nDim+1);

      /*--- Compute the normal velocity, the speed of sound squared and
            the pressure in this integration point. ---*/
      const su2double DensityInv = 1.0/UL[0];
      su2double VelocityNormal = 0.0, Velocity2 = 0.0;
      for(unsigned short iDim=0; iDim<nDim; ++iDim) {
        const su2double vel = UL[iDim+1]*DensityInv;
        VelocityNormal     += vel*normals[iDim];
        Velocity2          += vel*vel;
      }

      su2double StaticEnergy = UL[nDim+1]*DensityInv - 0.5*Velocity2;

      FluidModel->SetTDState_rhoe(UL[0], StaticEnergy);
      su2double SoundSpeed2 = FluidModel->GetSoundSpeed2();
      su2double Pressure    = FluidModel->GetPressure();

      /*--- Subsonic exit flow: there is one incoming characteristic,
            therefore one variable can be specified (back pressure) and is used
            to update the conservative variables. Compute the entropy and the
            acoustic Riemann variable. These invariants, as well as the
            tangential velocity components, are extrapolated. ---*/
      const su2double Entropy = Pressure*pow(DensityInv, Gamma);
      const su2double Riemann = 2.0*sqrt(SoundSpeed2)/Gamma_Minus_One + VelocityNormal;

      /*--- Compute the density and normal velocity of the right state. ---*/
      const su2double Density    = pow(P_Exit/Entropy,1.0/Gamma);
      const su2double SoundSpeed = sqrt(Gamma*P_Exit/Density);
      const su2double Vn_Exit    = Riemann - 2.0*SoundSpeed/Gamma_Minus_One;

      /*--- Store the conservative variables in UR. ---*/
      Velocity2 = 0.0;
      for(unsigned short iDim=0; iDim<nDim; ++iDim) {
        const su2double vel = UL[iDim+1]*DensityInv
                            + (Vn_Exit-VelocityNormal)*normals[iDim];
        Velocity2 += vel*vel;
        UR[iDim+1] = Density*vel;
      }

      UR[0]      = Density;
      UR[nDim+1] = Pressure/Gamma_Minus_One + 0.5*Density*Velocity2;
    }

    /* Call the general function to compute the viscous flux in normal
       direction for the face. */
    const unsigned short nDOFsElem    = standardBoundaryFacesSol[ind].GetNDOFsElem();
    const su2double     *derBasisElem = standardBoundaryFacesSol[ind].GetMatDerBasisElemIntegration();

    ViscousNormalFluxFace(config, nInt, nDOFsElem, 0.0, false, derBasisElem, solIntL,
                          surfElem[l].DOFsSolElement.data(),
                          surfElem[l].metricCoorDerivFace.data(),
                          surfElem[l].metricNormalsFace.data(),
                          surfElem[l].wallDistance.data(), lenScale_LES,
                          gradSolInt, viscFluxes, viscosityInt, kOverCvInt);

    /* The remainder of the contribution of this boundary face to the residual
       is the same for all boundary conditions. Hence a generic function can
       be used to carry out this task. */
    ResidualViscousBoundaryFace(config, conv_numerics, &surfElem[l], solIntL,
                                solIntR, gradSolInt, fluxes, viscFluxes,
                                viscosityInt, kOverCvInt, resFaces, indResFaces);
  }
}

void CFEM_DG_NSSolver::BC_HeatFlux_Wall(CGeometry *geometry, CSolver **solver_container, CNumerics *conv_numerics, CNumerics *visc_numerics, CConfig *config, unsigned short val_marker) {

  /* Set the factor for the wall velocity. For factWallVel = 0, the right state
     contains the wall velocity. For factWallVel = 1.0, the velocity of the
     right state is obtained by negating the interior velocity w.r.t. the
     velocity of the wall. */
  const su2double factWallVel = 0.0;
  // const su2double factWallVel = 1.0;

  /* Get the wall heat flux. */
  const string Marker_Tag       = config->GetMarker_All_TagBound(val_marker);
  const su2double Wall_HeatFlux = config->GetWall_HeatFlux(Marker_Tag);

  /*--- Set the pointers for the local arrays. ---*/
  unsigned int sizeFluxes = nIntegrationMax*nDim;
  sizeFluxes = nVar*max(sizeFluxes, (unsigned int) nDOFsMax);

  const unsigned int sizeGradSolInt = nIntegrationMax*nDim*max(nVar,nDOFsMax);

  su2double *solIntL      = VecTmpMemory.data();
  su2double *solIntR      = solIntL      + nIntegrationMax*nVar;
  su2double *viscosityInt = solIntR      + nIntegrationMax*nVar;
  su2double *kOverCvInt   = viscosityInt + nIntegrationMax;
  su2double *gradSolInt   = kOverCvInt   + nIntegrationMax;
  su2double *fluxes       = gradSolInt   + sizeGradSolInt;
  su2double *viscFluxes   = fluxes       + sizeFluxes;

  /* Set the starting position in the vector for the face residuals for
     this boundary marker. */
  su2double *resFaces = VecResFaces.data() + nVar*startLocResFacesMarkers[val_marker][0];

  /* Easier storage of the boundary faces for this boundary marker. */
  const unsigned long      nSurfElem = boundaries[val_marker].surfElem.size();
  const CSurfaceElementFEM *surfElem = boundaries[val_marker].surfElem.data();

  /*--- Loop over the boundary faces. ---*/
  unsigned long indResFaces = 0;
  for(unsigned long l=0; l<nSurfElem; ++l) {

    /* Compute the left states in the integration points of the face.
       The array fluxes is used as temporary storage inside the function
       LeftStatesIntegrationPointsBoundaryFace. */
    LeftStatesIntegrationPointsBoundaryFace(config, &surfElem[l], fluxes, solIntL);

    /* Compute the length scale for the LES of the adjacent element. */
    const unsigned long  elemID = surfElem[l].volElemID;
    const unsigned short iind   = volElem[elemID].indStandardElement;

    unsigned short nPoly = standardElementsSol[iind].GetNPoly();
    if(nPoly == 0) nPoly = 1;

    const su2double lenScale_LES = volElem[elemID].lenScale/nPoly;

    /* Determine the number of integration points. */
    const unsigned short ind  = surfElem[l].indStandardElement;
    const unsigned short nInt = standardBoundaryFacesSol[ind].GetNIntegration();

    /*--- Apply the heat flux wall boundary conditions to compute the right
          state. There are two options. Either the velocity is negated or it
          is set to zero. Some experiments are needed to see which formulation
          gives better results. ---*/
    for(unsigned short i=0; i<nInt; ++i) {

      /* Easier storage of the left and right solution for this integration point. */
      const su2double *UL      = solIntL + i*nVar;
            su2double *UR      = solIntR + i*nVar;

      /* Set the right state. The initial value of the total energy is the
         energy of the left state. Also compute the difference in kinetic
         energy between the left and right state. */
      UR[0]      = UL[0];
      UR[nDim+1] = UL[nDim+1];

      su2double DensityInv = 1.0/UL[0];
      su2double diffKin    = 0.0;
      for(unsigned short iDim=1; iDim<=nDim; ++iDim) {
        UR[iDim] = -factWallVel*UL[iDim];
        const su2double velL = DensityInv*UL[iDim];
        const su2double velR = DensityInv*UR[iDim];
        diffKin += velL*velL - velR*velR;
      }

      /* As only the internal energy of UR is equal to UL, the difference
         in kinetic energy must be subtracted. */
      UR[nDim+1] -= 0.5*UR[0]*diffKin;
    }

    /* Call the general function to compute the viscous flux in normal
       direction for the face. */
    const unsigned short nDOFsElem    = standardBoundaryFacesSol[ind].GetNDOFsElem();
    const su2double     *derBasisElem = standardBoundaryFacesSol[ind].GetMatDerBasisElemIntegration();

    ViscousNormalFluxFace(config, nInt, nDOFsElem, Wall_HeatFlux, true, derBasisElem, solIntL,
                          surfElem[l].DOFsSolElement.data(),
                          surfElem[l].metricCoorDerivFace.data(),
                          surfElem[l].metricNormalsFace.data(),
                          surfElem[l].wallDistance.data(), lenScale_LES,
                          gradSolInt, viscFluxes, viscosityInt, kOverCvInt);

    /* The remainder of the contribution of this boundary face to the residual
       is the same for all boundary conditions. Hence a generic function can
       be used to carry out this task. */
    ResidualViscousBoundaryFace(config, conv_numerics, &surfElem[l], solIntL,
                                solIntR, gradSolInt, fluxes, viscFluxes,
                                viscosityInt, kOverCvInt, resFaces, indResFaces);
  }
}

void CFEM_DG_NSSolver::BC_Isothermal_Wall(CGeometry *geometry, CSolver **solver_container, CNumerics *conv_numerics, CNumerics *visc_numerics, CConfig *config, unsigned short val_marker) {

  /* Set the factor for the wall velocity. For factWallVel = 0, the right state
     contains the wall velocity. For factWallVel = 1.0, the velocity of the
     right state is obtained by negating the interior velocity w.r.t. the
     velocity of the wall. */
  const su2double factWallVel = 0.0;
  // const su2double factWallVel = 1.0;

  /* Get the wall temperature. */
  const string Marker_Tag = config->GetMarker_All_TagBound(val_marker);
  const su2double TWall   = config->GetIsothermal_Temperature(Marker_Tag)/config->GetTemperature_Ref();

  /* Compute the prescribed value of the energy (per unit mass). */
  const su2double Gas_Constant = config->GetGas_ConstantND();
  const su2double Cv           = Gas_Constant/Gamma_Minus_One;
  const su2double StaticEnergy = Cv*TWall;

  /*--- Set the pointers for the local arrays. ---*/
  unsigned int sizeFluxes = nIntegrationMax*nDim;
  sizeFluxes = nVar*max(sizeFluxes, (unsigned int) nDOFsMax);

  const unsigned int sizeGradSolInt = nIntegrationMax*nDim*max(nVar,nDOFsMax);

  su2double *solIntL      = VecTmpMemory.data();
  su2double *solIntR      = solIntL      + nIntegrationMax*nVar;
  su2double *viscosityInt = solIntR      + nIntegrationMax*nVar;
  su2double *kOverCvInt   = viscosityInt + nIntegrationMax;
  su2double *gradSolInt   = kOverCvInt   + nIntegrationMax;
  su2double *fluxes       = gradSolInt   + sizeGradSolInt;
  su2double *viscFluxes   = fluxes       + sizeFluxes;

  /* Set the starting position in the vector for the face residuals for
     this boundary marker. */
  su2double *resFaces = VecResFaces.data() + nVar*startLocResFacesMarkers[val_marker][0];

  /* Easier storage of the boundary faces for this boundary marker. */
  const unsigned long      nSurfElem = boundaries[val_marker].surfElem.size();
  const CSurfaceElementFEM *surfElem = boundaries[val_marker].surfElem.data();

  /*--- Loop over the boundary faces. ---*/
  unsigned long indResFaces = 0;
  for(unsigned long l=0; l<nSurfElem; ++l) {

    /* Compute the left states in the integration points of the face.
       The array fluxes is used as temporary storage inside the function
       LeftStatesIntegrationPointsBoundaryFace. */
    LeftStatesIntegrationPointsBoundaryFace(config, &surfElem[l], fluxes, solIntL);

    /* Compute the length scale for the LES of the adjacent element. */
    const unsigned long  elemID = surfElem[l].volElemID;
    const unsigned short iind   = volElem[elemID].indStandardElement;

    unsigned short nPoly = standardElementsSol[iind].GetNPoly();
    if(nPoly == 0) nPoly = 1;

    const su2double lenScale_LES = volElem[elemID].lenScale/nPoly;

    /* Determine the number of integration points. */
    const unsigned short ind  = surfElem[l].indStandardElement;
    const unsigned short nInt = standardBoundaryFacesSol[ind].GetNIntegration();

    /*--- Apply the heat flux wall boundary conditions to compute the right
          state. There are two options. Either the velocity is negated or it
          is set to zero. Some experiments are needed to see which formulation
          gives better results. ---*/
    for(unsigned short i=0; i<nInt; ++i) {

      /* Easier storage of the left and right solution for this integration point. */
      const su2double *UL      = solIntL + i*nVar;
            su2double *UR      = solIntR + i*nVar;

      /* Set the right state for the density and the momentum variables of the
         right state. Compute twice the possible kinetic energy. */
      UR[0] = UL[0];
      su2double DensityInv = 1.0/UL[0];
      su2double kinEner    = 0.0;
      for(unsigned short iDim=0; iDim<nDim; ++iDim) {
        UR[iDim+1] = -factWallVel*UL[iDim+1];
        const su2double velR = DensityInv*UR[iDim];
        kinEner += velR*velR;
      }

      /* Compute the total energy of the right state. */
      UR[nDim+1] = UR[0]*(StaticEnergy + 0.5*kinEner);
    }

    /* Call the general function to compute the viscous flux in normal
       direction for the face. */
    const unsigned short nDOFsElem    = standardBoundaryFacesSol[ind].GetNDOFsElem();
    const su2double     *derBasisElem = standardBoundaryFacesSol[ind].GetMatDerBasisElemIntegration();

    ViscousNormalFluxFace(config, nInt, nDOFsElem, 0.0, false, derBasisElem, solIntL,
                          surfElem[l].DOFsSolElement.data(),
                          surfElem[l].metricCoorDerivFace.data(),
                          surfElem[l].metricNormalsFace.data(),
                          surfElem[l].wallDistance.data(), lenScale_LES,
                          gradSolInt, viscFluxes, viscosityInt, kOverCvInt);

    /* The remainder of the contribution of this boundary face to the residual
       is the same for all boundary conditions. Hence a generic function can
       be used to carry out this task. */
    ResidualViscousBoundaryFace(config, conv_numerics, &surfElem[l], solIntL,
                                solIntR, gradSolInt, fluxes, viscFluxes,
                                viscosityInt, kOverCvInt, resFaces, indResFaces);
  }
}

void CFEM_DG_NSSolver::BC_Custom(CGeometry *geometry, CSolver **solver_container,
                                 CNumerics *numerics, CConfig *config, unsigned short val_marker) {

#ifdef CUSTOM_BC_NSUNITQUAD
  /* Get the flow angle, which is stored in the angle of attack and the
     viscosity coefficient. */
  const su2double flowAngle = config->GetAoA()*PI_NUMBER/180.0;
  const su2double mu        = config->GetViscosity_FreeStreamND();

  const su2double cosFlowAngle = cos(flowAngle);
  const su2double sinFlowAngle = sin(flowAngle);
#endif

  /*--- Set the pointers for the local arrays. ---*/
  unsigned int sizeFluxes = nIntegrationMax*nDim;
  sizeFluxes = nVar*max(sizeFluxes, (unsigned int) nDOFsMax);

  const unsigned int sizeGradSolInt = nIntegrationMax*nDim*max(nVar,nDOFsMax);

  su2double *solIntL      = VecTmpMemory.data();
  su2double *solIntR      = solIntL      + nIntegrationMax*nVar;
  su2double *viscosityInt = solIntR      + nIntegrationMax*nVar;
  su2double *kOverCvInt   = viscosityInt + nIntegrationMax;
  su2double *gradSolInt   = kOverCvInt   + nIntegrationMax;
  su2double *fluxes       = gradSolInt   + sizeGradSolInt;
  su2double *viscFluxes   = fluxes       + sizeFluxes;

  /* Set the starting position in the vector for the face residuals for
     this boundary marker. */
  su2double *resFaces = VecResFaces.data() + nVar*startLocResFacesMarkers[val_marker][0];

  /* Easier storage of the boundary faces for this boundary marker. */
  const unsigned long      nSurfElem = boundaries[val_marker].surfElem.size();
  const CSurfaceElementFEM *surfElem = boundaries[val_marker].surfElem.data();

  /*--- Loop over the boundary faces. ---*/
  unsigned long indResFaces = 0;
  for(unsigned long l=0; l<nSurfElem; ++l) {

    /* Compute the left states in the integration points of the face.
       The array fluxes is used as temporary storage inside the function
       LeftStatesIntegrationPointsBoundaryFace. */
    LeftStatesIntegrationPointsBoundaryFace(config, &surfElem[l], fluxes, solIntL);

    /* Compute the length scale for the LES of the adjacent element. */
    const unsigned long  elemID = surfElem[l].volElemID;
    const unsigned short iind   = volElem[elemID].indStandardElement;

    unsigned short nPoly = standardElementsSol[iind].GetNPoly();
    if(nPoly == 0) nPoly = 1;

    const su2double lenScale_LES = volElem[elemID].lenScale/nPoly;

    /* Determine the number of integration points. */
    const unsigned short ind  = surfElem[l].indStandardElement;
    const unsigned short nInt = standardBoundaryFacesSol[ind].GetNIntegration();

    /*--- Loop over the integration points to compute the right state via the
          customized boundary conditions. ---*/
    for(unsigned short i=0; i<nInt; ++i) {

#ifdef CUSTOM_BC_NSUNITQUAD

      /* Easier storage of the right solution for this integration point and
         the coordinates of this integration point. */
      const su2double *coor = surfElem[l].coorIntegrationPoints + i*nDim;
            su2double *UR   = solIntR + i*nVar;

      /*--- Set the exact solution in this integration point. ---*/
      const double xTilde = coor[0]*cosFlowAngle - coor[1]*sinFlowAngle;
      const double yTilde = coor[0]*sinFlowAngle + coor[1]*cosFlowAngle;

      UR[0] =  1.0;
      UR[1] =  cosFlowAngle*yTilde*yTilde;
      UR[2] = -sinFlowAngle*yTilde*yTilde;
      UR[3] =  (2.0*mu*xTilde + 10)/Gamma_Minus_One
            +  0.5*yTilde*yTilde*yTilde*yTilde;
#else

      /* No compiler directive specified. Write an error message and exit. */
      int rank = MASTER_NODE;
#ifdef HAVE_MPI
      MPI_Comm_rank(MPI_COMM_WORLD, &rank);
#endif

      if (rank == MASTER_NODE) {
        cout << endl;
        cout << "In function CFEM_DG_NSSolver::BC_Custom. " << endl;
        cout << "No or wrong compiler directive specified. This is necessary "
                "for customized boundary conditions." << endl << endl;
      }
#ifndef HAVE_MPI
      exit(EXIT_FAILURE);
#else
      MPI_Barrier(MPI_COMM_WORLD);
      MPI_Abort(MPI_COMM_WORLD,1);
      MPI_Finalize();
#endif

#endif
    }

    /* Call the general function to compute the viscous flux in normal
       direction for the face. */
    const unsigned short nDOFsElem    = standardBoundaryFacesSol[ind].GetNDOFsElem();
    const su2double     *derBasisElem = standardBoundaryFacesSol[ind].GetMatDerBasisElemIntegration();

    ViscousNormalFluxFace(config, nInt, nDOFsElem, 0.0, false, derBasisElem, solIntL,
                          surfElem[l].DOFsSolElement.data(),
                          surfElem[l].metricCoorDerivFace.data(),
                          surfElem[l].metricNormalsFace.data(),
                          surfElem[l].wallDistance.data(), lenScale_LES,
                          gradSolInt, viscFluxes, viscosityInt, kOverCvInt);

    /* The remainder of the contribution of this boundary face to the residual
       is the same for all boundary conditions. Hence a generic function can
       be used to carry out this task. */
    ResidualViscousBoundaryFace(config, numerics, &surfElem[l], solIntL, solIntR,
                                gradSolInt, fluxes, viscFluxes, viscosityInt,
                                kOverCvInt, resFaces, indResFaces);
  }
}

void CFEM_DG_NSSolver::ResidualViscousBoundaryFace(
                                      CConfig                  *config,
                                      CNumerics                *conv_numerics,
                                      const CSurfaceElementFEM *surfElem,
                                      const su2double          *solInt0,
                                      const su2double          *solInt1,
                                      su2double                *gradSolInt,
                                      su2double                *fluxes,
                                      su2double                *viscFluxes,
                                      const su2double          *viscosityInt,
                                      const su2double          *kOverCvInt,
                                      su2double                *resFaces,
                                      unsigned long            &indResFaces) {

  su2double tick = 0.0;

  /*--- Get the required information from the standard element. ---*/
  const unsigned short ind          = surfElem->indStandardElement;
  const unsigned short nInt         = standardBoundaryFacesSol[ind].GetNIntegration();
  const unsigned short nDOFs        = standardBoundaryFacesSol[ind].GetNDOFsFace();
  const unsigned short nDOFsElem    = standardBoundaryFacesSol[ind].GetNDOFsElem();
  const su2double      ConstPenFace = standardBoundaryFacesSol[ind].GetPenaltyConstant();
  const su2double     *weights      = standardBoundaryFacesSol[ind].GetWeightsIntegration();

  /* General function to compute the inviscid fluxes, using an approximate
     Riemann solver in the integration points. */
  ComputeInviscidFluxesFace(config, nInt, surfElem->metricNormalsFace.data(),
                            solInt0, solInt1, fluxes, conv_numerics);

  /* Subtract the viscous fluxes from the inviscid fluxes. */
  for(unsigned short j=0; j<(nVar*nInt); ++j) fluxes[j] -= viscFluxes[j];

  /* Get the length scale for the adjacent element. */
  const su2double lenScale = volElem[surfElem->volElemID].lenScale;

  /* Call the function PenaltyTermsFluxFace to compute the actual penalty
     terms. Use the array viscFluxes as storage. */
  PenaltyTermsFluxFace(nInt, solInt0, solInt1, viscosityInt, viscosityInt,
                       kOverCvInt, kOverCvInt, ConstPenFace, lenScale, lenScale,
                       surfElem->metricNormalsFace.data(), viscFluxes);

  /* Add the penalty fluxes to the earlier computed fluxes. */
  for(unsigned short j=0; j<(nVar*nInt); ++j) fluxes[j] += viscFluxes[j];

  /* Multiply the fluxes with the integration weight of the corresponding
     integration point. */
  for(unsigned short i=0; i<nInt; ++i) {
    su2double *flux = fluxes + i*nVar;

    for(unsigned short j=0; j<nVar; ++j)
      flux[j] *= weights[i];
  }

  /*------------------------------------------------------------------------*/
  /*--- Step 2: Compute the contribution to the residuals from the       ---*/
  /*---         integration over the surface element of the invisid      ---*/
  /*---         fluxes, viscous fluxes and penalty terms.                ---*/
  /*------------------------------------------------------------------------*/

  /* Easier storage of the position in the residual array for this face
     and update the corresponding counter. */
  su2double *resFace = resFaces + indResFaces*nVar;
  indResFaces       += nDOFs;

  /* Get the correct form of the basis functions needed for the matrix
     multiplication to compute the residual. */
  const su2double *basisFaceTrans = standardBoundaryFacesSol[ind].GetBasisFaceIntegrationTranspose();

  /* Call the general function to carry out the matrix product. */
  config->GEMM_Tick(&tick);
  DenseMatrixProduct(nDOFs, nVar, nInt, basisFaceTrans, fluxes, resFace);
  config->GEMM_Tock(tick, "ResidualViscousBoundaryFace1", nDOFs, nVar, nInt);

  /*------------------------------------------------------------------------*/
  /*--- Step 3: Compute the symmetrizing terms, if present, in the       ---*/
  /*---         integration points of this boundary face.                ---*/
  /*------------------------------------------------------------------------*/

  if( symmetrizingTermsPresent ) {

    /* Compute the symmetrizing fluxes in the nDim directions. */
    SymmetrizingFluxesFace(nInt, solInt0, solInt1, viscosityInt,
                           viscosityInt, kOverCvInt, kOverCvInt,
                           surfElem->metricNormalsFace.data(), fluxes);

    /*--- Multiply the fluxes just computed by their integration weights and
          -theta/2. The parameter theta is the parameter in the Interior Penalty
          formulation, the factor 1/2 comes in from the averaging and the minus
          sign is from the convention that the viscous fluxes comes with a minus
          sign in this code. ---*/
    const su2double halfTheta = 0.5*config->GetTheta_Interior_Penalty_DGFEM();

    for(unsigned short i=0; i<nInt; ++i) {
      su2double *flux        = fluxes + i*nVar*nDim;
      const su2double wTheta = -halfTheta*weights[i];

      for(unsigned short j=0; j<(nVar*nDim); ++j)
        flux[j] *= wTheta;
    }

    /*------------------------------------------------------------------------*/
    /*--- Step 4: Distribute the symmetrizing terms to the DOFs. Note that ---*/
    /*---         these terms must be distributed to all the DOFs of the   ---*/
    /*---         adjacent element, not only to the DOFs of the face.      ---*/
    /*------------------------------------------------------------------------*/

    /* Easier storage of the position in the residual array for this face
       and update the corresponding counter. */
    su2double *resElem = resFaces + indResFaces*nVar;
    indResFaces       += nDOFsElem;

    /* Get the correct form of the basis functions needed for the matrix
       multiplication to compute the residual. */
    const su2double *derBasisElemTrans = standardBoundaryFacesSol[ind].GetMatDerBasisElemIntegrationTranspose();

    /*--- Create the Cartesian derivatives of the basis functions in the integration
          points. The array gradSolInt is used to store these derivatives. ---*/
    unsigned int ii = 0;
    for(unsigned short j=0; j<nDOFsElem; ++j) {
      for(unsigned short i=0; i<nInt; ++i, ii+=nDim) {

        /* Easier storage of the derivatives of the basis function w.r.t. the
           parametric coordinates, the location where to store the Cartesian
           derivatives of the basis functions, and the metric terms in this
           integration point. */
        const su2double *derParam    = derBasisElemTrans + ii;
        const su2double *metricTerms = surfElem->metricCoorDerivFace.data()
                                     + i*nDim*nDim;
              su2double *derCar      = gradSolInt + ii;

        /*--- Loop over the dimensions to compute the Cartesian derivatives
              of the basis functions. ---*/
        for(unsigned short k=0; k<nDim; ++k) {
          derCar[k] = 0.0;
          for(unsigned short l=0; l<nDim; ++l)
            derCar[k] += derParam[l]*metricTerms[k+l*nDim];
        }
      }
    }

    /* Call the general function to carry out the matrix product to compute
       the residual. */
    config->GEMM_Tick(&tick);
    DenseMatrixProduct(nDOFsElem, nVar, nInt*nDim, gradSolInt, fluxes, resElem);
    config->GEMM_Tock(tick, "ResidualViscousBoundaryFace2", nDOFsElem, nVar, nInt*nDim);

  }
}<|MERGE_RESOLUTION|>--- conflicted
+++ resolved
@@ -577,136 +577,7 @@
     }
   }
 
-<<<<<<< HEAD
-  /*--- Check for a restart and set up the variables at each node
-        appropriately. Coarse multigrid levels will be intitially set to
-        the farfield values bc the solver will immediately interpolate
-        the solution from the finest mesh to the coarser levels. ---*/
-  if (!restart || (iMesh != MESH_0)) {
-
-    /*--- Start the solution from the free-stream state ---*/
-
-    unsigned long ii = 0;
-    for(unsigned long i=0; i<nDOFsLocTot; ++i) {
-      for(unsigned short j=0; j<nVar; ++j, ++ii) {
-        VecSolDOFs[ii] = ConsVarFreeStream[j];
-      }
-    }
-
-  } else {
-
-    /*--- Open the restart file, throw an error if this fails. ---*/
-    ifstream restart_file;
-    restart_file.open(filename.data(), ios::in);
-    if (restart_file.fail()) {
-      if (rank == MASTER_NODE)
-        cout << "There is no flow restart file " << filename.data() << "!!!"<< endl;
-      exit(EXIT_FAILURE);
-    }
-
-    /*--- Create the map from the global DOF ID to the local index. ---*/
-    map<unsigned long, unsigned long> mapGlobal2Local;
-
-    unsigned long ii = 0;
-    for(unsigned long i=0; i<nVolElemOwned; ++i) {
-      for(unsigned short j=0; j<volElem[i].nDOFsSol; ++j, ++ii) {
-        mapGlobal2Local[volElem[i].offsetDOFsSolGlobal+j] = ii;
-      }
-    }
-
-    /*--- The first line is the header ---*/
-    string text_line;
-    getline (restart_file, text_line);
-
-    /*--- Read all lines in the restart file ---*/
-    unsigned long iDOF_Global = 0, nDOF_Read = 0;
-    while (getline (restart_file, text_line)) {
-      istringstream point_line(text_line);
-
-      /*--- Check if this DOF must be stored on this rank. ---*/
-      map<unsigned long, unsigned long>::const_iterator MI;
-      MI = mapGlobal2Local.find(iDOF_Global);
-      if(MI != mapGlobal2Local.end()) {
-
-        /*--- This DOF must be stored on this rank. Retrieve the local index
-              and read the data from file. ---*/
-        const unsigned long iDOF_Local = nVar*MI->second;
-
-        unsigned long index;
-        point_line >> index;
-        for(unsigned short i=0; i<nDim; ++i) {
-          su2double dull_val;
-          point_line >> dull_val;
-        }
-
-        for(unsigned short i=0; i<nVar; ++i) {
-          point_line >> VecSolDOFs[iDOF_Local+i];
-        }
-
-        /*--- Update the local counter nDOF_Read. ---*/
-        ++nDOF_Read;
-      }
-
-      /*--- Update the counter iDOF_Global. ---*/
-      ++iDOF_Global;
-    }
-
-    /*--- Detect a wrong solution file ---*/
-    unsigned short rbuf_NotMatching = 0;
-    if(nDOF_Read < nDOFsLocOwned) rbuf_NotMatching = 1;
-
-#ifdef HAVE_MPI
-    unsigned short sbuf_NotMatching = rbuf_NotMatching;
-    SU2_MPI::Allreduce(&sbuf_NotMatching, &rbuf_NotMatching, 1, MPI_UNSIGNED_SHORT, MPI_MAX, MPI_COMM_WORLD);
-#endif
-
-    if (rbuf_NotMatching != 0) {
-      if (rank == MASTER_NODE) {
-        cout << endl << "The solution file " << filename.data() << " doesn't match with the mesh file!" << endl;
-        cout << "It could be empty lines at the end of the file." << endl << endl;
-      }
-#ifndef HAVE_MPI
-      exit(EXIT_FAILURE);
-#else
-      MPI_Barrier(MPI_COMM_WORLD);
-      MPI_Abort(MPI_COMM_WORLD,1);
-      MPI_Finalize();
-#endif
-    }
-
-    /*--- Close the restart file ---*/
-    restart_file.close();
-  }
-
-  /*--- Check that the initial solution is physical, report any non-physical nodes ---*/
-  unsigned long nBadDOFs = 0;
-
-  if( compressible ) {
-
-    for(unsigned long i=0; i<nDOFsLocOwned; ++i) {
-      const unsigned long ii = nVar*i;
-      su2double DensityInv = 1.0/VecSolDOFs[ii];
-
-      su2double Velocity2 = 0.0;
-      for(unsigned short iDim=1; iDim<=nDim; ++iDim) {
-        const su2double vel = VecSolDOFs[ii+iDim]*DensityInv;
-        Velocity2 += vel*vel;
-      }
-
-      su2double StaticEnergy = VecSolDOFs[ii+nDim+1]*DensityInv - 0.5*Velocity2;
-
-      FluidModel->SetTDState_rhoe(VecSolDOFs[ii], StaticEnergy);
-      su2double Pressure = FluidModel->GetPressure();
-      su2double Temperature = FluidModel->GetTemperature();
-
-      /*--- Use the values at the infinity if the state is not physical. ---*/
-      if((Pressure < 0.0) || (VecSolDOFs[ii] < 0.0) || (Temperature < 0.0)) {
-        for(unsigned short j=0; j<nVar; ++j) {
-          VecSolDOFs[ii+j] = ConsVarFreeStream[j];
-        }
-=======
   /*--- Start the solution from the free-stream state ---*/
->>>>>>> 589fef3e
 
   unsigned long ii = 0;
   for(unsigned long i=0; i<nDOFsLocTot; ++i) {
@@ -714,20 +585,6 @@
       VecSolDOFs[ii] = ConsVarFreeStream[j];
     }
   }
-<<<<<<< HEAD
-
-  /*--- Warning message about non-physical points ---*/
-  if (config->GetConsole_Output_Verb() == VERB_HIGH) {
-#ifdef HAVE_MPI
-    unsigned long nBadDOFsLoc = nBadDOFs;
-    SU2_MPI::Reduce(&nBadDOFsLoc, &nBadDOFs, 1, MPI_UNSIGNED_LONG, MPI_SUM, MASTER_NODE, MPI_COMM_WORLD);
-#endif
-
-    if((rank == MASTER_NODE) && (nBadDOFs != 0))
-      cout << "Warning. The initial solution contains "<< nBadDOFs << " DOFs that are not physical." << endl;
-  }
-=======
->>>>>>> 589fef3e
 
   /*--- Set up the persistent communication for the conservative variables and
    the reverse communication for the residuals of the halo elements. ---*/
