--- conflicted
+++ resolved
@@ -27,7 +27,6 @@
 
 #include "../../include/fluid/CMutationTCLib.hpp"
 
-<<<<<<< HEAD
 #ifdef HAVE_MPP
 
 CMutationTCLib::CMutationTCLib(const CConfig* config, unsigned short val_nDim): CNEMOGas(config, val_nDim){
@@ -61,11 +60,6 @@
   
   /* Initialize mixture object */
   mix.reset(new Mutation::Mixture(opt));
-=======
-CMutationTCLib::CMutationTCLib(const CConfig* config, unsigned short val_nDim): CNEMOGas(config, val_nDim){
-
-  //CGarbacz: if wilke - transportmodel = 'wilke' and so on;
->>>>>>> 4e44e395
 
   for(iSpecies = 0; iSpecies < nSpecies; iSpecies++) MolarMass[iSpecies] = 1000* mix->speciesMw(iSpecies); // x1000 to have Molar Mass in kg/kmol
 
@@ -74,11 +68,6 @@
 
 }
 
-<<<<<<< HEAD
-=======
-//CGarbacz returning random things to avoid warnings. This will be properly implemented once Mutation++ is in develop
-
->>>>>>> 4e44e395
 CMutationTCLib::~CMutationTCLib(){}
   
 void CMutationTCLib::SetTDStateRhosTTv(vector<su2double>& val_rhos, su2double val_temperature, su2double val_temperature_ve){
@@ -86,7 +75,6 @@
   temperatures[0] = val_temperature;
   temperatures[1] = val_temperature_ve; 
 
-<<<<<<< HEAD
   T   = temperatures[0];
   Tve = temperatures[1];
 
@@ -103,23 +91,6 @@
 }
 
 vector<su2double>& CMutationTCLib::GetSpeciesMolarMass(){
-=======
-vector<su2double>& CMutationTCLib::GetSpeciesMolarMass(){return MassFrac;}
-
-vector<su2double>& CMutationTCLib::GetSpeciesCvTraRot(){return MassFrac;}
-
-vector<su2double>& CMutationTCLib::ComputeSpeciesCvVibEle(){return MassFrac;}
-
-vector<su2double>& CMutationTCLib::ComputeMixtureEnergies(){return MassFrac;}
-
-vector<su2double>& CMutationTCLib::ComputeSpeciesEve(su2double val_T){return MassFrac;}
-
-vector<su2double>& CMutationTCLib::ComputeNetProductionRates(){return MassFrac;}
-
-su2double CMutationTCLib::ComputeEveSourceTerm(){return 0;}
-
-vector<su2double>& CMutationTCLib::ComputeSpeciesEnthalpy(su2double val_T, su2double val_Tve, su2double *val_eves){return MassFrac;}
->>>>>>> 4e44e395
 
    for(iSpecies = 0; iSpecies < nSpecies; iSpecies++) MolarMass[iSpecies] = 1000* mix->speciesMw(iSpecies); // x1000 to have Molar Mass in kg/kmol
 
@@ -130,14 +101,13 @@
  
    mix->getCvsMass(Cv_ks.data());
 
-<<<<<<< HEAD
    for(iSpecies = 0; iSpecies < nSpecies; iSpecies++) Cvtrs[iSpecies] = Cv_ks[iSpecies];
 
    return Cvtrs;
 }
 
 
-vector<su2double>& CMutationTCLib::GetSpeciesCvVibEle(){
+vector<su2double>& CMutationTCLib::ComputeSpeciesCvVibEle(){
 
    mix->getCvsMass(Cv_ks.data());
 
@@ -146,7 +116,7 @@
    return Cvves;
 }
 
-vector<su2double>& CMutationTCLib::GetMixtureEnergies(){
+vector<su2double>& CMutationTCLib::ComputeMixtureEnergies(){
 
   SetTDStateRhosTTv(rhos, T, Tve);
 
@@ -155,7 +125,7 @@
   return energies; 
 }
 
-vector<su2double>& CMutationTCLib::GetSpeciesEve(su2double val_T){
+vector<su2double>& CMutationTCLib::ComputeSpeciesEve(su2double val_T){
 
   SetTDStateRhosTTv(rhos, T, val_T);
 
@@ -166,14 +136,14 @@
   return eves; 
 }
 
-vector<su2double>& CMutationTCLib::GetNetProductionRates(){
+vector<su2double>& CMutationTCLib::ComputeNetProductionRates(){
 
   mix->netProductionRates(ws.data());
 
   return ws;
 }
 
-su2double CMutationTCLib::GetEveSourceTerm(){
+su2double CMutationTCLib::ComputeEveSourceTerm(){
 
   mix->energyTransferSource(omega_vec.data());
 
@@ -182,7 +152,7 @@
   return omega;
 }
 
-vector<su2double>& CMutationTCLib::GetSpeciesEnthalpy(su2double val_T, su2double val_Tve, su2double *val_eves){
+vector<su2double>& CMutationTCLib::ComputeSpeciesEnthalpy(su2double val_T, su2double val_Tve, su2double *val_eves){
 
   su2double RuSI = UNIVERSAL_GAS_CONSTANT;
   su2double Ru   = 1000.0*RuSI;
@@ -215,7 +185,7 @@
   return ThermalConductivities;  
 }
 
-vector<su2double>& CMutationTCLib::GetTemperatures(vector<su2double>& val_rhos, su2double rhoE, su2double rhoEve, su2double rhoEvel){
+vector<su2double>& CMutationTCLib::ComputeTemperatures(vector<su2double>& val_rhos, su2double rhoE, su2double rhoEve, su2double rhoEvel){
 
   rhos = val_rhos;
   
@@ -254,11 +224,4 @@
    return Enthalpy_Formation;  
 }
 
-#endif
-=======
-vector<su2double>& CMutationTCLib::ComputeTemperatures(vector<su2double>& rhos, su2double rhoEmix, su2double rhoEve, su2double rhoEvel){return MassFrac;}
-
-vector<su2double>& CMutationTCLib::GetRefTemperature() {return MassFrac;}
-
-vector<su2double>& CMutationTCLib::GetSpeciesFormationEnthalpy() {return MassFrac;}
->>>>>>> 4e44e395
+#endif