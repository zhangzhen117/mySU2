<<<<<<< HEAD
/*!
 * \file solver_structure.cpp
 * \brief Main subrotuines for solving direct, adjoint and linearized problems.
 * \author F. Palacios, T. Economon
 * \version 4.0.1 "Cardinal"
 *
 * SU2 Lead Developers: Dr. Francisco Palacios (Francisco.D.Palacios@boeing.com).
 *                      Dr. Thomas D. Economon (economon@stanford.edu).
 *
 * SU2 Developers: Prof. Juan J. Alonso's group at Stanford University.
 *                 Prof. Piero Colonna's group at Delft University of Technology.
 *                 Prof. Nicolas R. Gauger's group at Kaiserslautern University of Technology.
 *                 Prof. Alberto Guardone's group at Polytechnic University of Milan.
 *                 Prof. Rafael Palacios' group at Imperial College London.
 *
 * Copyright (C) 2012-2015 SU2, the open-source CFD code.
 *
 * SU2 is free software; you can redistribute it and/or
 * modify it under the terms of the GNU Lesser General Public
 * License as published by the Free Software Foundation; either
 * version 2.1 of the License, or (at your option) any later version.
 *
 * SU2 is distributed in the hope that it will be useful,
 * but WITHOUT ANY WARRANTY; without even the implied warranty of
 * MERCHANTABILITY or FITNESS FOR A PARTICULAR PURPOSE. See the GNU
 * Lesser General Public License for more details.
 *
 * You should have received a copy of the GNU Lesser General Public
 * License along with SU2. If not, see <http://www.gnu.org/licenses/>.
 */

#include "../include/solver_structure.hpp"

CSolver::CSolver(void) {
  
  /*--- Array initialization ---*/
  OutputHeadingNames = NULL;
  Residual_RMS = NULL;
  Residual_Max = NULL;
  Residual = NULL;
  Residual_i = NULL;
  Residual_j = NULL;
  Point_Max = NULL;
  Point_Max_Coord = NULL;
  Solution = NULL;
  Solution_i = NULL;
  Solution_j = NULL;
  Vector = NULL;
  Vector_i = NULL;
  Vector_j = NULL;
  Res_Conv = NULL;
  Res_Visc = NULL;
  Res_Sour = NULL;
  Res_Conv_i = NULL;
  Res_Visc_i = NULL;
  Res_Conv_j = NULL;
  Res_Visc_j = NULL;
  Jacobian_i = NULL;
  Jacobian_j = NULL;
  Jacobian_ii = NULL;
  Jacobian_ij = NULL;
  Jacobian_ji = NULL;
  Jacobian_jj = NULL;
  Smatrix = NULL;
  cvector = NULL;
  node = NULL;
  nOutputVariables = 0;
  
}

CSolver::~CSolver(void) {
  if ( OutputHeadingNames != NULL) {
    delete []OutputHeadingNames;
  }
  //  delete [] OutputHeadingNames;
  /*  unsigned short iVar, iDim;
   unsigned long iPoint;
   
   if (Residual_RMS != NULL) delete [] Residual_RMS;
   if (Residual_Max != NULL) delete [] Residual_Max;
   if (Residual != NULL) delete [] Residual;
   if (Residual_i != NULL) delete [] Residual_i;
   if (Residual_j != NULL) delete [] Residual_j;
   if (Point_Max != NULL) delete [] Point_Max;
   
   if (Point_Max_Coord != NULL) {
   for (iVar = 0; iVar < nVar; iVar++)
   delete Point_Max_Coord[iVar];
   delete [] Point_Max_Coord;
   }
   
   if (Solution != NULL) delete [] Solution;
   if (Solution_i != NULL) delete [] Solution_i;
   if (Solution_j != NULL) delete [] Solution_j;
   if (Vector != NULL) delete [] Vector;
   if (Vector_i != NULL) delete [] Vector_i;
   if (Vector_j != NULL) delete [] Vector_j;
   if (Res_Conv != NULL) delete [] Res_Conv;
   if (Res_Visc != NULL) delete [] Res_Visc;
   if (Res_Sour != NULL) delete [] Res_Sour;
   if (Res_Conv_i != NULL) delete [] Res_Conv_i;
   if (Res_Visc_i != NULL) delete [] Res_Visc_i;
   if (Res_Visc_j != NULL) delete [] Res_Visc_j;
   if (Res_Sour_j != NULL) delete [] Res_Sour_j;
   if (rhs != NULL) delete [] rhs;
   
   if (Jacobian_i != NULL) {
   for (iVar = 0; iVar < nVar; iVar++)
   delete Jacobian_i[iVar];
   delete [] Jacobian_i;
   }
   
   if (Jacobian_j != NULL) {
   for (iVar = 0; iVar < nVar; iVar++)
   delete Jacobian_j[iVar];
   delete [] Jacobian_j;
   }
   
   if (Jacobian_MeanFlow_j != NULL) {
   for (iVar = 0; iVar < nVar; iVar++)
   delete Jacobian_MeanFlow_j[iVar];
   delete [] Jacobian_MeanFlow_j;
   }
   
   if (Jacobian_ii != NULL) {
   for (iVar = 0; iVar < nVar; iVar++)
   delete Jacobian_ii[iVar];
   delete [] Jacobian_ii;
   }
   
   if (Jacobian_ij != NULL) {
   for (iVar = 0; iVar < nVar; iVar++)
   delete Jacobian_ij[iVar];
   delete [] Jacobian_ij;
   }
   
   if (Jacobian_ji != NULL) {
   for (iVar = 0; iVar < nVar; iVar++)
   delete Jacobian_ji[iVar];
   delete [] Jacobian_ji;
   }
   
   if (Jacobian_jj != NULL) {
   for (iVar = 0; iVar < nVar; iVar++)
   delete Jacobian_jj[iVar];
   delete [] Jacobian_jj;
   }
   
   if (Smatrix != NULL) {
   for (iDim = 0; iDim < nDim; iDim++)
   delete Smatrix[iDim];
   delete [] Smatrix;
   }
   
   if (cvector != NULL) {
   for (iVar = 0; iVar < nVar; iVar++)
   delete cvector[iVar];
   delete [] cvector;
   }
   
   if (node != NULL) {
   for (iPoint = 0; iPoint < nPoint; iPoint++) {
   delete node[iPoint];
   }
   delete [] node;
   }
   
   //	delete [] **StiffMatrix_Elem;
   //	delete [] **StiffMatrix_Node;*/
  
}

void CSolver::SetResidual_RMS(CGeometry *geometry, CConfig *config) {
  unsigned short iVar;
  
#ifndef HAVE_MPI
  
  for (iVar = 0; iVar < nVar; iVar++) {
    
    if (GetRes_RMS(iVar) != GetRes_RMS(iVar)) {
      cout << "\n !!! Error: SU2 has diverged. Now exiting... !!! \n" << endl;
      exit(EXIT_FAILURE);
    }

    SetRes_RMS(iVar, max(EPS*EPS, sqrt(GetRes_RMS(iVar)/geometry->GetnPoint())));
    
  }
  
#else
  
  int nProcessor, iProcessor, rank;
  MPI_Comm_size(MPI_COMM_WORLD, &nProcessor);
  MPI_Comm_rank(MPI_COMM_WORLD, &rank);
  
  su2double *sbuf_residual, *rbuf_residual, *sbuf_coord, *rbuf_coord, *Coord;
  unsigned long *sbuf_point, *rbuf_point, Local_nPointDomain, Global_nPointDomain;
  unsigned short iDim;
  
  /*--- Set the L2 Norm residual in all the processors ---*/
  
  sbuf_residual  = new su2double[nVar]; for (iVar = 0; iVar < nVar; iVar++) sbuf_residual[iVar] = 0.0;
  rbuf_residual  = new su2double[nVar]; for (iVar = 0; iVar < nVar; iVar++) rbuf_residual[iVar] = 0.0;
  
  for (iVar = 0; iVar < nVar; iVar++) sbuf_residual[iVar] = GetRes_RMS(iVar);
  Local_nPointDomain = geometry->GetnPointDomain();
  
  
  SU2_MPI::Allreduce(sbuf_residual, rbuf_residual, nVar, MPI_DOUBLE, MPI_SUM, MPI_COMM_WORLD);
  SU2_MPI::Allreduce(&Local_nPointDomain, &Global_nPointDomain, 1, MPI_UNSIGNED_LONG, MPI_SUM, MPI_COMM_WORLD);
  
  
  for (iVar = 0; iVar < nVar; iVar++) {
    
    if (rbuf_residual[iVar] != rbuf_residual[iVar]) {
      
      if (rank == MASTER_NODE)
        cout << "\n !!! Error: SU2 has diverged. Now exiting... !!! \n" << endl;
      
      MPI_Abort(MPI_COMM_WORLD,1);
      
    }
    
    SetRes_RMS(iVar, max(EPS*EPS, sqrt(rbuf_residual[iVar]/Global_nPointDomain)));
    
  }
  
  delete [] sbuf_residual;
  delete [] rbuf_residual;
  
  /*--- Set the Maximum residual in all the processors ---*/
  sbuf_residual = new su2double [nVar]; for (iVar = 0; iVar < nVar; iVar++) sbuf_residual[iVar] = 0.0;
  sbuf_point = new unsigned long [nVar]; for (iVar = 0; iVar < nVar; iVar++) sbuf_point[iVar] = 0;
  sbuf_coord = new su2double[nVar*nDim]; for (iVar = 0; iVar < nVar*nDim; iVar++) sbuf_coord[iVar] = 0.0;
  
  rbuf_residual = new su2double [nProcessor*nVar]; for (iVar = 0; iVar < nProcessor*nVar; iVar++) rbuf_residual[iVar] = 0.0;
  rbuf_point = new unsigned long [nProcessor*nVar]; for (iVar = 0; iVar < nProcessor*nVar; iVar++) rbuf_point[iVar] = 0;
  rbuf_coord = new su2double[nProcessor*nVar*nDim]; for (iVar = 0; iVar < nProcessor*nVar*nDim; iVar++) rbuf_coord[iVar] = 0.0;

  for (iVar = 0; iVar < nVar; iVar++) {
    sbuf_residual[iVar] = GetRes_Max(iVar);
    sbuf_point[iVar] = GetPoint_Max(iVar);
    Coord = GetPoint_Max_Coord(iVar);
    for (iDim = 0; iDim < nDim; iDim++)
      sbuf_coord[iVar*nDim+iDim] = Coord[iDim];
  }
  
  SU2_MPI::Allgather(sbuf_residual, nVar, MPI_DOUBLE, rbuf_residual, nVar, MPI_DOUBLE, MPI_COMM_WORLD);
  SU2_MPI::Allgather(sbuf_point, nVar, MPI_UNSIGNED_LONG, rbuf_point, nVar, MPI_UNSIGNED_LONG, MPI_COMM_WORLD);
  SU2_MPI::Allgather(sbuf_coord, nVar*nDim, MPI_DOUBLE, rbuf_coord, nVar*nDim, MPI_DOUBLE, MPI_COMM_WORLD);

  for (iVar = 0; iVar < nVar; iVar++) {
    for (iProcessor = 0; iProcessor < nProcessor; iProcessor++) {
      AddRes_Max(iVar, rbuf_residual[iProcessor*nVar+iVar], rbuf_point[iProcessor*nVar+iVar], &rbuf_coord[iProcessor*nVar*nDim+iVar*nDim]);
    }
  }
  
  delete [] sbuf_residual;
  delete [] rbuf_residual;
  
  delete [] sbuf_point;
  delete [] rbuf_point;
  
  delete [] sbuf_coord;
  delete [] rbuf_coord;
  
#endif
  
}

void CSolver::SetGrid_Movement_Residual (CGeometry *geometry, CConfig *config) {
  
  unsigned short nDim = geometry->GetnDim();
  unsigned short nVar = GetnVar();
  su2double ProjGridVel, *Normal;
  
  //	Loop interior edges
  for (unsigned long iEdge = 0; iEdge < geometry->GetnEdge(); iEdge++) {
    
    const unsigned long iPoint = geometry->edge[iEdge]->GetNode(0);
    const unsigned long jPoint = geometry->edge[iEdge]->GetNode(1);
    
    // Solution at each edge point
    su2double *Solution_i = node[iPoint]->GetSolution();
    su2double *Solution_j = node[jPoint]->GetSolution();
    
    for (unsigned short iVar = 0; iVar < nVar; iVar++)
      Solution[iVar] = 0.5* (Solution_i[iVar] + Solution_j[iVar]);
    
    // Grid Velocity at each edge point
    su2double *GridVel_i = geometry->node[iPoint]->GetGridVel();
    su2double *GridVel_j = geometry->node[jPoint]->GetGridVel();
    for (unsigned short iDim = 0; iDim < nDim; iDim++)
      Vector[iDim] = 0.5* (GridVel_i[iDim] + GridVel_j[iDim]);
    
    Normal = geometry->edge[iEdge]->GetNormal();
    //			dS = geometry->edge[iEdge]->GetArea_or_Length();
    
    ProjGridVel = 0.0;
    for (unsigned short iDim = 0; iDim < nDim; iDim++)
      ProjGridVel += Vector[iDim]*Normal[iDim];
    
    for (unsigned short iVar = 0; iVar < nVar; iVar++)
      Residual[iVar] = ProjGridVel*Solution[iVar];
    
    LinSysRes.SubtractBlock(iPoint, Residual);
    LinSysRes.AddBlock(jPoint, Residual);
    
  }
  
  //	Loop boundary edges
  for (unsigned short iMarker = 0; iMarker < geometry->GetnMarker(); iMarker++) {
    for (unsigned long iVertex = 0; iVertex < geometry->GetnVertex(iMarker); iVertex++) {
      const unsigned long Point = geometry->vertex[iMarker][iVertex]->GetNode();
      
      // Solution at each edge point
      su2double *Solution = node[Point]->GetSolution();
      
      // Grid Velocity at each edge point
      su2double *GridVel = geometry->node[Point]->GetGridVel();
      
      // Summed normal components
      Normal = geometry->vertex[iMarker][iVertex]->GetNormal();
      //			dS = geometry->vertex[iMarker][iVertex]->GetArea_or_Length();
      
      ProjGridVel = 0.0;
      for (unsigned short iDim = 0; iDim < nDim; iDim++)
        ProjGridVel -= GridVel[iDim]*Normal[iDim];
      
      for (unsigned short iVar = 0; iVar < nVar; iVar++)
        Residual[iVar] = ProjGridVel*Solution[iVar];
      
      LinSysRes.AddBlock(Point, Residual);
    }
  }
}

void CSolver::SetAuxVar_Gradient_GG(CGeometry *geometry) {
  
  //	Internal variables
  unsigned long Point = 0, iPoint = 0, jPoint = 0, iEdge, iVertex;
  unsigned short nDim = geometry->GetnDim(), iDim, iMarker;
  
  su2double AuxVar_Vertex, AuxVar_i, AuxVar_j, AuxVar_Average;
  su2double *Gradient, DualArea, Partial_Res, Grad_Val, *Normal;
  
  for (iPoint = 0; iPoint < geometry->GetnPoint(); iPoint++)
    node[iPoint]->SetAuxVarGradientZero();		// Set Gradient to Zero
  
  //	Loop interior edges
  for (iEdge = 0; iEdge < geometry->GetnEdge(); iEdge++) {
    iPoint = geometry->edge[iEdge]->GetNode(0);
    jPoint = geometry->edge[iEdge]->GetNode(1);
    
    AuxVar_i = node[iPoint]->GetAuxVar();
    AuxVar_j = node[jPoint]->GetAuxVar();
    
    Normal = geometry->edge[iEdge]->GetNormal();
    AuxVar_Average =  0.5 * ( AuxVar_i + AuxVar_j);
    for (iDim = 0; iDim < nDim; iDim++) {
      Partial_Res = AuxVar_Average*Normal[iDim];
      node[iPoint]->AddAuxVarGradient(iDim, Partial_Res);
      node[jPoint]->SubtractAuxVarGradient(iDim, Partial_Res);
    }
  }
  
  //	Loop boundary edges
  for (iMarker = 0; iMarker < geometry->GetnMarker(); iMarker++)
    for (iVertex = 0; iVertex < geometry->GetnVertex(iMarker); iVertex++) {
      Point = geometry->vertex[iMarker][iVertex]->GetNode();
      AuxVar_Vertex = node[Point]->GetAuxVar();
      Normal = geometry->vertex[iMarker][iVertex]->GetNormal();
      for (iDim = 0; iDim < nDim; iDim++) {
        Partial_Res = AuxVar_Vertex*Normal[iDim];
        node[Point]->SubtractAuxVarGradient(iDim, Partial_Res);
      }
    }
  
  for (iPoint=0; iPoint<geometry->GetnPoint(); iPoint++)
    for (iDim = 0; iDim < nDim; iDim++) {
      Gradient = node[iPoint]->GetAuxVarGradient();
      DualArea = geometry->node[iPoint]->GetVolume();
      Grad_Val = Gradient[iDim]/(DualArea+EPS);
      node[iPoint]->SetAuxVarGradient(iDim, Grad_Val);
    }
}

void CSolver::SetAuxVar_Gradient_LS(CGeometry *geometry, CConfig *config) {
  
  unsigned short iDim, jDim, iNeigh;
  unsigned short nDim = geometry->GetnDim();
  unsigned long iPoint, jPoint;
  su2double *Coord_i, *Coord_j, AuxVar_i, AuxVar_j, weight, r11, r12, r13, r22, r23, r23_a,
  r23_b, r33, z11, z12, z13, z22, z23, z33, detR2, product;
  bool singular = false;
  
  su2double *cvector = new su2double [nDim];
  
  /*--- Loop over points of the grid ---*/
  for (iPoint = 0; iPoint < geometry->GetnPoint(); iPoint++) {
    
    Coord_i = geometry->node[iPoint]->GetCoord();
    AuxVar_i = node[iPoint]->GetAuxVar();
    
    /*--- Inizialization of variables ---*/
    for (iDim = 0; iDim < nDim; iDim++)
      cvector[iDim] = 0.0;
    
    r11 = 0.0; r12 = 0.0; r13 = 0.0; r22 = 0.0;
    r23 = 0.0; r23_a = 0.0; r23_b = 0.0; r33 = 0.0;
    
    for (iNeigh = 0; iNeigh < geometry->node[iPoint]->GetnPoint(); iNeigh++) {
      jPoint = geometry->node[iPoint]->GetPoint(iNeigh);
      Coord_j = geometry->node[jPoint]->GetCoord();
      AuxVar_j = node[jPoint]->GetAuxVar();
      
      weight = 0.0;
      for (iDim = 0; iDim < nDim; iDim++)
        weight += (Coord_j[iDim]-Coord_i[iDim])*(Coord_j[iDim]-Coord_i[iDim]);
      
      /*--- Sumations for entries of upper triangular matrix R ---*/
      
      if (fabs(weight) > EPS) {
        r11 += (Coord_j[0]-Coord_i[0])*(Coord_j[0]-Coord_i[0])/weight;
        r12 += (Coord_j[0]-Coord_i[0])*(Coord_j[1]-Coord_i[1])/weight;
        r22 += (Coord_j[1]-Coord_i[1])*(Coord_j[1]-Coord_i[1])/weight;
        if (nDim == 3) {
          r13 += (Coord_j[0]-Coord_i[0])*(Coord_j[2]-Coord_i[2])/weight;
          r23_a += (Coord_j[1]-Coord_i[1])*(Coord_j[2]-Coord_i[2])/weight;
          r23_b += (Coord_j[0]-Coord_i[0])*(Coord_j[2]-Coord_i[2])/weight;
          r33 += (Coord_j[2]-Coord_i[2])*(Coord_j[2]-Coord_i[2])/weight;
        }
        
        /*--- Entries of c:= transpose(A)*b ---*/
        
        for (iDim = 0; iDim < nDim; iDim++)
          cvector[iDim] += (Coord_j[iDim]-Coord_i[iDim])*(AuxVar_j-AuxVar_i)/(weight);
      }
      
    }
    
    /*--- Entries of upper triangular matrix R ---*/
    
    if (fabs(r11) < EPS) r11 = EPS;
    r11 = sqrt(r11);
    r12 = r12/r11;
    r22 = sqrt(r22-r12*r12);
    if (fabs(r22) < EPS) r22 = EPS;
    if (nDim == 3) {
      r13 = r13/r11;
      r23 = r23_a/(r22) - r23_b*r12/(r11*r22);
      r33 = sqrt(r33-r23*r23-r13*r13);
    }
    
    /*--- Compute determinant ---*/
    
    if (nDim == 2) detR2 = (r11*r22)*(r11*r22);
    else detR2 = (r11*r22*r33)*(r11*r22*r33);
    
    /*--- Detect singular matrices ---*/
    
    if (fabs(detR2) < EPS) singular = true;
    
    /*--- S matrix := inv(R)*traspose(inv(R)) ---*/
    
    if (singular) {
      for (iDim = 0; iDim < nDim; iDim++)
        for (jDim = 0; jDim < nDim; jDim++)
          Smatrix[iDim][jDim] = 0.0;
    }
    else {
      if (nDim == 2) {
        Smatrix[0][0] = (r12*r12+r22*r22)/detR2;
        Smatrix[0][1] = -r11*r12/detR2;
        Smatrix[1][0] = Smatrix[0][1];
        Smatrix[1][1] = r11*r11/detR2;
      }
      else {
        z11 = r22*r33; z12 = -r12*r33; z13 = r12*r23-r13*r22;
        z22 = r11*r33; z23 = -r11*r23; z33 = r11*r22;
        Smatrix[0][0] = (z11*z11+z12*z12+z13*z13)/detR2;
        Smatrix[0][1] = (z12*z22+z13*z23)/detR2;
        Smatrix[0][2] = (z13*z33)/detR2;
        Smatrix[1][0] = Smatrix[0][1];
        Smatrix[1][1] = (z22*z22+z23*z23)/detR2;
        Smatrix[1][2] = (z23*z33)/detR2;
        Smatrix[2][0] = Smatrix[0][2];
        Smatrix[2][1] = Smatrix[1][2];
        Smatrix[2][2] = (z33*z33)/detR2;
      }
    }
    
    /*--- Computation of the gradient: S*c ---*/
    
    for (iDim = 0; iDim < nDim; iDim++) {
      product = 0.0;
      for (jDim = 0; jDim < nDim; jDim++)
        product += Smatrix[iDim][jDim]*cvector[jDim];
      if (geometry->node[iPoint]->GetDomain())
        node[iPoint]->SetAuxVarGradient(iDim, product);
    }
  }
  
  delete [] cvector;
  
}

void CSolver::SetSolution_Gradient_GG(CGeometry *geometry, CConfig *config) {
  unsigned long Point = 0, iPoint = 0, jPoint = 0, iEdge, iVertex;
  unsigned short iVar, iDim, iMarker;
  su2double *Solution_Vertex, *Solution_i, *Solution_j, Solution_Average, **Gradient, DualArea,
  Partial_Res, Grad_Val, *Normal;
  
  /*--- Set Gradient to Zero ---*/
  for (iPoint = 0; iPoint < geometry->GetnPointDomain(); iPoint++)
    node[iPoint]->SetGradientZero();
  
  /*--- Loop interior edges ---*/
  for (iEdge = 0; iEdge < geometry->GetnEdge(); iEdge++) {
    iPoint = geometry->edge[iEdge]->GetNode(0);
    jPoint = geometry->edge[iEdge]->GetNode(1);
    
    Solution_i = node[iPoint]->GetSolution();
    Solution_j = node[jPoint]->GetSolution();
    Normal = geometry->edge[iEdge]->GetNormal();
    for (iVar = 0; iVar< nVar; iVar++) {
      Solution_Average =  0.5 * (Solution_i[iVar] + Solution_j[iVar]);
      for (iDim = 0; iDim < nDim; iDim++) {
        Partial_Res = Solution_Average*Normal[iDim];
        if (geometry->node[iPoint]->GetDomain())
          node[iPoint]->AddGradient(iVar, iDim, Partial_Res);
        if (geometry->node[jPoint]->GetDomain())
          node[jPoint]->SubtractGradient(iVar, iDim, Partial_Res);
      }
    }
  }
  
  /*--- Loop boundary edges ---*/
  for (iMarker = 0; iMarker < geometry->GetnMarker(); iMarker++) {
    for (iVertex = 0; iVertex < geometry->GetnVertex(iMarker); iVertex++) {
      Point = geometry->vertex[iMarker][iVertex]->GetNode();
      Solution_Vertex = node[Point]->GetSolution();
      Normal = geometry->vertex[iMarker][iVertex]->GetNormal();
      for (iVar = 0; iVar < nVar; iVar++)
        for (iDim = 0; iDim < nDim; iDim++) {
          Partial_Res = Solution_Vertex[iVar]*Normal[iDim];
          if (geometry->node[Point]->GetDomain())
            node[Point]->SubtractGradient(iVar, iDim, Partial_Res);
        }
    }
  }
  
  /*--- Compute gradient ---*/
  for (iPoint = 0; iPoint < geometry->GetnPointDomain(); iPoint++)
    for (iVar = 0; iVar < nVar; iVar++)
      for (iDim = 0; iDim < nDim; iDim++) {
        Gradient = node[iPoint]->GetGradient();
        DualArea = geometry->node[iPoint]->GetVolume();
        Grad_Val = Gradient[iVar][iDim] / (DualArea+EPS);
        node[iPoint]->SetGradient(iVar, iDim, Grad_Val);
      }
  
  /*--- Gradient MPI ---*/
  Set_MPI_Solution_Gradient(geometry, config);
  
}

void CSolver::SetSolution_Gradient_LS(CGeometry *geometry, CConfig *config) {
  
  unsigned short iDim, jDim, iVar, iNeigh;
  unsigned long iPoint, jPoint;
  su2double *Coord_i, *Coord_j, *Solution_i, *Solution_j,
  r11, r12, r13, r22, r23, r23_a, r23_b, r33, weight, detR2, z11, z12, z13,
  z22, z23, z33, product;
  bool singular = false;
  
  su2double **cvector = new su2double* [nVar];
  for (iVar = 0; iVar < nVar; iVar++)
    cvector[iVar] = new su2double [nDim];
  
  /*--- Loop over points of the grid ---*/
  
  for (iPoint = 0; iPoint < geometry->GetnPointDomain(); iPoint++) {
    
    /*--- Get coordinates ---*/
    
    Coord_i = geometry->node[iPoint]->GetCoord();
    
    /*--- Get consevative solution ---*/
    
    Solution_i = node[iPoint]->GetSolution();
    
    /*--- Inizialization of variables ---*/
    
    for (iVar = 0; iVar < nVar; iVar++)
      for (iDim = 0; iDim < nDim; iDim++)
        cvector[iVar][iDim] = 0.0;
    
    r11 = 0.0; r12 = 0.0; r13 = 0.0; r22 = 0.0;
    r23 = 0.0; r23_a = 0.0; r23_b = 0.0; r33 = 0.0;
    
    for (iNeigh = 0; iNeigh < geometry->node[iPoint]->GetnPoint(); iNeigh++) {
      jPoint = geometry->node[iPoint]->GetPoint(iNeigh);
      Coord_j = geometry->node[jPoint]->GetCoord();
      
      Solution_j = node[jPoint]->GetSolution();
      
      weight = 0.0;
      for (iDim = 0; iDim < nDim; iDim++)
        weight += (Coord_j[iDim]-Coord_i[iDim])*(Coord_j[iDim]-Coord_i[iDim]);
      
      /*--- Sumations for entries of upper triangular matrix R ---*/
      
      if (fabs(weight) > EPS) {
        r11 += (Coord_j[0]-Coord_i[0])*(Coord_j[0]-Coord_i[0])/weight;
        r12 += (Coord_j[0]-Coord_i[0])*(Coord_j[1]-Coord_i[1])/weight;
        r22 += (Coord_j[1]-Coord_i[1])*(Coord_j[1]-Coord_i[1])/weight;
        if (nDim == 3) {
          r13 += (Coord_j[0]-Coord_i[0])*(Coord_j[2]-Coord_i[2])/weight;
          r23_a += (Coord_j[1]-Coord_i[1])*(Coord_j[2]-Coord_i[2])/weight;
          r23_b += (Coord_j[0]-Coord_i[0])*(Coord_j[2]-Coord_i[2])/weight;
          r33 += (Coord_j[2]-Coord_i[2])*(Coord_j[2]-Coord_i[2])/weight;
        }
        
        /*--- Entries of c:= transpose(A)*b ---*/
        
        for (iVar = 0; iVar < nVar; iVar++)
          for (iDim = 0; iDim < nDim; iDim++)
            cvector[iVar][iDim] += (Coord_j[iDim]-Coord_i[iDim])*(Solution_j[iVar]-Solution_i[iVar])/weight;
      }
      
    }
    
    /*--- Entries of upper triangular matrix R ---*/
    
    if (fabs(r11) < EPS) r11 = EPS;
    r11 = sqrt(r11);
    r12 = r12/(r11);
    r22 = sqrt(r22-r12*r12);
    if (fabs(r22) < EPS) r22 = EPS;
    if (nDim == 3) {
      r13 = r13/(r11);
      r23 = r23_a/(r22) - r23_b*r12/(r11*r22);
      r33 = sqrt(r33-r23*r23-r13*r13);
    }
    
    /*--- Compute determinant ---*/
    
    if (nDim == 2) detR2 = (r11*r22)*(r11*r22);
    else detR2 = (r11*r22*r33)*(r11*r22*r33);
    
    /*--- Detect singular matrices ---*/
    
    if (fabs(detR2) < EPS) singular = true;
    
    /*--- S matrix := inv(R)*traspose(inv(R)) ---*/
    
    if (singular) {
      for (iDim = 0; iDim < nDim; iDim++)
        for (jDim = 0; jDim < nDim; jDim++)
          Smatrix[iDim][jDim] = 0.0;
    }
    else {
      if (nDim == 2) {
        Smatrix[0][0] = (r12*r12+r22*r22)/detR2;
        Smatrix[0][1] = -r11*r12/detR2;
        Smatrix[1][0] = Smatrix[0][1];
        Smatrix[1][1] = r11*r11/detR2;
      }
      else {
        z11 = r22*r33; z12 = -r12*r33; z13 = r12*r23-r13*r22;
        z22 = r11*r33; z23 = -r11*r23; z33 = r11*r22;
        Smatrix[0][0] = (z11*z11+z12*z12+z13*z13)/detR2;
        Smatrix[0][1] = (z12*z22+z13*z23)/detR2;
        Smatrix[0][2] = (z13*z33)/detR2;
        Smatrix[1][0] = Smatrix[0][1];
        Smatrix[1][1] = (z22*z22+z23*z23)/detR2;
        Smatrix[1][2] = (z23*z33)/detR2;
        Smatrix[2][0] = Smatrix[0][2];
        Smatrix[2][1] = Smatrix[1][2];
        Smatrix[2][2] = (z33*z33)/detR2;
      }
    }
    
    /*--- Computation of the gradient: S*c ---*/
    
    for (iVar = 0; iVar < nVar; iVar++) {
      for (iDim = 0; iDim < nDim; iDim++) {
        product = 0.0;
        for (jDim = 0; jDim < nDim; jDim++)
          product += Smatrix[iDim][jDim]*cvector[iVar][jDim];
        node[iPoint]->SetGradient(iVar, iDim, product);
      }
    }
    
  }
  
  /*--- Deallocate memory ---*/
  
  for (iVar = 0; iVar < nVar; iVar++)
    delete [] cvector[iVar];
  delete [] cvector;
  
  /*--- Gradient MPI ---*/
  
  Set_MPI_Solution_Gradient(geometry, config);
  
}

void CSolver::SetGridVel_Gradient(CGeometry *geometry, CConfig *config) {
  unsigned short iDim, jDim, iVar, iNeigh;
  unsigned long iPoint, jPoint;
  su2double *Coord_i, *Coord_j, *Solution_i, *Solution_j, Smatrix[3][3],
  r11, r12, r13, r22, r23, r23_a, r23_b, r33, weight, detR2, z11, z12, z13,
  z22, z23, z33, product;
  su2double **cvector;
  
  /*--- Note that all nVar entries in this routine have been changed to nDim ---*/
  cvector = new su2double* [nDim];
  for (iVar = 0; iVar < nDim; iVar++)
    cvector[iVar] = new su2double [nDim];
  
  /*--- Loop over points of the grid ---*/
  for (iPoint = 0; iPoint < geometry->GetnPointDomain(); iPoint++) {
    
    Coord_i = geometry->node[iPoint]->GetCoord();
    Solution_i = geometry->node[iPoint]->GetGridVel();
    
    /*--- Inizialization of variables ---*/
    for (iVar = 0; iVar < nDim; iVar++)
      for (iDim = 0; iDim < nDim; iDim++)
        cvector[iVar][iDim] = 0.0;
    r11 = 0.0; r12 = 0.0; r13 = 0.0; r22 = 0.0; r23 = 0.0; r23_a = 0.0; r23_b = 0.0; r33 = 0.0;
    
    for (iNeigh = 0; iNeigh < geometry->node[iPoint]->GetnPoint(); iNeigh++) {
      jPoint = geometry->node[iPoint]->GetPoint(iNeigh);
      Coord_j = geometry->node[jPoint]->GetCoord();
      Solution_j = geometry->node[jPoint]->GetGridVel();
      
      weight = 0.0;
      for (iDim = 0; iDim < nDim; iDim++)
        weight += (Coord_j[iDim]-Coord_i[iDim])*(Coord_j[iDim]-Coord_i[iDim]);
      
      /*--- Sumations for entries of upper triangular matrix R ---*/
      r11 += (Coord_j[0]-Coord_i[0])*(Coord_j[0]-Coord_i[0])/(weight);
      r12 += (Coord_j[0]-Coord_i[0])*(Coord_j[1]-Coord_i[1])/(weight);
      r22 += (Coord_j[1]-Coord_i[1])*(Coord_j[1]-Coord_i[1])/(weight);
      if (nDim == 3) {
        r13 += (Coord_j[0]-Coord_i[0])*(Coord_j[2]-Coord_i[2])/(weight);
        r23_a += (Coord_j[1]-Coord_i[1])*(Coord_j[2]-Coord_i[2])/(weight);
        r23_b += (Coord_j[0]-Coord_i[0])*(Coord_j[2]-Coord_i[2])/(weight);
        r33 += (Coord_j[2]-Coord_i[2])*(Coord_j[2]-Coord_i[2])/(weight);
      }
      
      /*--- Entries of c:= transpose(A)*b ---*/
      for (iVar = 0; iVar < nDim; iVar++)
        for (iDim = 0; iDim < nDim; iDim++)
          cvector[iVar][iDim] += (Coord_j[iDim]-Coord_i[iDim])*(Solution_j[iVar]-Solution_i[iVar])/(weight);
    }
    
    /*--- Entries of upper triangular matrix R ---*/
    r11 = sqrt(r11);
    r12 = r12/(r11);
    r22 = sqrt(r22-r12*r12);
    if (nDim == 3) {
      r13 = r13/(r11);
      r23 = r23_a/(r22) - r23_b*r12/(r11*r22);
      r33 = sqrt(r33-r23*r23-r13*r13);
    }
    /*--- S matrix := inv(R)*traspose(inv(R)) ---*/
    if (nDim == 2) {
      detR2 = (r11*r22)*(r11*r22);
      Smatrix[0][0] = (r12*r12+r22*r22)/(detR2);
      Smatrix[0][1] = -r11*r12/(detR2);
      Smatrix[1][0] = Smatrix[0][1];
      Smatrix[1][1] = r11*r11/(detR2);
    }
    else {
      detR2 = (r11*r22*r33)*(r11*r22*r33);
      z11 = r22*r33;
      z12 = -r12*r33;
      z13 = r12*r23-r13*r22;
      z22 = r11*r33;
      z23 = -r11*r23;
      z33 = r11*r22;
      Smatrix[0][0] = (z11*z11+z12*z12+z13*z13)/(detR2);
      Smatrix[0][1] = (z12*z22+z13*z23)/(detR2);
      Smatrix[0][2] = (z13*z33)/(detR2);
      Smatrix[1][0] = Smatrix[0][1];
      Smatrix[1][1] = (z22*z22+z23*z23)/(detR2);
      Smatrix[1][2] = (z23*z33)/(detR2);
      Smatrix[2][0] = Smatrix[0][2];
      Smatrix[2][1] = Smatrix[1][2];
      Smatrix[2][2] = (z33*z33)/(detR2);
    }
    /*--- Computation of the gradient: S*c ---*/
    for (iVar = 0; iVar < nDim; iVar++) {
      for (iDim = 0; iDim < nDim; iDim++) {
        product = 0.0;
        for (jDim = 0; jDim < nDim; jDim++)
          product += Smatrix[iDim][jDim]*cvector[iVar][jDim];
        geometry->node[iPoint]->SetGridVel_Grad(iVar, iDim, product);
      }
    }
  }
  
  /*--- Deallocate memory ---*/
  for (iVar = 0; iVar < nDim; iVar++)
    delete [] cvector[iVar];
  delete [] cvector;
  
  /*--- Gradient MPI ---*/
  // TO DO!!!
  //Set_MPI_Solution_Gradient(geometry, config);
  
}

void CSolver::SetAuxVar_Surface_Gradient(CGeometry *geometry, CConfig *config) {
  
  unsigned short iDim, jDim, iNeigh, iMarker, Boundary;
  unsigned short nDim = geometry->GetnDim();
  unsigned long iPoint, jPoint, iVertex;
  su2double *Coord_i, *Coord_j, AuxVar_i, AuxVar_j;
  su2double **Smatrix, *cvector;
  
  Smatrix = new su2double* [nDim];
  cvector = new su2double [nDim];
  for (iDim = 0; iDim < nDim; iDim++)
    Smatrix[iDim] = new su2double [nDim];
  
  
  /*--- Loop over boundary markers to select those for Euler or NS walls ---*/
  for (iMarker = 0; iMarker < config->GetnMarker_All(); iMarker++) {
    Boundary = config->GetMarker_All_KindBC(iMarker);
    switch (Boundary) {
      case EULER_WALL:
      case HEAT_FLUX:
      case HEAT_FLUX_CATALYTIC:
      case HEAT_FLUX_NONCATALYTIC:
      case ISOTHERMAL:
      case ISOTHERMAL_CATALYTIC:
      case ISOTHERMAL_NONCATALYTIC:
        
        /*--- Loop over points on the surface (Least-Squares approximation) ---*/
        for (iVertex = 0; iVertex < geometry->nVertex[iMarker]; iVertex++) {
          iPoint = geometry->vertex[iMarker][iVertex]->GetNode();
          if (geometry->node[iPoint]->GetDomain()) {
            Coord_i = geometry->node[iPoint]->GetCoord();
            AuxVar_i = node[iPoint]->GetAuxVar();
            
            /*--- Inizialization of variables ---*/
            for (iDim = 0; iDim < nDim; iDim++)
              cvector[iDim] = 0.0;
            su2double r11 = 0.0, r12 = 0.0, r13 = 0.0, r22 = 0.0, r23 = 0.0, r23_a = 0.0, r23_b = 0.0, r33 = 0.0;
            
            for (iNeigh = 0; iNeigh < geometry->node[iPoint]->GetnPoint(); iNeigh++) {
              jPoint = geometry->node[iPoint]->GetPoint(iNeigh);
              Coord_j = geometry->node[jPoint]->GetCoord();
              AuxVar_j = node[jPoint]->GetAuxVar();
              
              su2double weight = 0;
              for (iDim = 0; iDim < nDim; iDim++)
                weight += (Coord_j[iDim]-Coord_i[iDim])*(Coord_j[iDim]-Coord_i[iDim]);
              
              /*--- Sumations for entries of upper triangular matrix R ---*/
              r11 += (Coord_j[0]-Coord_i[0])*(Coord_j[0]-Coord_i[0])/weight;
              r12 += (Coord_j[0]-Coord_i[0])*(Coord_j[1]-Coord_i[1])/weight;
              r22 += (Coord_j[1]-Coord_i[1])*(Coord_j[1]-Coord_i[1])/weight;
              if (nDim == 3) {
                r13 += (Coord_j[0]-Coord_i[0])*(Coord_j[2]-Coord_i[2])/weight;
                r23_a += (Coord_j[1]-Coord_i[1])*(Coord_j[2]-Coord_i[2])/weight;
                r23_b += (Coord_j[0]-Coord_i[0])*(Coord_j[2]-Coord_i[2])/weight;
                r33 += (Coord_j[2]-Coord_i[2])*(Coord_j[2]-Coord_i[2])/weight;
              }
              
              /*--- Entries of c:= transpose(A)*b ---*/
              for (iDim = 0; iDim < nDim; iDim++)
                cvector[iDim] += (Coord_j[iDim]-Coord_i[iDim])*(AuxVar_j-AuxVar_i)/weight;
            }
            
            /*--- Entries of upper triangular matrix R ---*/
            r11 = sqrt(r11);
            r12 = r12/r11;
            r22 = sqrt(r22-r12*r12);
            if (nDim == 3) {
              r13 = r13/r11;
              r23 = r23_a/r22 - r23_b*r12/(r11*r22);
              r33 = sqrt(r33-r23*r23-r13*r13);
            }
            /*--- S matrix := inv(R)*traspose(inv(R)) ---*/
            if (nDim == 2) {
              su2double detR2 = (r11*r22)*(r11*r22);
              Smatrix[0][0] = (r12*r12+r22*r22)/detR2;
              Smatrix[0][1] = -r11*r12/detR2;
              Smatrix[1][0] = Smatrix[0][1];
              Smatrix[1][1] = r11*r11/detR2;
            }
            else {
              su2double detR2 = (r11*r22*r33)*(r11*r22*r33);
              su2double z11, z12, z13, z22, z23, z33; // aux vars
              z11 = r22*r33;
              z12 = -r12*r33;
              z13 = r12*r23-r13*r22;
              z22 = r11*r33;
              z23 = -r11*r23;
              z33 = r11*r22;
              Smatrix[0][0] = (z11*z11+z12*z12+z13*z13)/detR2;
              Smatrix[0][1] = (z12*z22+z13*z23)/detR2;
              Smatrix[0][2] = (z13*z33)/detR2;
              Smatrix[1][0] = Smatrix[0][1];
              Smatrix[1][1] = (z22*z22+z23*z23)/detR2;
              Smatrix[1][2] = (z23*z33)/detR2;
              Smatrix[2][0] = Smatrix[0][2];
              Smatrix[2][1] = Smatrix[1][2];
              Smatrix[2][2] = (z33*z33)/detR2;
            }
            /*--- Computation of the gradient: S*c ---*/
            su2double product;
            for (iDim = 0; iDim < nDim; iDim++) {
              product = 0.0;
              for (jDim = 0; jDim < nDim; jDim++)
                product += Smatrix[iDim][jDim]*cvector[jDim];
              node[iPoint]->SetAuxVarGradient(iDim, product);
            }
          }
        } /*--- End of loop over surface points ---*/
        break;
      default:
        break;
    }
  }
  
  /*--- Memory deallocation ---*/
  for (iDim = 0; iDim < nDim; iDim++)
    delete [] Smatrix[iDim];
  delete [] cvector;
  delete [] Smatrix;
}

void CSolver::SetSolution_Limiter(CGeometry *geometry, CConfig *config) {
  
  unsigned long iEdge, iPoint, jPoint;
  unsigned short iVar, iDim;
  su2double **Gradient_i, **Gradient_j, *Coord_i, *Coord_j, *Solution_i, *Solution_j,
  dave, LimK, eps1, eps2, dm, dp, du, ds, limiter, SharpEdge_Distance;
  
  /*--- Initialize solution max and solution min in the entire domain --*/
  
  for (iPoint = 0; iPoint < geometry->GetnPoint(); iPoint++) {
    for (iVar = 0; iVar < nVar; iVar++) {
      node[iPoint]->SetSolution_Max(iVar, -EPS);
      node[iPoint]->SetSolution_Min(iVar, EPS);
    }
  }
  
  /*--- Establish bounds for Spekreijse monotonicity by finding max & min values of neighbor variables --*/
  
  for (iEdge = 0; iEdge < geometry->GetnEdge(); iEdge++) {
    
    /*--- Point identification, Normal vector and area ---*/
    
    iPoint = geometry->edge[iEdge]->GetNode(0);
    jPoint = geometry->edge[iEdge]->GetNode(1);
    
    /*--- Get the conserved variables ---*/
    
    Solution_i = node[iPoint]->GetSolution();
    Solution_j = node[jPoint]->GetSolution();
    
    /*--- Compute the maximum, and minimum values for nodes i & j ---*/
    
    for (iVar = 0; iVar < nVar; iVar++) {
      du = (Solution_j[iVar] - Solution_i[iVar]);
      node[iPoint]->SetSolution_Min(iVar, min(node[iPoint]->GetSolution_Min(iVar), du));
      node[iPoint]->SetSolution_Max(iVar, max(node[iPoint]->GetSolution_Max(iVar), du));
      node[jPoint]->SetSolution_Min(iVar, min(node[jPoint]->GetSolution_Min(iVar), -du));
      node[jPoint]->SetSolution_Max(iVar, max(node[jPoint]->GetSolution_Max(iVar), -du));
    }
    
  }
  
  /*--- Initialize the limiter --*/
  
  for (iPoint = 0; iPoint < geometry->GetnPointDomain(); iPoint++) {
    for (iVar = 0; iVar < nVar; iVar++) {
      node[iPoint]->SetLimiter(iVar, 2.0);
    }
  }
  
  /*--- Venkatakrishnan limiter ---*/
  
  if (config->GetKind_SlopeLimit() == VENKATAKRISHNAN) {
    
    /*-- Get limiter parameters from the configuration file ---*/
    
    dave = config->GetRefElemLength();
    LimK = config->GetLimiterCoeff();
    eps1 = LimK*dave;
    eps2 = eps1*eps1*eps1;
    
    for (iEdge = 0; iEdge < geometry->GetnEdge(); iEdge++) {
      
      iPoint     = geometry->edge[iEdge]->GetNode(0);
      jPoint     = geometry->edge[iEdge]->GetNode(1);
      Gradient_i = node[iPoint]->GetGradient();
      Gradient_j = node[jPoint]->GetGradient();
      Coord_i    = geometry->node[iPoint]->GetCoord();
      Coord_j    = geometry->node[jPoint]->GetCoord();
      
      for (iVar = 0; iVar < nVar; iVar++) {
        
        /*--- Calculate the interface left gradient, delta- (dm) ---*/
        
        dm = 0.0;
        for (iDim = 0; iDim < nDim; iDim++)
          dm += 0.5*(Coord_j[iDim]-Coord_i[iDim])*Gradient_i[iVar][iDim];
        
        /*--- Calculate the interface right gradient, delta+ (dp) ---*/
        
        if ( dm > 0.0 ) dp = node[iPoint]->GetSolution_Max(iVar);
        else dp = node[iPoint]->GetSolution_Min(iVar);
        
        limiter = ( dp*dp + 2.0*dp*dm + eps2 )/( dp*dp + dp*dm + 2.0*dm*dm + eps2);
        
        if (limiter < node[iPoint]->GetLimiter(iVar))
          node[iPoint]->SetLimiter(iVar, limiter);
        
        /*-- Repeat for point j on the edge ---*/
        
        dm = 0.0;
        for (iDim = 0; iDim < nDim; iDim++)
          dm += 0.5*(Coord_i[iDim]-Coord_j[iDim])*Gradient_j[iVar][iDim];
        
        if ( dm > 0.0 ) dp = node[jPoint]->GetSolution_Max(iVar);
        else dp = node[jPoint]->GetSolution_Min(iVar);
        
        limiter = ( dp*dp + 2.0*dp*dm + eps2 )/( dp*dp + dp*dm + 2.0*dm*dm + eps2);
        
        if (limiter < node[jPoint]->GetLimiter(iVar))
          node[jPoint]->SetLimiter(iVar, limiter);
      }
    }
  }
  
  /*--- Sharp edges limiter ---*/
  
  if (config->GetKind_SlopeLimit() == SHARP_EDGES) {
    
    /*-- Get limiter parameters from the configuration file ---*/
    
    dave = config->GetRefElemLength();
    LimK = config->GetLimiterCoeff();
    eps1 = LimK*dave;
    eps2 = eps1*eps1*eps1;
    
    for (iEdge = 0; iEdge < geometry->GetnEdge(); iEdge++) {
      
      iPoint     = geometry->edge[iEdge]->GetNode(0);
      jPoint     = geometry->edge[iEdge]->GetNode(1);
      Gradient_i = node[iPoint]->GetGradient();
      Gradient_j = node[jPoint]->GetGradient();
      Coord_i    = geometry->node[iPoint]->GetCoord();
      Coord_j    = geometry->node[jPoint]->GetCoord();
      
      for (iVar = 0; iVar < nVar; iVar++) {
        
        /*--- Calculate the interface left gradient, delta- (dm) ---*/
        
        dm = 0.0;
        for (iDim = 0; iDim < nDim; iDim++)
          dm += 0.5*(Coord_j[iDim]-Coord_i[iDim])*Gradient_i[iVar][iDim];
        
        /*--- Calculate the interface right gradient, delta+ (dp) ---*/
        
        if ( dm > 0.0 ) dp = node[iPoint]->GetSolution_Max(iVar);
        else dp = node[iPoint]->GetSolution_Min(iVar);
        
        /*--- Compute the distance to a sharp edge ---*/
        
        SharpEdge_Distance = (geometry->node[iPoint]->GetSharpEdge_Distance() - config->GetSharpEdgesCoeff()*eps1);
        ds = 0.0;
        if (SharpEdge_Distance < -eps1) ds = 0.0;
        if (fabs(SharpEdge_Distance) <= eps1) ds = 0.5*(1.0+(SharpEdge_Distance/eps1)+(1.0/PI_NUMBER)*sin(PI_NUMBER*SharpEdge_Distance/eps1));
        if (SharpEdge_Distance > eps1) ds = 1.0;
        
        limiter = ds * ( dp*dp + 2.0*dp*dm + eps2 )/( dp*dp + dp*dm + 2.0*dm*dm + eps2);
        
        if (limiter < node[iPoint]->GetLimiter(iVar))
          node[iPoint]->SetLimiter(iVar, limiter);
        
        /*-- Repeat for point j on the edge ---*/
        
        dm = 0.0;
        for (iDim = 0; iDim < nDim; iDim++)
          dm += 0.5*(Coord_i[iDim]-Coord_j[iDim])*Gradient_j[iVar][iDim];
        
        if ( dm > 0.0 ) dp = node[jPoint]->GetSolution_Max(iVar);
        else dp = node[jPoint]->GetSolution_Min(iVar);
        
        /*--- Compute the distance to a sharp edge ---*/
        
        SharpEdge_Distance = (geometry->node[jPoint]->GetSharpEdge_Distance() - config->GetSharpEdgesCoeff()*eps1);
        ds = 0.0;
        if (SharpEdge_Distance < -eps1) ds = 0.0;
        if (fabs(SharpEdge_Distance) <= eps1) ds = 0.5*(1.0+(SharpEdge_Distance/eps1)+(1.0/PI_NUMBER)*sin(PI_NUMBER*SharpEdge_Distance/eps1));
        if (SharpEdge_Distance > eps1) ds = 1.0;
        
        limiter = ds * ( dp*dp + 2.0*dp*dm + eps2 )/( dp*dp + dp*dm + 2.0*dm*dm + eps2);
        
        if (limiter < node[jPoint]->GetLimiter(iVar))
          node[jPoint]->SetLimiter(iVar, limiter);
        
      }
    }
  }
  
  /*--- Sharp edges limiter ---*/
  
  if (config->GetKind_SlopeLimit() == SOLID_WALL_DISTANCE) {
    
    /*-- Get limiter parameters from the configuration file ---*/
    
    dave = config->GetRefElemLength();
    LimK = config->GetLimiterCoeff();
    eps1 = LimK*dave;
    eps2 = eps1*eps1*eps1;
    
    for (iEdge = 0; iEdge < geometry->GetnEdge(); iEdge++) {
      
      iPoint     = geometry->edge[iEdge]->GetNode(0);
      jPoint     = geometry->edge[iEdge]->GetNode(1);
      Gradient_i = node[iPoint]->GetGradient();
      Gradient_j = node[jPoint]->GetGradient();
      Coord_i    = geometry->node[iPoint]->GetCoord();
      Coord_j    = geometry->node[jPoint]->GetCoord();
      
      for (iVar = 0; iVar < nVar; iVar++) {
        
        /*--- Calculate the interface left gradient, delta- (dm) ---*/
        
        dm = 0.0;
        for (iDim = 0; iDim < nDim; iDim++)
          dm += 0.5*(Coord_j[iDim]-Coord_i[iDim])*Gradient_i[iVar][iDim];
        
        /*--- Calculate the interface right gradient, delta+ (dp) ---*/
        
        if ( dm > 0.0 ) dp = node[iPoint]->GetSolution_Max(iVar);
        else dp = node[iPoint]->GetSolution_Min(iVar);
        
        /*--- Compute the distance to a sharp edge ---*/
        
        SharpEdge_Distance = (geometry->node[iPoint]->GetWall_Distance() - config->GetSharpEdgesCoeff()*eps1);
        ds = 0.0;
        if (SharpEdge_Distance < -eps1) ds = 0.0;
        if (fabs(SharpEdge_Distance) <= eps1) ds = 0.5*(1.0+(SharpEdge_Distance/eps1)+(1.0/PI_NUMBER)*sin(PI_NUMBER*SharpEdge_Distance/eps1));
        if (SharpEdge_Distance > eps1) ds = 1.0;
        
        limiter = ds * ( dp*dp + 2.0*dp*dm + eps2 )/( dp*dp + dp*dm + 2.0*dm*dm + eps2);
        
        if (limiter < node[iPoint]->GetLimiter(iVar))
          node[iPoint]->SetLimiter(iVar, limiter);
        
        /*-- Repeat for point j on the edge ---*/
        
        dm = 0.0;
        for (iDim = 0; iDim < nDim; iDim++)
          dm += 0.5*(Coord_i[iDim]-Coord_j[iDim])*Gradient_j[iVar][iDim];
        
        if ( dm > 0.0 ) dp = node[jPoint]->GetSolution_Max(iVar);
        else dp = node[jPoint]->GetSolution_Min(iVar);
        
        /*--- Compute the distance to a sharp edge ---*/
        
        SharpEdge_Distance = (geometry->node[jPoint]->GetWall_Distance() - config->GetSharpEdgesCoeff()*eps1);
        ds = 0.0;
        if (SharpEdge_Distance < -eps1) ds = 0.0;
        if (fabs(SharpEdge_Distance) <= eps1) ds = 0.5*(1.0+(SharpEdge_Distance/eps1)+(1.0/PI_NUMBER)*sin(PI_NUMBER*SharpEdge_Distance/eps1));
        if (SharpEdge_Distance > eps1) ds = 1.0;
        
        limiter = ds * ( dp*dp + 2.0*dp*dm + eps2 )/( dp*dp + dp*dm + 2.0*dm*dm + eps2);
        
        if (limiter < node[jPoint]->GetLimiter(iVar))
          node[jPoint]->SetLimiter(iVar, limiter);
        
      }
    }
  }

  
  /*--- Limiter MPI ---*/
  
  Set_MPI_Solution_Limiter(geometry, config);
  
}

void CSolver::SetPressureLaplacian(CGeometry *geometry, su2double *PressureLaplacian) {
  
  unsigned long Point = 0, iPoint = 0, jPoint = 0, iEdge, iVertex;
  unsigned short iMarker, iVar;
  su2double DualArea, Partial_Res, *Normal;
  su2double **UxVar_Gradient, **UyVar_Gradient;
  
  UxVar_Gradient = new su2double* [geometry->GetnPoint()];
  UyVar_Gradient = new su2double* [geometry->GetnPoint()];
  for (iPoint = 0; iPoint < geometry->GetnPoint(); iPoint++) {
    UxVar_Gradient[iPoint] = new su2double [2];
    UyVar_Gradient[iPoint] = new su2double [2];
  }
  
  for (iPoint = 0; iPoint < geometry->GetnPoint(); iPoint++)
    for (iVar = 0; iVar < 2; iVar++) {
      UxVar_Gradient[iPoint][iVar] = 0.0;
      UyVar_Gradient[iPoint][iVar] = 0.0;
    }
  
  /*---	Loop interior edges ---*/
  
  for (iEdge = 0; iEdge < geometry->GetnEdge(); iEdge++) {
    iPoint = geometry->edge[iEdge]->GetNode(0);
    jPoint = geometry->edge[iEdge]->GetNode(1);
    Normal = geometry->edge[iEdge]->GetNormal();
    
    Partial_Res =  0.5 * ( node[iPoint]->GetSolution(1) + node[jPoint]->GetSolution(1)) * Normal[0];
    UxVar_Gradient[iPoint][0] += Partial_Res;
    UxVar_Gradient[jPoint][0] -= Partial_Res;
    
    Partial_Res =  0.5 * ( node[iPoint]->GetSolution(1) + node[jPoint]->GetSolution(1)) * Normal[1];
    UxVar_Gradient[iPoint][1] += Partial_Res;
    UxVar_Gradient[jPoint][1] -= Partial_Res;
    
    Partial_Res =  0.5 * ( node[iPoint]->GetSolution(2) + node[jPoint]->GetSolution(2)) * Normal[0];
    UyVar_Gradient[iPoint][0] += Partial_Res;
    UyVar_Gradient[jPoint][0] -= Partial_Res;
    
    Partial_Res =  0.5 * ( node[iPoint]->GetSolution(2) + node[jPoint]->GetSolution(2)) * Normal[1];
    UyVar_Gradient[iPoint][1] += Partial_Res;
    UyVar_Gradient[jPoint][1] -= Partial_Res;
    
  }
  
  /*---	Loop boundary edges ---*/
  
  for (iMarker = 0; iMarker < geometry->GetnMarker(); iMarker++)
    for (iVertex = 0; iVertex < geometry->GetnVertex(iMarker); iVertex++) {
      Point = geometry->vertex[iMarker][iVertex]->GetNode();
      Normal = geometry->vertex[iMarker][iVertex]->GetNormal();
      
      Partial_Res =  node[Point]->GetSolution(1) * Normal[0];
      UxVar_Gradient[Point][0] -= Partial_Res;
      
      Partial_Res =  node[Point]->GetSolution(1) * Normal[1];
      UxVar_Gradient[Point][1] -= Partial_Res;
      
      Partial_Res =  node[Point]->GetSolution(2) * Normal[0];
      UyVar_Gradient[Point][0] -= Partial_Res;
      
      Partial_Res =  node[Point]->GetSolution(2) * Normal[1];
      UyVar_Gradient[Point][1] -= Partial_Res;
    }
  
  for (iPoint = 0; iPoint < geometry->GetnPoint(); iPoint++) {
    DualArea = geometry->node[iPoint]->GetVolume();
    PressureLaplacian[iPoint] = (UxVar_Gradient[iPoint][0]*UxVar_Gradient[iPoint][0] + UyVar_Gradient[iPoint][1]*UyVar_Gradient[iPoint][1] +
                                 UxVar_Gradient[iPoint][1]*UyVar_Gradient[iPoint][0] + UxVar_Gradient[iPoint][0]*UyVar_Gradient[iPoint][1])/DualArea ;
    
  }
  
  for (iPoint = 0; iPoint < geometry->GetnPoint(); iPoint++) {
    delete[] UxVar_Gradient[iPoint];
    delete[] UyVar_Gradient[iPoint];
  }
  
  delete[] UxVar_Gradient;
  delete[] UyVar_Gradient;
  
}

void CSolver::Gauss_Elimination(su2double** A, su2double* rhs, unsigned short nVar) {
  
  short iVar, jVar, kVar;
  su2double weight, aux;
  
  if (nVar == 1)
    rhs[0] /= A[0][0];
  else {
    
    /*--- Transform system in Upper Matrix ---*/
    
    for (iVar = 1; iVar < (short)nVar; iVar++) {
      for (jVar = 0; jVar < iVar; jVar++) {
        weight = A[iVar][jVar]/A[jVar][jVar];
        for (kVar = jVar; kVar < (short)nVar; kVar++)
          A[iVar][kVar] -= weight*A[jVar][kVar];
        rhs[iVar] -= weight*rhs[jVar];
      }
    }
    
    /*--- Backwards substitution ---*/
    
    rhs[nVar-1] = rhs[nVar-1]/A[nVar-1][nVar-1];
    for (iVar = (short)nVar-2; iVar >= 0; iVar--) {
      aux = 0;
      for (jVar = iVar+1; jVar < (short)nVar; jVar++)
        aux += A[iVar][jVar]*rhs[jVar];
      rhs[iVar] = (rhs[iVar]-aux)/A[iVar][iVar];
      if (iVar == 0) break;
    }
  }
  
}

void CSolver::Aeroelastic(CSurfaceMovement *surface_movement, CGeometry *geometry, CConfig *config, unsigned long ExtIter) {
  
  /*--- Variables used for Aeroelastic case ---*/
  
  su2double Cl, Cd, Cn, Ct, Cm, Cn_rot;
  su2double Alpha = config->GetAoA()*PI_NUMBER/180.0;
  vector<su2double> structural_solution(4,0.0); //contains solution(displacements and rates) of typical section wing model.
  
  unsigned short iMarker, iMarker_Monitoring, Monitoring;
  string Marker_Tag, Monitoring_Tag;
  
  /*--- Loop over markers and find the ones being monitored. ---*/
  
  for (iMarker = 0; iMarker < config->GetnMarker_All(); iMarker++) {
    Monitoring = config->GetMarker_All_Monitoring(iMarker);
    if (Monitoring == YES) {
      
      /*--- Find the particular marker being monitored and get the forces acting on it. ---*/
      
      for (iMarker_Monitoring = 0; iMarker_Monitoring < config->GetnMarker_Monitoring(); iMarker_Monitoring++) {
        Monitoring_Tag = config->GetMarker_Monitoring(iMarker_Monitoring);
        Marker_Tag = config->GetMarker_All_TagBound(iMarker);
        if (Marker_Tag == Monitoring_Tag) {
          
          Cl = GetSurface_CLift(iMarker_Monitoring);
          Cd = GetSurface_CDrag(iMarker_Monitoring);
          
          /*--- For typical section wing model want the force normal to the airfoil (in the direction of the spring) ---*/
          Cn = Cl*cos(Alpha) + Cd*sin(Alpha);
          Ct = -Cl*sin(Alpha) + Cd*cos(Alpha);
          
          Cm = GetSurface_CMz(iMarker_Monitoring);
          
          /*--- Calculate forces for the Typical Section Wing Model taking into account rotation ---*/
          
          /* --- Note that the calculation of the forces and the subsequent displacements ...
           is only correct for the airfoil that starts at the 0 degree position --- */
          
          if (config->GetKind_GridMovement(ZONE_0) == AEROELASTIC_RIGID_MOTION) {
            su2double Omega, dt, psi;
            dt = config->GetDelta_UnstTimeND();
            Omega  = (config->GetRotation_Rate_Z(ZONE_0)/config->GetOmega_Ref());
            psi = Omega*(dt*ExtIter);
            
            /* --- Correct for the airfoil starting position (This is hardcoded in here) --- */
            if (Monitoring_Tag == "Airfoil1") {
              psi = psi + 0.0;
            }
            else if (Monitoring_Tag == "Airfoil2") {
              psi = psi + 2.0/3.0*PI_NUMBER;
            }
            else if (Monitoring_Tag == "Airfoil3") {
              psi = psi + 4.0/3.0*PI_NUMBER;
            }
            else
              cout << "WARNING: There is a marker that we are monitoring that doesn't match the values hardcoded above!" << endl;
            
            cout << Monitoring_Tag << " position " << psi*180.0/PI_NUMBER << " degrees. " << endl;
            
            Cn_rot = Cn*cos(psi) - Ct*sin(psi); //Note the signs are different for accounting for the AOA.
            Cn = Cn_rot;
          }
          
          /*--- Solve the aeroelastic equations for the particular marker(surface) ---*/
          
          SolveTypicalSectionWingModel(geometry, Cn, Cm, config, iMarker_Monitoring, structural_solution);
          
          break;
        }
      }
      
      /*--- Compute the new surface node locations ---*/
      surface_movement->AeroelasticDeform(geometry, config, ExtIter, iMarker, iMarker_Monitoring, structural_solution);
      
    }
    
  }
  
}

void CSolver::SetUpTypicalSectionWingModel(vector<vector<su2double> >& Phi, vector<su2double>& omega, CConfig *config) {
  
  /*--- Retrieve values from the config file ---*/
  su2double w_h = config->GetAeroelastic_Frequency_Plunge();
  su2double w_a = config->GetAeroelastic_Frequency_Pitch();
  su2double x_a = config->GetAeroelastic_CG_Location();
  su2double r_a = sqrt(config->GetAeroelastic_Radius_Gyration_Squared());
  su2double w = w_h/w_a;
  
  // Mass Matrix
  vector<vector<su2double> > M(2,vector<su2double>(2,0.0));
  M[0][0] = 1;
  M[0][1] = x_a;
  M[1][0] = x_a;
  M[1][1] = r_a*r_a;
  
  // Stiffness Matrix
  //  vector<vector<su2double> > K(2,vector<su2double>(2,0.0));
  //  K[0][0] = (w_h/w_a)*(w_h/w_a);
  //  K[0][1] = 0.0;
  //  K[1][0] = 0.0;
  //  K[1][1] = r_a*r_a;
  
  /* Eigenvector and Eigenvalue Matrices of the Generalized EigenValue Problem. */
  
  vector<vector<su2double> > Omega2(2,vector<su2double>(2,0.0));
  su2double aux; // auxiliary variable
  aux = sqrt(pow(r_a,2)*pow(w,4) - 2*pow(r_a,2)*pow(w,2) + pow(r_a,2) + 4*pow(x_a,2)*pow(w,2));
  Phi[0][0] = (r_a * (r_a - r_a*pow(w,2) + aux)) / (2*x_a*pow(w, 2));
  Phi[0][1] = (r_a * (r_a - r_a*pow(w,2) - aux)) / (2*x_a*pow(w, 2));
  Phi[1][0] = 1.0;
  Phi[1][1] = 1.0;
  
  Omega2[0][0] = (r_a * (r_a + r_a*pow(w,2) - aux)) / (2*(pow(r_a, 2) - pow(x_a, 2)));
  Omega2[0][1] = 0;
  Omega2[1][0] = 0;
  Omega2[1][1] = (r_a * (r_a + r_a*pow(w,2) + aux)) / (2*(pow(r_a, 2) - pow(x_a, 2)));
  
  /* Nondimesionalize the Eigenvectors such that Phi'*M*Phi = I and PHI'*K*PHI = Omega */
  // Phi'*M*Phi = D
  // D^(-1/2)*Phi'*M*Phi*D^(-1/2) = D^(-1/2)*D^(1/2)*D^(1/2)*D^(-1/2) = I,  D^(-1/2) = inv(sqrt(D))
  // Phi = Phi*D^(-1/2)
  
  vector<vector<su2double> > Aux(2,vector<su2double>(2,0.0));
  vector<vector<su2double> > D(2,vector<su2double>(2,0.0));
  // Aux = M*Phi
  for (int i=0; i<2; i++) {
    for (int j=0; j<2; j++) {
      Aux[i][j] = 0;
      for (int k=0; k<2; k++) {
        Aux[i][j] += M[i][k]*Phi[k][j];
      }
    }
  }
  
  // D = Phi'*Aux
  for (int i=0; i<2; i++) {
    for (int j=0; j<2; j++) {
      D[i][j] = 0;
      for (int k=0; k<2; k++) {
        D[i][j] += Phi[k][i]*Aux[k][j]; //PHI transpose
      }
    }
  }
  
  //Modify the first column
  Phi[0][0] = Phi[0][0] * 1/sqrt(D[0][0]);
  Phi[1][0] = Phi[1][0] * 1/sqrt(D[0][0]);
  //Modify the second column
  Phi[0][1] = Phi[0][1] * 1/sqrt(D[1][1]);
  Phi[1][1] = Phi[1][1] * 1/sqrt(D[1][1]);
  
  // Sqrt of the eigenvalues (frequency of vibration of the modes)
  omega[0] = sqrt(Omega2[0][0]);
  omega[1] = sqrt(Omega2[1][1]);
  
}


void CSolver::SolveTypicalSectionWingModel(CGeometry *geometry, su2double Cl, su2double Cm, CConfig *config, unsigned short iMarker, vector<su2double>& displacements) {
  
  /*--- The aeroelastic model solved in this routine is the typical section wing model
   The details of the implementation are similar to those found in J.J. Alonso 
   "Fully-Implicit Time-Marching Aeroelastic Solutions" 1994. ---*/
  
  /*--- Retrieve values from the config file ---*/
  su2double w_alpha = config->GetAeroelastic_Frequency_Pitch();
  su2double vf      = config->GetAeroelastic_Flutter_Speed_Index();
  su2double b       = config->GetLength_Reynolds()/2.0; // airfoil semichord, Reynolds length is by defaul 1.0
  su2double dt      = config->GetDelta_UnstTimeND();
  dt = dt*w_alpha; //Non-dimensionalize the structural time.
  
  /*--- Structural Equation damping ---*/
  vector<su2double> xi(2,0.0);
  
  /*--- Eigenvectors and Eigenvalues of the Generalized EigenValue Problem. ---*/
  vector<vector<su2double> > Phi(2,vector<su2double>(2,0.0));   // generalized eigenvectors.
  vector<su2double> w(2,0.0);        // sqrt of the generalized eigenvalues (frequency of vibration of the modes).
  SetUpTypicalSectionWingModel(Phi, w, config);
  
  /*--- Solving the Decoupled Aeroelastic Problem with second order time discretization Eq (9) ---*/
  
  /*--- Solution variables description. //x[j][i], j-entry, i-equation. // Time (n+1)->np1, n->n, (n-1)->n1 ---*/
  vector<vector<su2double> > x_np1(2,vector<su2double>(2,0.0));
  
  /*--- Values from previous movement of spring at true time step n+1
   We use this values because we are solving for delta changes not absolute changes ---*/
  vector<vector<su2double> > x_np1_old = config->GetAeroelastic_np1(iMarker);
  
  /*--- Values at previous timesteps. ---*/
  vector<vector<su2double> > x_n = config->GetAeroelastic_n(iMarker);
  vector<vector<su2double> > x_n1 = config->GetAeroelastic_n1(iMarker);
  
  /*--- Set up of variables used to solve the structural problem. ---*/
  vector<su2double> f_tilde(2,0.0);
  vector<vector<su2double> > A_inv(2,vector<su2double>(2,0.0));
  su2double detA;
  su2double s1, s2;
  vector<su2double> rhs(2,0.0); //right hand side
  vector<su2double> eta(2,0.0);
  vector<su2double> eta_dot(2,0.0);
  
  /*--- Forcing Term ---*/
  su2double cons = vf*vf/PI_NUMBER;
  vector<su2double> f(2,0.0);
  f[0] = cons*(-Cl);
  f[1] = cons*(2*-Cm);
  
  //f_tilde = Phi'*f
  for (int i=0; i<2; i++) {
    f_tilde[i] = 0;
    for (int k=0; k<2; k++) {
      f_tilde[i] += Phi[k][i]*f[k]; //PHI transpose
    }
  }
  
  /*--- solve each decoupled equation (The inverse of the 2x2 matrix is provided) ---*/
  for (int i=0; i<2; i++) {
    /* Matrix Inverse */
    detA = 9.0/(4.0*dt*dt) + 3*w[i]*xi[i]/(dt) + w[i]*w[i];
    A_inv[0][0] = 1/detA * (3/(2.0*dt) + 2*xi[i]*w[i]);
    A_inv[0][1] = 1/detA * 1;
    A_inv[1][0] = 1/detA * -w[i]*w[i];
    A_inv[1][1] = 1/detA * 3/(2.0*dt);
    
    /* Source Terms from previous iterations */
    s1 = (-4*x_n[0][i] + x_n1[0][i])/(2.0*dt);
    s2 = (-4*x_n[1][i] + x_n1[1][i])/(2.0*dt);
    
    /* Problem Right Hand Side */
    rhs[0] = -s1;
    rhs[1] = f_tilde[i]-s2;
    
    /* Solve the equations */
    x_np1[0][i] = A_inv[0][0]*rhs[0] + A_inv[0][1]*rhs[1];
    x_np1[1][i] = A_inv[1][0]*rhs[0] + A_inv[1][1]*rhs[1];
    
    eta[i] = x_np1[0][i]-x_np1_old[0][i];  // For displacements, the change(deltas) is used.
    eta_dot[i] = x_np1[1][i]; // For velocities, absolute values are used.
  }
  
  /*--- Transform back from the generalized coordinates to get the actual displacements in plunge and pitch  q = Phi*eta ---*/
  vector<su2double> q(2,0.0);
  vector<su2double> q_dot(2,0.0);

  for (int i=0; i<2; i++) {
    q[i] = 0;
    q_dot[i] = 0;
    for (int k=0; k<2; k++) {
      q[i] += Phi[i][k]*eta[k];
      q_dot[i] += Phi[i][k]*eta_dot[k];
    }
  }
  
  su2double dh = b*q[0];
  su2double dalpha = q[1];
  
  su2double h_dot = w_alpha*b*q_dot[0];  //The w_a brings it back to actual time.
  su2double alpha_dot = w_alpha*q_dot[1];
  
  /*--- Set the solution of the structural equations ---*/
  displacements[0] = dh;
  displacements[1] = dalpha;
  displacements[2] = h_dot;
  displacements[3] = alpha_dot;
  
  /*--- Calculate the total plunge and total pitch displacements for the unsteady step by summing the displacement at each sudo time step ---*/
  su2double pitch, plunge;
  pitch = config->GetAeroelastic_pitch(iMarker);
  plunge = config->GetAeroelastic_plunge(iMarker);
  
  config->SetAeroelastic_pitch(iMarker , pitch+dalpha);
  config->SetAeroelastic_plunge(iMarker , plunge+dh/b);
  
  /*--- Set the Aeroelastic solution at time n+1. This gets update every sudo time step
   and after convering the sudo time step the solution at n+1 get moved to the solution at n
   in SetDualTime_Solver method ---*/
  
  config->SetAeroelastic_np1(iMarker, x_np1);
  
}

CBaselineSolver::CBaselineSolver(void) : CSolver() { }

CBaselineSolver::CBaselineSolver(CGeometry *geometry, CConfig *config, unsigned short iMesh) : CSolver() {
  
  int rank = MASTER_NODE;
#ifdef HAVE_MPI
  MPI_Comm_rank(MPI_COMM_WORLD, &rank);
#endif
  
  unsigned long iPoint, index, iPoint_Global;
  long iPoint_Local;
  unsigned short iField, iVar;
  string Tag, text_line, AdjExt, UnstExt;
  unsigned long iExtIter = config->GetExtIter();
  bool fem = (config->GetKind_Solver() == FEM_ELASTICITY);
  
  /*--- Define geometry constants in the solver structure ---*/
  
  nDim = geometry->GetnDim();
  
  /*--- Allocate the node variables ---*/
  
  node = new CVariable*[geometry->GetnPoint()];
  
  /*--- Restart the solution from file information ---*/
  
  ifstream restart_file;
  string filename;
  
  /*--- Retrieve filename from config ---*/
  
  if (config->GetAdjoint() || config->GetDiscrete_Adjoint()) {
    filename = config->GetSolution_AdjFileName();
    filename = config->GetObjFunc_Extension(filename);
  } else if (fem){
	filename = config->GetRestart_FEMFileName();
  } else {
	filename = config->GetRestart_FlowFileName();
  }
  
  /*--- Unsteady problems require an iteration number to be appended. ---*/
  
  if (config->GetWrt_Unsteady() || config->GetUnsteady_Simulation() == TIME_SPECTRAL) {
    filename = config->GetUnsteady_FileName(filename, SU2_TYPE::Int(iExtIter));
  } else if (config->GetWrt_Dynamic()) {
	filename = config->GetUnsteady_FileName(filename, SU2_TYPE::Int(iExtIter));
  }
  
  /*--- Open the restart file ---*/
  
  restart_file.open(filename.data(), ios::in);
  
  /*--- In case there is no restart file ---*/
  
  if (restart_file.fail()) {
    if (rank == MASTER_NODE)
      cout << "SU2 flow file " << filename << " not found" << endl;

#ifndef HAVE_MPI
    exit(EXIT_FAILURE);
#else
    MPI_Abort(MPI_COMM_WORLD,1);
    MPI_Finalize();
#endif
    
  }
  
  /*--- Output the file name to the console. ---*/
  
  if (rank == MASTER_NODE)
    cout << "Reading and storing the solution from " << filename << "." << endl;
  
  /*--- In case this is a parallel simulation, we need to perform the
   Global2Local index transformation first. ---*/
  
  long *Global2Local = new long[geometry->GetGlobal_nPointDomain()];
  
  /*--- First, set all indices to a negative value by default ---*/
  
  for (iPoint = 0; iPoint < geometry->GetGlobal_nPointDomain(); iPoint++)
    Global2Local[iPoint] = -1;
  
  /*--- Now fill array with the transform values only for local points ---*/
  
  for (iPoint = 0; iPoint < geometry->GetnPointDomain(); iPoint++)
    Global2Local[geometry->node[iPoint]->GetGlobalIndex()] = iPoint;
  
  
  /*--- Identify the number of fields (and names) in the restart file ---*/
  
  getline (restart_file, text_line);
  stringstream ss(text_line);
  while (ss >> Tag) {
    config->fields.push_back(Tag);
    if (ss.peek() == ',') ss.ignore();
  }
  
  /*--- Set the number of variables, one per field in the
   restart file (without including the PointID) ---*/
  
  nVar = config->fields.size() - 1;

  su2double *Solution = new su2double[nVar];
  
  /*--- Read all lines in the restart file ---*/
  
  iPoint_Global = 0;
  while (getline (restart_file, text_line)) {
    istringstream point_line(text_line);
    
    /*--- Retrieve local index. If this node from the restart file lives
     on a different processor, the value of iPoint_Local will be -1.
     Otherwise, the local index for this node on the current processor
     will be returned and used to instantiate the vars. ---*/
    
    iPoint_Local = Global2Local[iPoint_Global];
    if (iPoint_Local >= 0) {
      
      /*--- The PointID is not stored --*/
      point_line >> index;
      
      /*--- Store the solution (starting with node coordinates) --*/
      for (iField = 0; iField < nVar; iField++)
        point_line >> Solution[iField];
      
      node[iPoint_Local] = new CBaselineVariable(Solution, nVar, config);
    }
    iPoint_Global++;
  }
  
  /*--- Instantiate the variable class with an arbitrary solution
   at any halo/periodic nodes. The initial solution can be arbitrary,
   because a send/recv is performed immediately in the solver. ---*/
  
  for (iVar = 0; iVar < nVar; iVar++)
    Solution[iVar] = 0.0;
  
  for (iPoint = geometry->GetnPointDomain(); iPoint < geometry->GetnPoint(); iPoint++)
    node[iPoint] = new CBaselineVariable(Solution, nVar, config);
  
  /*--- Close the restart file ---*/
  
  restart_file.close();
  
  /*--- Free memory needed for the transformation ---*/
  
  delete [] Global2Local;
  delete [] Solution;
  
  /*--- MPI solution ---*/
  
  Set_MPI_Solution(geometry, config);
  
}

void CBaselineSolver::Set_MPI_Solution(CGeometry *geometry, CConfig *config) {
  unsigned short iVar, iMarker, iPeriodic_Index, MarkerS, MarkerR;
  unsigned long iVertex, iPoint, nVertexS, nVertexR, nBufferS_Vector, nBufferR_Vector;
  su2double rotMatrix[3][3], *transl, *angles, theta, cosTheta, sinTheta, phi, cosPhi, sinPhi, psi, cosPsi, sinPsi, *Buffer_Receive_U = NULL, *Buffer_Send_U = NULL, *Solution = NULL;
  
  Solution = new su2double[nVar];
  
#ifdef HAVE_MPI
  int send_to, receive_from;
  MPI_Status status;
#endif
  
  for (iMarker = 0; iMarker < config->GetnMarker_All(); iMarker++) {
    
    if ((config->GetMarker_All_KindBC(iMarker) == SEND_RECEIVE) &&
        (config->GetMarker_All_SendRecv(iMarker) > 0)) {
      
      MarkerS = iMarker;  MarkerR = iMarker+1;
      
#ifdef HAVE_MPI

      send_to = config->GetMarker_All_SendRecv(MarkerS)-1;
      receive_from = abs(config->GetMarker_All_SendRecv(MarkerR))-1;
      
#endif

      nVertexS = geometry->nVertex[MarkerS];  nVertexR = geometry->nVertex[MarkerR];
      nBufferS_Vector = nVertexS*nVar;        nBufferR_Vector = nVertexR*nVar;
      
      /*--- Allocate Receive and send buffers  ---*/
      
      Buffer_Receive_U = new su2double [nBufferR_Vector];
      Buffer_Send_U = new su2double[nBufferS_Vector];
      
      /*--- Copy the solution that should be sended ---*/
      
      for (iVertex = 0; iVertex < nVertexS; iVertex++) {
        iPoint = geometry->vertex[MarkerS][iVertex]->GetNode();
        for (iVar = 0; iVar < nVar; iVar++)
          Buffer_Send_U[iVar*nVertexS+iVertex] = node[iPoint]->GetSolution(iVar);
      }
      
#ifdef HAVE_MPI
      
      /*--- Send/Receive information using Sendrecv ---*/
      
      SU2_MPI::Sendrecv(Buffer_Send_U, nBufferS_Vector, MPI_DOUBLE, send_to, 0,
                   Buffer_Receive_U, nBufferR_Vector, MPI_DOUBLE, receive_from, 0, MPI_COMM_WORLD, &status);
      
#else
      
      /*--- Receive information without MPI ---*/
      
      for (iVertex = 0; iVertex < nVertexR; iVertex++) {
        for (iVar = 0; iVar < nVar; iVar++)
          Buffer_Receive_U[iVar*nVertexR+iVertex] = Buffer_Send_U[iVar*nVertexR+iVertex];
      }
      
#endif
      
      /*--- Deallocate send buffer ---*/
      
      delete [] Buffer_Send_U;
      
      /*--- Do the coordinate transformation ---*/
      
      for (iVertex = 0; iVertex < nVertexR; iVertex++) {
        
        /*--- Find point and its type of transformation ---*/
        
        iPoint = geometry->vertex[MarkerR][iVertex]->GetNode();
        iPeriodic_Index = geometry->vertex[MarkerR][iVertex]->GetRotation_Type();
        
        /*--- Retrieve the supplied periodic information. ---*/
        
        transl = config->GetPeriodicTranslate(iPeriodic_Index);
        angles = config->GetPeriodicRotation(iPeriodic_Index);
        
        /*--- Store angles separately for clarity. ---*/
        
        theta    = angles[0];   phi    = angles[1];     psi    = angles[2];
        cosTheta = cos(theta);  cosPhi = cos(phi);      cosPsi = cos(psi);
        sinTheta = sin(theta);  sinPhi = sin(phi);      sinPsi = sin(psi);
        
        /*--- Compute the rotation matrix. Note that the implicit
         ordering is rotation about the x-axis, y-axis,
         then z-axis. Note that this is the transpose of the matrix
         used during the preprocessing stage. ---*/
        
        rotMatrix[0][0] = cosPhi*cosPsi;    rotMatrix[1][0] = sinTheta*sinPhi*cosPsi - cosTheta*sinPsi;     rotMatrix[2][0] = cosTheta*sinPhi*cosPsi + sinTheta*sinPsi;
        rotMatrix[0][1] = cosPhi*sinPsi;    rotMatrix[1][1] = sinTheta*sinPhi*sinPsi + cosTheta*cosPsi;     rotMatrix[2][1] = cosTheta*sinPhi*sinPsi - sinTheta*cosPsi;
        rotMatrix[0][2] = -sinPhi;          rotMatrix[1][2] = sinTheta*cosPhi;                              rotMatrix[2][2] = cosTheta*cosPhi;
        
        /*--- Copy conserved variables before performing transformation. ---*/
        
        for (iVar = 0; iVar < nVar; iVar++)
          Solution[iVar] = Buffer_Receive_U[iVar*nVertexR+iVertex];
        
        /*--- Rotate the spatial coordinates & momentum. ---*/
        
        if (nDim == 2) {
          
          /*--- Coords ---*/
          
          Solution[0] = (rotMatrix[0][0]*Buffer_Receive_U[0*nVertexR+iVertex] +
                         rotMatrix[0][1]*Buffer_Receive_U[1*nVertexR+iVertex] - transl[0]);
          Solution[1] = (rotMatrix[1][0]*Buffer_Receive_U[0*nVertexR+iVertex] +
                         rotMatrix[1][1]*Buffer_Receive_U[1*nVertexR+iVertex] - transl[1]);
          /*--- Momentum ---*/
          
          Solution[nDim+1] = (rotMatrix[0][0]*Buffer_Receive_U[(nDim+1)*nVertexR+iVertex] +
                              rotMatrix[0][1]*Buffer_Receive_U[(nDim+2)*nVertexR+iVertex]);
          Solution[nDim+2] = (rotMatrix[1][0]*Buffer_Receive_U[(nDim+1)*nVertexR+iVertex] +
                              rotMatrix[1][1]*Buffer_Receive_U[(nDim+2)*nVertexR+iVertex]);
        } else {
          
          /*--- Coords ---*/
          
          Solution[0] = (rotMatrix[0][0]*Buffer_Receive_U[0*nVertexR+iVertex] +
                         rotMatrix[0][1]*Buffer_Receive_U[1*nVertexR+iVertex] +
                         rotMatrix[0][2]*Buffer_Receive_U[2*nVertexR+iVertex] - transl[0]);
          Solution[1] = (rotMatrix[1][0]*Buffer_Receive_U[0*nVertexR+iVertex] +
                         rotMatrix[1][1]*Buffer_Receive_U[1*nVertexR+iVertex] +
                         rotMatrix[1][2]*Buffer_Receive_U[2*nVertexR+iVertex] - transl[1]);
          Solution[2] = (rotMatrix[2][0]*Buffer_Receive_U[0*nVertexR+iVertex] +
                         rotMatrix[2][1]*Buffer_Receive_U[1*nVertexR+iVertex] +
                         rotMatrix[2][2]*Buffer_Receive_U[2*nVertexR+iVertex] - transl[2]);
          
          /*--- Momentum ---*/
          
          Solution[nDim+1] = (rotMatrix[0][0]*Buffer_Receive_U[nDim+1*nVertexR+iVertex] +
                              rotMatrix[0][1]*Buffer_Receive_U[nDim+2*nVertexR+iVertex] +
                              rotMatrix[0][2]*Buffer_Receive_U[nDim+3*nVertexR+iVertex]);
          Solution[nDim+2] = (rotMatrix[1][0]*Buffer_Receive_U[nDim+1*nVertexR+iVertex] +
                              rotMatrix[1][1]*Buffer_Receive_U[nDim+2*nVertexR+iVertex] +
                              rotMatrix[1][2]*Buffer_Receive_U[nDim+3*nVertexR+iVertex]);
          Solution[nDim+3] = (rotMatrix[2][0]*Buffer_Receive_U[nDim+1*nVertexR+iVertex] +
                              rotMatrix[2][1]*Buffer_Receive_U[nDim+2*nVertexR+iVertex] +
                              rotMatrix[2][2]*Buffer_Receive_U[nDim+3*nVertexR+iVertex]);
        }
        
        /*--- Copy transformed conserved variables back into buffer. ---*/
        
        for (iVar = 0; iVar < nVar; iVar++)
          node[iPoint]->SetSolution(iVar, Solution[iVar]);
        
      }
      
      /*--- Deallocate receive buffer ---*/
      
      delete [] Buffer_Receive_U;
      
    }
    
  }
  
  delete [] Solution;
  
}

void CBaselineSolver::LoadRestart(CGeometry **geometry, CSolver ***solver, CConfig *config, int val_iter) {
  
  int rank = MASTER_NODE;
#ifdef HAVE_MPI
  MPI_Comm_rank(MPI_COMM_WORLD, &rank);
#endif
  
  /*--- Restart the solution from file information ---*/
  string filename;
  unsigned long iPoint, index;
  string UnstExt, text_line, AdjExt;
  ifstream solution_file;
  unsigned short iField;
  unsigned long iExtIter = config->GetExtIter();
  bool fem = (config->GetKind_Solver() == FEM_ELASTICITY);
  
  /*--- Retrieve filename from config ---*/
  if (config->GetAdjoint()) {
    filename = config->GetSolution_AdjFileName();
    filename = config->GetObjFunc_Extension(filename);
  } else if (fem){
	filename = config->GetRestart_FEMFileName();
  } else {
	filename = config->GetRestart_FlowFileName();
  }
  
  /*--- Unsteady problems require an iteration number to be appended. ---*/
  if (config->GetWrt_Unsteady() || config->GetUnsteady_Simulation() == TIME_SPECTRAL) {
    filename = config->GetUnsteady_FileName(filename, SU2_TYPE::Int(iExtIter));
  } else if (config->GetWrt_Dynamic()) {
	filename = config->GetUnsteady_FileName(filename, SU2_TYPE::Int(iExtIter));
  }
  
  /*--- Open the restart file ---*/
  solution_file.open(filename.data(), ios::in);
  
  /*--- In case there is no file ---*/
  if (solution_file.fail()) {
    if (rank == MASTER_NODE)
      cout << "There is no SU2 restart file!!" << endl;
    exit(EXIT_FAILURE);
  }
  
  /*--- Output the file name to the console. ---*/
  if (rank == MASTER_NODE)
    cout << "Reading and storing the solution from " << filename
    << "." << endl;
  
  /*--- Set the number of variables, one per field in the
   restart file (without including the PointID) ---*/
  nVar = config->fields.size() - 1;

  su2double *Solution = new su2double[nVar];
  
  /*--- In case this is a parallel simulation, we need to perform the
   Global2Local index transformation first. ---*/
  long *Global2Local = NULL;
  Global2Local = new long[geometry[ZONE_0]->GetGlobal_nPointDomain()];
  /*--- First, set all indices to a negative value by default ---*/
  for (iPoint = 0; iPoint < geometry[ZONE_0]->GetGlobal_nPointDomain(); iPoint++) {
    Global2Local[iPoint] = -1;
  }
  
  /*--- Now fill array with the transform values only for local points ---*/
  for (iPoint = 0; iPoint < geometry[ZONE_0]->GetnPointDomain(); iPoint++) {
    Global2Local[geometry[ZONE_0]->node[iPoint]->GetGlobalIndex()] = iPoint;
  }
  
  /*--- Read all lines in the restart file ---*/
  long iPoint_Local = 0; unsigned long iPoint_Global = 0;
  
  /*--- The first line is the header ---*/
  getline (solution_file, text_line);
  
  while (getline (solution_file, text_line)) {
    istringstream point_line(text_line);
    
    /*--- Retrieve local index. If this node from the restart file lives
     on a different processor, the value of iPoint_Local will be -1, as
     initialized above. Otherwise, the local index for this node on the
     current processor will be returned and used to instantiate the vars. ---*/
    iPoint_Local = Global2Local[iPoint_Global];
    if (iPoint_Local >= 0) {
      
      /*--- The PointID is not stored --*/
      point_line >> index;
      
      /*--- Store the solution (starting with node coordinates) --*/
      for (iField = 0; iField < nVar; iField++)
        point_line >> Solution[iField];
      
      node[iPoint_Local]->SetSolution(Solution);
      
      
    }
    iPoint_Global++;
  }
  
  /*--- Close the restart file ---*/
  solution_file.close();
  
  /*--- Free memory needed for the transformation ---*/
  delete [] Global2Local;
  delete [] Solution;
  
}

void CBaselineSolver::LoadRestart_FSI(CGeometry *geometry, CSolver ***solver, CConfig *config, int val_iter) {

  int rank = MASTER_NODE;
#ifdef HAVE_MPI
  MPI_Comm_rank(MPI_COMM_WORLD, &rank);
#endif

  /*--- Restart the solution from file information ---*/
  string filename;
  unsigned long iPoint, index;
  string UnstExt, text_line, AdjExt;
  ifstream solution_file;
  unsigned short iField;
  unsigned long iExtIter = config->GetExtIter();
  bool fem = (config->GetKind_Solver() == FEM_ELASTICITY);

  /*--- Retrieve filename from config ---*/
  if (config->GetAdjoint()) {
    filename = config->GetSolution_AdjFileName();
    filename = config->GetObjFunc_Extension(filename);
  } else if (fem){
	filename = config->GetRestart_FEMFileName();
  } else {
	filename = config->GetRestart_FlowFileName();
  }

  /*--- Unsteady problems require an iteration number to be appended. ---*/
  if (config->GetWrt_Unsteady() || config->GetUnsteady_Simulation() == TIME_SPECTRAL) {
    filename = config->GetUnsteady_FileName(filename, SU2_TYPE::Int(iExtIter));
  } else if (config->GetWrt_Dynamic()) {
	filename = config->GetUnsteady_FileName(filename, SU2_TYPE::Int(iExtIter));
  }

  /*--- Open the restart file ---*/
  solution_file.open(filename.data(), ios::in);

  /*--- In case there is no file ---*/
  if (solution_file.fail()) {
    if (rank == MASTER_NODE)
      cout << "There is no SU2 restart file!!" << endl;
    exit(EXIT_FAILURE);
  }

  /*--- Output the file name to the console. ---*/
  if (rank == MASTER_NODE)
    cout << "Reading and storing the solution from " << filename
    << "." << endl;

  /*--- Set the number of variables, one per field in the
   restart file (without including the PointID) ---*/
  nVar = config->fields.size() - 1;

  su2double *Solution = new su2double[nVar];

  /*--- In case this is a parallel simulation, we need to perform the
   Global2Local index transformation first. ---*/
  long *Global2Local = NULL;
  Global2Local = new long[geometry->GetGlobal_nPointDomain()];
  /*--- First, set all indices to a negative value by default ---*/
  for (iPoint = 0; iPoint < geometry->GetGlobal_nPointDomain(); iPoint++) {
    Global2Local[iPoint] = -1;
  }

  /*--- Now fill array with the transform values only for local points ---*/
  for (iPoint = 0; iPoint < geometry->GetnPointDomain(); iPoint++) {
    Global2Local[geometry->node[iPoint]->GetGlobalIndex()] = iPoint;
  }

  /*--- Read all lines in the restart file ---*/
  long iPoint_Local = 0; unsigned long iPoint_Global = 0;

  /*--- The first line is the header ---*/
  getline (solution_file, text_line);

  while (getline (solution_file, text_line)) {
    istringstream point_line(text_line);

    /*--- Retrieve local index. If this node from the restart file lives
     on a different processor, the value of iPoint_Local will be -1, as
     initialized above. Otherwise, the local index for this node on the
     current processor will be returned and used to instantiate the vars. ---*/
    iPoint_Local = Global2Local[iPoint_Global];
    if (iPoint_Local >= 0) {

      /*--- The PointID is not stored --*/
      point_line >> index;

      /*--- Store the solution (starting with node coordinates) --*/
      for (iField = 0; iField < nVar; iField++)
        point_line >> Solution[iField];

      node[iPoint_Local]->SetSolution(Solution);


    }
    iPoint_Global++;
  }

  /*--- Close the restart file ---*/
  solution_file.close();

  /*--- Free memory needed for the transformation ---*/
  delete [] Global2Local;
  delete [] Solution;

}

CBaselineSolver::~CBaselineSolver(void) { }
=======
/*!
 * \file solver_structure.cpp
 * \brief Main subrotuines for solving direct, adjoint and linearized problems.
 * \author F. Palacios, T. Economon
 * \version 4.0.2 "Cardinal"
 *
 * SU2 Lead Developers: Dr. Francisco Palacios (Francisco.D.Palacios@boeing.com).
 *                      Dr. Thomas D. Economon (economon@stanford.edu).
 *
 * SU2 Developers: Prof. Juan J. Alonso's group at Stanford University.
 *                 Prof. Piero Colonna's group at Delft University of Technology.
 *                 Prof. Nicolas R. Gauger's group at Kaiserslautern University of Technology.
 *                 Prof. Alberto Guardone's group at Polytechnic University of Milan.
 *                 Prof. Rafael Palacios' group at Imperial College London.
 *
 * Copyright (C) 2012-2015 SU2, the open-source CFD code.
 *
 * SU2 is free software; you can redistribute it and/or
 * modify it under the terms of the GNU Lesser General Public
 * License as published by the Free Software Foundation; either
 * version 2.1 of the License, or (at your option) any later version.
 *
 * SU2 is distributed in the hope that it will be useful,
 * but WITHOUT ANY WARRANTY; without even the implied warranty of
 * MERCHANTABILITY or FITNESS FOR A PARTICULAR PURPOSE. See the GNU
 * Lesser General Public License for more details.
 *
 * You should have received a copy of the GNU Lesser General Public
 * License along with SU2. If not, see <http://www.gnu.org/licenses/>.
 */

#include "../include/solver_structure.hpp"

CSolver::CSolver(void) {
  
  /*--- Array initialization ---*/
  OutputHeadingNames = NULL;
  Residual_RMS = NULL;
  Residual_Max = NULL;
  Residual = NULL;
  Residual_i = NULL;
  Residual_j = NULL;
  Point_Max = NULL;
  Point_Max_Coord = NULL;
  Solution = NULL;
  Solution_i = NULL;
  Solution_j = NULL;
  Vector = NULL;
  Vector_i = NULL;
  Vector_j = NULL;
  Res_Conv = NULL;
  Res_Visc = NULL;
  Res_Sour = NULL;
  Res_Conv_i = NULL;
  Res_Visc_i = NULL;
  Res_Conv_j = NULL;
  Res_Visc_j = NULL;
  Jacobian_i = NULL;
  Jacobian_j = NULL;
  Jacobian_ii = NULL;
  Jacobian_ij = NULL;
  Jacobian_ji = NULL;
  Jacobian_jj = NULL;
  Smatrix = NULL;
  cvector = NULL;
  node = NULL;
  nOutputVariables = 0;
  
}

CSolver::~CSolver(void) {
  if ( OutputHeadingNames != NULL) {
    delete []OutputHeadingNames;
  }
  //  delete [] OutputHeadingNames;
  /*  unsigned short iVar, iDim;
   unsigned long iPoint;
   
   if (Residual_RMS != NULL) delete [] Residual_RMS;
   if (Residual_Max != NULL) delete [] Residual_Max;
   if (Residual != NULL) delete [] Residual;
   if (Residual_i != NULL) delete [] Residual_i;
   if (Residual_j != NULL) delete [] Residual_j;
   if (Point_Max != NULL) delete [] Point_Max;
   
   if (Point_Max_Coord != NULL) {
   for (iVar = 0; iVar < nVar; iVar++)
   delete Point_Max_Coord[iVar];
   delete [] Point_Max_Coord;
   }
   
   if (Solution != NULL) delete [] Solution;
   if (Solution_i != NULL) delete [] Solution_i;
   if (Solution_j != NULL) delete [] Solution_j;
   if (Vector != NULL) delete [] Vector;
   if (Vector_i != NULL) delete [] Vector_i;
   if (Vector_j != NULL) delete [] Vector_j;
   if (Res_Conv != NULL) delete [] Res_Conv;
   if (Res_Visc != NULL) delete [] Res_Visc;
   if (Res_Sour != NULL) delete [] Res_Sour;
   if (Res_Conv_i != NULL) delete [] Res_Conv_i;
   if (Res_Visc_i != NULL) delete [] Res_Visc_i;
   if (Res_Visc_j != NULL) delete [] Res_Visc_j;
   if (Res_Sour_j != NULL) delete [] Res_Sour_j;
   if (rhs != NULL) delete [] rhs;
   
   if (Jacobian_i != NULL) {
   for (iVar = 0; iVar < nVar; iVar++)
   delete Jacobian_i[iVar];
   delete [] Jacobian_i;
   }
   
   if (Jacobian_j != NULL) {
   for (iVar = 0; iVar < nVar; iVar++)
   delete Jacobian_j[iVar];
   delete [] Jacobian_j;
   }
   
   if (Jacobian_MeanFlow_j != NULL) {
   for (iVar = 0; iVar < nVar; iVar++)
   delete Jacobian_MeanFlow_j[iVar];
   delete [] Jacobian_MeanFlow_j;
   }
   
   if (Jacobian_ii != NULL) {
   for (iVar = 0; iVar < nVar; iVar++)
   delete Jacobian_ii[iVar];
   delete [] Jacobian_ii;
   }
   
   if (Jacobian_ij != NULL) {
   for (iVar = 0; iVar < nVar; iVar++)
   delete Jacobian_ij[iVar];
   delete [] Jacobian_ij;
   }
   
   if (Jacobian_ji != NULL) {
   for (iVar = 0; iVar < nVar; iVar++)
   delete Jacobian_ji[iVar];
   delete [] Jacobian_ji;
   }
   
   if (Jacobian_jj != NULL) {
   for (iVar = 0; iVar < nVar; iVar++)
   delete Jacobian_jj[iVar];
   delete [] Jacobian_jj;
   }
   
   if (Smatrix != NULL) {
   for (iDim = 0; iDim < nDim; iDim++)
   delete Smatrix[iDim];
   delete [] Smatrix;
   }
   
   if (cvector != NULL) {
   for (iVar = 0; iVar < nVar; iVar++)
   delete cvector[iVar];
   delete [] cvector;
   }
   
   if (node != NULL) {
   for (iPoint = 0; iPoint < nPoint; iPoint++) {
   delete node[iPoint];
   }
   delete [] node;
   }
   
   //	delete [] **StiffMatrix_Elem;
   //	delete [] **StiffMatrix_Node;*/
  
}

void CSolver::SetResidual_RMS(CGeometry *geometry, CConfig *config) {
  unsigned short iVar;
  
#ifndef HAVE_MPI
  
  for (iVar = 0; iVar < nVar; iVar++) {
    
    if (GetRes_RMS(iVar) != GetRes_RMS(iVar)) {
      cout << "\n !!! Error: SU2 has diverged. Now exiting... !!! \n" << endl;
      exit(EXIT_FAILURE);
    }

    SetRes_RMS(iVar, max(EPS*EPS, sqrt(GetRes_RMS(iVar)/geometry->GetnPoint())));
    
  }
  
#else
  
  int nProcessor, iProcessor, rank;
  MPI_Comm_size(MPI_COMM_WORLD, &nProcessor);
  MPI_Comm_rank(MPI_COMM_WORLD, &rank);
  
  su2double *sbuf_residual, *rbuf_residual, *sbuf_coord, *rbuf_coord, *Coord;
  unsigned long *sbuf_point, *rbuf_point, Local_nPointDomain, Global_nPointDomain;
  unsigned short iDim;
  
  /*--- Set the L2 Norm residual in all the processors ---*/
  
  sbuf_residual  = new su2double[nVar]; for (iVar = 0; iVar < nVar; iVar++) sbuf_residual[iVar] = 0.0;
  rbuf_residual  = new su2double[nVar]; for (iVar = 0; iVar < nVar; iVar++) rbuf_residual[iVar] = 0.0;
  
  for (iVar = 0; iVar < nVar; iVar++) sbuf_residual[iVar] = GetRes_RMS(iVar);
  Local_nPointDomain = geometry->GetnPointDomain();
  
  
  SU2_MPI::Allreduce(sbuf_residual, rbuf_residual, nVar, MPI_DOUBLE, MPI_SUM, MPI_COMM_WORLD);
  SU2_MPI::Allreduce(&Local_nPointDomain, &Global_nPointDomain, 1, MPI_UNSIGNED_LONG, MPI_SUM, MPI_COMM_WORLD);
  
  
  for (iVar = 0; iVar < nVar; iVar++) {
    
    if (rbuf_residual[iVar] != rbuf_residual[iVar]) {
      
      if (rank == MASTER_NODE)
        cout << "\n !!! Error: SU2 has diverged. Now exiting... !!! \n" << endl;
      
      MPI_Abort(MPI_COMM_WORLD,1);
      
    }
    
    SetRes_RMS(iVar, max(EPS*EPS, sqrt(rbuf_residual[iVar]/Global_nPointDomain)));
    
  }
  
  delete [] sbuf_residual;
  delete [] rbuf_residual;
  
  /*--- Set the Maximum residual in all the processors ---*/
  sbuf_residual = new su2double [nVar]; for (iVar = 0; iVar < nVar; iVar++) sbuf_residual[iVar] = 0.0;
  sbuf_point = new unsigned long [nVar]; for (iVar = 0; iVar < nVar; iVar++) sbuf_point[iVar] = 0;
  sbuf_coord = new su2double[nVar*nDim]; for (iVar = 0; iVar < nVar*nDim; iVar++) sbuf_coord[iVar] = 0.0;
  
  rbuf_residual = new su2double [nProcessor*nVar]; for (iVar = 0; iVar < nProcessor*nVar; iVar++) rbuf_residual[iVar] = 0.0;
  rbuf_point = new unsigned long [nProcessor*nVar]; for (iVar = 0; iVar < nProcessor*nVar; iVar++) rbuf_point[iVar] = 0;
  rbuf_coord = new su2double[nProcessor*nVar*nDim]; for (iVar = 0; iVar < nProcessor*nVar*nDim; iVar++) rbuf_coord[iVar] = 0.0;

  for (iVar = 0; iVar < nVar; iVar++) {
    sbuf_residual[iVar] = GetRes_Max(iVar);
    sbuf_point[iVar] = GetPoint_Max(iVar);
    Coord = GetPoint_Max_Coord(iVar);
    for (iDim = 0; iDim < nDim; iDim++)
      sbuf_coord[iVar*nDim+iDim] = Coord[iDim];
  }
  
  SU2_MPI::Allgather(sbuf_residual, nVar, MPI_DOUBLE, rbuf_residual, nVar, MPI_DOUBLE, MPI_COMM_WORLD);
  SU2_MPI::Allgather(sbuf_point, nVar, MPI_UNSIGNED_LONG, rbuf_point, nVar, MPI_UNSIGNED_LONG, MPI_COMM_WORLD);
  SU2_MPI::Allgather(sbuf_coord, nVar*nDim, MPI_DOUBLE, rbuf_coord, nVar*nDim, MPI_DOUBLE, MPI_COMM_WORLD);

  for (iVar = 0; iVar < nVar; iVar++) {
    for (iProcessor = 0; iProcessor < nProcessor; iProcessor++) {
      AddRes_Max(iVar, rbuf_residual[iProcessor*nVar+iVar], rbuf_point[iProcessor*nVar+iVar], &rbuf_coord[iProcessor*nVar*nDim+iVar*nDim]);
    }
  }
  
  delete [] sbuf_residual;
  delete [] rbuf_residual;
  
  delete [] sbuf_point;
  delete [] rbuf_point;
  
  delete [] sbuf_coord;
  delete [] rbuf_coord;
  
#endif
  
}

void CSolver::SetGrid_Movement_Residual (CGeometry *geometry, CConfig *config) {
  
  unsigned short nDim = geometry->GetnDim();
  unsigned short nVar = GetnVar();
  su2double ProjGridVel, *Normal;
  
  //	Loop interior edges
  for (unsigned long iEdge = 0; iEdge < geometry->GetnEdge(); iEdge++) {
    
    const unsigned long iPoint = geometry->edge[iEdge]->GetNode(0);
    const unsigned long jPoint = geometry->edge[iEdge]->GetNode(1);
    
    // Solution at each edge point
    su2double *Solution_i = node[iPoint]->GetSolution();
    su2double *Solution_j = node[jPoint]->GetSolution();
    
    for (unsigned short iVar = 0; iVar < nVar; iVar++)
      Solution[iVar] = 0.5* (Solution_i[iVar] + Solution_j[iVar]);
    
    // Grid Velocity at each edge point
    su2double *GridVel_i = geometry->node[iPoint]->GetGridVel();
    su2double *GridVel_j = geometry->node[jPoint]->GetGridVel();
    for (unsigned short iDim = 0; iDim < nDim; iDim++)
      Vector[iDim] = 0.5* (GridVel_i[iDim] + GridVel_j[iDim]);
    
    Normal = geometry->edge[iEdge]->GetNormal();
    //			dS = geometry->edge[iEdge]->GetArea_or_Length();
    
    ProjGridVel = 0.0;
    for (unsigned short iDim = 0; iDim < nDim; iDim++)
      ProjGridVel += Vector[iDim]*Normal[iDim];
    
    for (unsigned short iVar = 0; iVar < nVar; iVar++)
      Residual[iVar] = ProjGridVel*Solution[iVar];
    
    LinSysRes.SubtractBlock(iPoint, Residual);
    LinSysRes.AddBlock(jPoint, Residual);
    
  }
  
  //	Loop boundary edges
  for (unsigned short iMarker = 0; iMarker < geometry->GetnMarker(); iMarker++) {
    for (unsigned long iVertex = 0; iVertex < geometry->GetnVertex(iMarker); iVertex++) {
      const unsigned long Point = geometry->vertex[iMarker][iVertex]->GetNode();
      
      // Solution at each edge point
      su2double *Solution = node[Point]->GetSolution();
      
      // Grid Velocity at each edge point
      su2double *GridVel = geometry->node[Point]->GetGridVel();
      
      // Summed normal components
      Normal = geometry->vertex[iMarker][iVertex]->GetNormal();
      //			dS = geometry->vertex[iMarker][iVertex]->GetArea_or_Length();
      
      ProjGridVel = 0.0;
      for (unsigned short iDim = 0; iDim < nDim; iDim++)
        ProjGridVel -= GridVel[iDim]*Normal[iDim];
      
      for (unsigned short iVar = 0; iVar < nVar; iVar++)
        Residual[iVar] = ProjGridVel*Solution[iVar];
      
      LinSysRes.AddBlock(Point, Residual);
    }
  }
}

void CSolver::SetAuxVar_Gradient_GG(CGeometry *geometry) {
  
  //	Internal variables
  unsigned long Point = 0, iPoint = 0, jPoint = 0, iEdge, iVertex;
  unsigned short nDim = geometry->GetnDim(), iDim, iMarker;
  
  su2double AuxVar_Vertex, AuxVar_i, AuxVar_j, AuxVar_Average;
  su2double *Gradient, DualArea, Partial_Res, Grad_Val, *Normal;
  
  for (iPoint = 0; iPoint < geometry->GetnPoint(); iPoint++)
    node[iPoint]->SetAuxVarGradientZero();		// Set Gradient to Zero
  
  //	Loop interior edges
  for (iEdge = 0; iEdge < geometry->GetnEdge(); iEdge++) {
    iPoint = geometry->edge[iEdge]->GetNode(0);
    jPoint = geometry->edge[iEdge]->GetNode(1);
    
    AuxVar_i = node[iPoint]->GetAuxVar();
    AuxVar_j = node[jPoint]->GetAuxVar();
    
    Normal = geometry->edge[iEdge]->GetNormal();
    AuxVar_Average =  0.5 * ( AuxVar_i + AuxVar_j);
    for (iDim = 0; iDim < nDim; iDim++) {
      Partial_Res = AuxVar_Average*Normal[iDim];
      node[iPoint]->AddAuxVarGradient(iDim, Partial_Res);
      node[jPoint]->SubtractAuxVarGradient(iDim, Partial_Res);
    }
  }
  
  //	Loop boundary edges
  for (iMarker = 0; iMarker < geometry->GetnMarker(); iMarker++)
    for (iVertex = 0; iVertex < geometry->GetnVertex(iMarker); iVertex++) {
      Point = geometry->vertex[iMarker][iVertex]->GetNode();
      AuxVar_Vertex = node[Point]->GetAuxVar();
      Normal = geometry->vertex[iMarker][iVertex]->GetNormal();
      for (iDim = 0; iDim < nDim; iDim++) {
        Partial_Res = AuxVar_Vertex*Normal[iDim];
        node[Point]->SubtractAuxVarGradient(iDim, Partial_Res);
      }
    }
  
  for (iPoint=0; iPoint<geometry->GetnPoint(); iPoint++)
    for (iDim = 0; iDim < nDim; iDim++) {
      Gradient = node[iPoint]->GetAuxVarGradient();
      DualArea = geometry->node[iPoint]->GetVolume();
      Grad_Val = Gradient[iDim]/(DualArea+EPS);
      node[iPoint]->SetAuxVarGradient(iDim, Grad_Val);
    }
}

void CSolver::SetAuxVar_Gradient_LS(CGeometry *geometry, CConfig *config) {
  
  unsigned short iDim, jDim, iNeigh;
  unsigned short nDim = geometry->GetnDim();
  unsigned long iPoint, jPoint;
  su2double *Coord_i, *Coord_j, AuxVar_i, AuxVar_j, weight, r11, r12, r13, r22, r23, r23_a,
  r23_b, r33, z11, z12, z13, z22, z23, z33, detR2, product;
  bool singular = false;
  
  su2double *cvector = new su2double [nDim];
  
  /*--- Loop over points of the grid ---*/
  for (iPoint = 0; iPoint < geometry->GetnPoint(); iPoint++) {
    
    Coord_i = geometry->node[iPoint]->GetCoord();
    AuxVar_i = node[iPoint]->GetAuxVar();
    
    /*--- Inizialization of variables ---*/
    for (iDim = 0; iDim < nDim; iDim++)
      cvector[iDim] = 0.0;
    
    r11 = 0.0; r12 = 0.0; r13 = 0.0; r22 = 0.0;
    r23 = 0.0; r23_a = 0.0; r23_b = 0.0; r33 = 0.0;
    
    for (iNeigh = 0; iNeigh < geometry->node[iPoint]->GetnPoint(); iNeigh++) {
      jPoint = geometry->node[iPoint]->GetPoint(iNeigh);
      Coord_j = geometry->node[jPoint]->GetCoord();
      AuxVar_j = node[jPoint]->GetAuxVar();
      
      weight = 0.0;
      for (iDim = 0; iDim < nDim; iDim++)
        weight += (Coord_j[iDim]-Coord_i[iDim])*(Coord_j[iDim]-Coord_i[iDim]);
      
      /*--- Sumations for entries of upper triangular matrix R ---*/
      
      if (fabs(weight) > EPS) {
        r11 += (Coord_j[0]-Coord_i[0])*(Coord_j[0]-Coord_i[0])/weight;
        r12 += (Coord_j[0]-Coord_i[0])*(Coord_j[1]-Coord_i[1])/weight;
        r22 += (Coord_j[1]-Coord_i[1])*(Coord_j[1]-Coord_i[1])/weight;
        if (nDim == 3) {
          r13 += (Coord_j[0]-Coord_i[0])*(Coord_j[2]-Coord_i[2])/weight;
          r23_a += (Coord_j[1]-Coord_i[1])*(Coord_j[2]-Coord_i[2])/weight;
          r23_b += (Coord_j[0]-Coord_i[0])*(Coord_j[2]-Coord_i[2])/weight;
          r33 += (Coord_j[2]-Coord_i[2])*(Coord_j[2]-Coord_i[2])/weight;
        }
        
        /*--- Entries of c:= transpose(A)*b ---*/
        
        for (iDim = 0; iDim < nDim; iDim++)
          cvector[iDim] += (Coord_j[iDim]-Coord_i[iDim])*(AuxVar_j-AuxVar_i)/(weight);
      }
      
    }
    
    /*--- Entries of upper triangular matrix R ---*/
    
    if (fabs(r11) < EPS) r11 = EPS;
    r11 = sqrt(r11);
    r12 = r12/r11;
    r22 = sqrt(r22-r12*r12);
    if (fabs(r22) < EPS) r22 = EPS;
    if (nDim == 3) {
      r13 = r13/r11;
      r23 = r23_a/(r22) - r23_b*r12/(r11*r22);
      r33 = sqrt(r33-r23*r23-r13*r13);
    }
    
    /*--- Compute determinant ---*/
    
    if (nDim == 2) detR2 = (r11*r22)*(r11*r22);
    else detR2 = (r11*r22*r33)*(r11*r22*r33);
    
    /*--- Detect singular matrices ---*/
    
    if (fabs(detR2) < EPS) singular = true;
    
    /*--- S matrix := inv(R)*traspose(inv(R)) ---*/
    
    if (singular) {
      for (iDim = 0; iDim < nDim; iDim++)
        for (jDim = 0; jDim < nDim; jDim++)
          Smatrix[iDim][jDim] = 0.0;
    }
    else {
      if (nDim == 2) {
        Smatrix[0][0] = (r12*r12+r22*r22)/detR2;
        Smatrix[0][1] = -r11*r12/detR2;
        Smatrix[1][0] = Smatrix[0][1];
        Smatrix[1][1] = r11*r11/detR2;
      }
      else {
        z11 = r22*r33; z12 = -r12*r33; z13 = r12*r23-r13*r22;
        z22 = r11*r33; z23 = -r11*r23; z33 = r11*r22;
        Smatrix[0][0] = (z11*z11+z12*z12+z13*z13)/detR2;
        Smatrix[0][1] = (z12*z22+z13*z23)/detR2;
        Smatrix[0][2] = (z13*z33)/detR2;
        Smatrix[1][0] = Smatrix[0][1];
        Smatrix[1][1] = (z22*z22+z23*z23)/detR2;
        Smatrix[1][2] = (z23*z33)/detR2;
        Smatrix[2][0] = Smatrix[0][2];
        Smatrix[2][1] = Smatrix[1][2];
        Smatrix[2][2] = (z33*z33)/detR2;
      }
    }
    
    /*--- Computation of the gradient: S*c ---*/
    
    for (iDim = 0; iDim < nDim; iDim++) {
      product = 0.0;
      for (jDim = 0; jDim < nDim; jDim++)
        product += Smatrix[iDim][jDim]*cvector[jDim];
      if (geometry->node[iPoint]->GetDomain())
        node[iPoint]->SetAuxVarGradient(iDim, product);
    }
  }
  
  delete [] cvector;
  
}

void CSolver::SetSolution_Gradient_GG(CGeometry *geometry, CConfig *config) {
  unsigned long Point = 0, iPoint = 0, jPoint = 0, iEdge, iVertex;
  unsigned short iVar, iDim, iMarker;
  su2double *Solution_Vertex, *Solution_i, *Solution_j, Solution_Average, **Gradient, DualArea,
  Partial_Res, Grad_Val, *Normal;
  
  /*--- Set Gradient to Zero ---*/
  for (iPoint = 0; iPoint < geometry->GetnPointDomain(); iPoint++)
    node[iPoint]->SetGradientZero();
  
  /*--- Loop interior edges ---*/
  for (iEdge = 0; iEdge < geometry->GetnEdge(); iEdge++) {
    iPoint = geometry->edge[iEdge]->GetNode(0);
    jPoint = geometry->edge[iEdge]->GetNode(1);
    
    Solution_i = node[iPoint]->GetSolution();
    Solution_j = node[jPoint]->GetSolution();
    Normal = geometry->edge[iEdge]->GetNormal();
    for (iVar = 0; iVar< nVar; iVar++) {
      Solution_Average =  0.5 * (Solution_i[iVar] + Solution_j[iVar]);
      for (iDim = 0; iDim < nDim; iDim++) {
        Partial_Res = Solution_Average*Normal[iDim];
        if (geometry->node[iPoint]->GetDomain())
          node[iPoint]->AddGradient(iVar, iDim, Partial_Res);
        if (geometry->node[jPoint]->GetDomain())
          node[jPoint]->SubtractGradient(iVar, iDim, Partial_Res);
      }
    }
  }
  
  /*--- Loop boundary edges ---*/
  for (iMarker = 0; iMarker < geometry->GetnMarker(); iMarker++) {
    for (iVertex = 0; iVertex < geometry->GetnVertex(iMarker); iVertex++) {
      Point = geometry->vertex[iMarker][iVertex]->GetNode();
      Solution_Vertex = node[Point]->GetSolution();
      Normal = geometry->vertex[iMarker][iVertex]->GetNormal();
      for (iVar = 0; iVar < nVar; iVar++)
        for (iDim = 0; iDim < nDim; iDim++) {
          Partial_Res = Solution_Vertex[iVar]*Normal[iDim];
          if (geometry->node[Point]->GetDomain())
            node[Point]->SubtractGradient(iVar, iDim, Partial_Res);
        }
    }
  }
  
  /*--- Compute gradient ---*/
  for (iPoint = 0; iPoint < geometry->GetnPointDomain(); iPoint++)
    for (iVar = 0; iVar < nVar; iVar++)
      for (iDim = 0; iDim < nDim; iDim++) {
        Gradient = node[iPoint]->GetGradient();
        DualArea = geometry->node[iPoint]->GetVolume();
        Grad_Val = Gradient[iVar][iDim] / (DualArea+EPS);
        node[iPoint]->SetGradient(iVar, iDim, Grad_Val);
      }
  
  /*--- Gradient MPI ---*/
  Set_MPI_Solution_Gradient(geometry, config);
  
}

void CSolver::SetSolution_Gradient_LS(CGeometry *geometry, CConfig *config) {
  
  unsigned short iDim, jDim, iVar, iNeigh;
  unsigned long iPoint, jPoint;
  su2double *Coord_i, *Coord_j, *Solution_i, *Solution_j,
  r11, r12, r13, r22, r23, r23_a, r23_b, r33, weight, detR2, z11, z12, z13,
  z22, z23, z33, product;
  bool singular = false;
  
  su2double **cvector = new su2double* [nVar];
  for (iVar = 0; iVar < nVar; iVar++)
    cvector[iVar] = new su2double [nDim];
  
  /*--- Loop over points of the grid ---*/
  
  for (iPoint = 0; iPoint < geometry->GetnPointDomain(); iPoint++) {
    
    /*--- Get coordinates ---*/
    
    Coord_i = geometry->node[iPoint]->GetCoord();
    
    /*--- Get consevative solution ---*/
    
    Solution_i = node[iPoint]->GetSolution();
    
    /*--- Inizialization of variables ---*/
    
    for (iVar = 0; iVar < nVar; iVar++)
      for (iDim = 0; iDim < nDim; iDim++)
        cvector[iVar][iDim] = 0.0;
    
    r11 = 0.0; r12 = 0.0; r13 = 0.0; r22 = 0.0;
    r23 = 0.0; r23_a = 0.0; r23_b = 0.0; r33 = 0.0;
    
    for (iNeigh = 0; iNeigh < geometry->node[iPoint]->GetnPoint(); iNeigh++) {
      jPoint = geometry->node[iPoint]->GetPoint(iNeigh);
      Coord_j = geometry->node[jPoint]->GetCoord();
      
      Solution_j = node[jPoint]->GetSolution();
      
      weight = 0.0;
      for (iDim = 0; iDim < nDim; iDim++)
        weight += (Coord_j[iDim]-Coord_i[iDim])*(Coord_j[iDim]-Coord_i[iDim]);
      
      /*--- Sumations for entries of upper triangular matrix R ---*/
      
      if (fabs(weight) > EPS) {
        r11 += (Coord_j[0]-Coord_i[0])*(Coord_j[0]-Coord_i[0])/weight;
        r12 += (Coord_j[0]-Coord_i[0])*(Coord_j[1]-Coord_i[1])/weight;
        r22 += (Coord_j[1]-Coord_i[1])*(Coord_j[1]-Coord_i[1])/weight;
        if (nDim == 3) {
          r13 += (Coord_j[0]-Coord_i[0])*(Coord_j[2]-Coord_i[2])/weight;
          r23_a += (Coord_j[1]-Coord_i[1])*(Coord_j[2]-Coord_i[2])/weight;
          r23_b += (Coord_j[0]-Coord_i[0])*(Coord_j[2]-Coord_i[2])/weight;
          r33 += (Coord_j[2]-Coord_i[2])*(Coord_j[2]-Coord_i[2])/weight;
        }
        
        /*--- Entries of c:= transpose(A)*b ---*/
        
        for (iVar = 0; iVar < nVar; iVar++)
          for (iDim = 0; iDim < nDim; iDim++)
            cvector[iVar][iDim] += (Coord_j[iDim]-Coord_i[iDim])*(Solution_j[iVar]-Solution_i[iVar])/weight;
      }
      
    }
    
    /*--- Entries of upper triangular matrix R ---*/
    
    if (fabs(r11) < EPS) r11 = EPS;
    r11 = sqrt(r11);
    r12 = r12/(r11);
    r22 = sqrt(r22-r12*r12);
    if (fabs(r22) < EPS) r22 = EPS;
    if (nDim == 3) {
      r13 = r13/(r11);
      r23 = r23_a/(r22) - r23_b*r12/(r11*r22);
      r33 = sqrt(r33-r23*r23-r13*r13);
    }
    
    /*--- Compute determinant ---*/
    
    if (nDim == 2) detR2 = (r11*r22)*(r11*r22);
    else detR2 = (r11*r22*r33)*(r11*r22*r33);
    
    /*--- Detect singular matrices ---*/
    
    if (fabs(detR2) < EPS) singular = true;
    
    /*--- S matrix := inv(R)*traspose(inv(R)) ---*/
    
    if (singular) {
      for (iDim = 0; iDim < nDim; iDim++)
        for (jDim = 0; jDim < nDim; jDim++)
          Smatrix[iDim][jDim] = 0.0;
    }
    else {
      if (nDim == 2) {
        Smatrix[0][0] = (r12*r12+r22*r22)/detR2;
        Smatrix[0][1] = -r11*r12/detR2;
        Smatrix[1][0] = Smatrix[0][1];
        Smatrix[1][1] = r11*r11/detR2;
      }
      else {
        z11 = r22*r33; z12 = -r12*r33; z13 = r12*r23-r13*r22;
        z22 = r11*r33; z23 = -r11*r23; z33 = r11*r22;
        Smatrix[0][0] = (z11*z11+z12*z12+z13*z13)/detR2;
        Smatrix[0][1] = (z12*z22+z13*z23)/detR2;
        Smatrix[0][2] = (z13*z33)/detR2;
        Smatrix[1][0] = Smatrix[0][1];
        Smatrix[1][1] = (z22*z22+z23*z23)/detR2;
        Smatrix[1][2] = (z23*z33)/detR2;
        Smatrix[2][0] = Smatrix[0][2];
        Smatrix[2][1] = Smatrix[1][2];
        Smatrix[2][2] = (z33*z33)/detR2;
      }
    }
    
    /*--- Computation of the gradient: S*c ---*/
    
    for (iVar = 0; iVar < nVar; iVar++) {
      for (iDim = 0; iDim < nDim; iDim++) {
        product = 0.0;
        for (jDim = 0; jDim < nDim; jDim++)
          product += Smatrix[iDim][jDim]*cvector[iVar][jDim];
        node[iPoint]->SetGradient(iVar, iDim, product);
      }
    }
    
  }
  
  /*--- Deallocate memory ---*/
  
  for (iVar = 0; iVar < nVar; iVar++)
    delete [] cvector[iVar];
  delete [] cvector;
  
  /*--- Gradient MPI ---*/
  
  Set_MPI_Solution_Gradient(geometry, config);
  
}

void CSolver::SetGridVel_Gradient(CGeometry *geometry, CConfig *config) {
  unsigned short iDim, jDim, iVar, iNeigh;
  unsigned long iPoint, jPoint;
  su2double *Coord_i, *Coord_j, *Solution_i, *Solution_j, Smatrix[3][3],
  r11, r12, r13, r22, r23, r23_a, r23_b, r33, weight, detR2, z11, z12, z13,
  z22, z23, z33, product;
  su2double **cvector;
  
  /*--- Note that all nVar entries in this routine have been changed to nDim ---*/
  cvector = new su2double* [nDim];
  for (iVar = 0; iVar < nDim; iVar++)
    cvector[iVar] = new su2double [nDim];
  
  /*--- Loop over points of the grid ---*/
  for (iPoint = 0; iPoint < geometry->GetnPointDomain(); iPoint++) {
    
    Coord_i = geometry->node[iPoint]->GetCoord();
    Solution_i = geometry->node[iPoint]->GetGridVel();
    
    /*--- Inizialization of variables ---*/
    for (iVar = 0; iVar < nDim; iVar++)
      for (iDim = 0; iDim < nDim; iDim++)
        cvector[iVar][iDim] = 0.0;
    r11 = 0.0; r12 = 0.0; r13 = 0.0; r22 = 0.0; r23 = 0.0; r23_a = 0.0; r23_b = 0.0; r33 = 0.0;
    
    for (iNeigh = 0; iNeigh < geometry->node[iPoint]->GetnPoint(); iNeigh++) {
      jPoint = geometry->node[iPoint]->GetPoint(iNeigh);
      Coord_j = geometry->node[jPoint]->GetCoord();
      Solution_j = geometry->node[jPoint]->GetGridVel();
      
      weight = 0.0;
      for (iDim = 0; iDim < nDim; iDim++)
        weight += (Coord_j[iDim]-Coord_i[iDim])*(Coord_j[iDim]-Coord_i[iDim]);
      
      /*--- Sumations for entries of upper triangular matrix R ---*/
      r11 += (Coord_j[0]-Coord_i[0])*(Coord_j[0]-Coord_i[0])/(weight);
      r12 += (Coord_j[0]-Coord_i[0])*(Coord_j[1]-Coord_i[1])/(weight);
      r22 += (Coord_j[1]-Coord_i[1])*(Coord_j[1]-Coord_i[1])/(weight);
      if (nDim == 3) {
        r13 += (Coord_j[0]-Coord_i[0])*(Coord_j[2]-Coord_i[2])/(weight);
        r23_a += (Coord_j[1]-Coord_i[1])*(Coord_j[2]-Coord_i[2])/(weight);
        r23_b += (Coord_j[0]-Coord_i[0])*(Coord_j[2]-Coord_i[2])/(weight);
        r33 += (Coord_j[2]-Coord_i[2])*(Coord_j[2]-Coord_i[2])/(weight);
      }
      
      /*--- Entries of c:= transpose(A)*b ---*/
      for (iVar = 0; iVar < nDim; iVar++)
        for (iDim = 0; iDim < nDim; iDim++)
          cvector[iVar][iDim] += (Coord_j[iDim]-Coord_i[iDim])*(Solution_j[iVar]-Solution_i[iVar])/(weight);
    }
    
    /*--- Entries of upper triangular matrix R ---*/
    r11 = sqrt(r11);
    r12 = r12/(r11);
    r22 = sqrt(r22-r12*r12);
    if (nDim == 3) {
      r13 = r13/(r11);
      r23 = r23_a/(r22) - r23_b*r12/(r11*r22);
      r33 = sqrt(r33-r23*r23-r13*r13);
    }
    /*--- S matrix := inv(R)*traspose(inv(R)) ---*/
    if (nDim == 2) {
      detR2 = (r11*r22)*(r11*r22);
      Smatrix[0][0] = (r12*r12+r22*r22)/(detR2);
      Smatrix[0][1] = -r11*r12/(detR2);
      Smatrix[1][0] = Smatrix[0][1];
      Smatrix[1][1] = r11*r11/(detR2);
    }
    else {
      detR2 = (r11*r22*r33)*(r11*r22*r33);
      z11 = r22*r33;
      z12 = -r12*r33;
      z13 = r12*r23-r13*r22;
      z22 = r11*r33;
      z23 = -r11*r23;
      z33 = r11*r22;
      Smatrix[0][0] = (z11*z11+z12*z12+z13*z13)/(detR2);
      Smatrix[0][1] = (z12*z22+z13*z23)/(detR2);
      Smatrix[0][2] = (z13*z33)/(detR2);
      Smatrix[1][0] = Smatrix[0][1];
      Smatrix[1][1] = (z22*z22+z23*z23)/(detR2);
      Smatrix[1][2] = (z23*z33)/(detR2);
      Smatrix[2][0] = Smatrix[0][2];
      Smatrix[2][1] = Smatrix[1][2];
      Smatrix[2][2] = (z33*z33)/(detR2);
    }
    /*--- Computation of the gradient: S*c ---*/
    for (iVar = 0; iVar < nDim; iVar++) {
      for (iDim = 0; iDim < nDim; iDim++) {
        product = 0.0;
        for (jDim = 0; jDim < nDim; jDim++)
          product += Smatrix[iDim][jDim]*cvector[iVar][jDim];
        geometry->node[iPoint]->SetGridVel_Grad(iVar, iDim, product);
      }
    }
  }
  
  /*--- Deallocate memory ---*/
  for (iVar = 0; iVar < nDim; iVar++)
    delete [] cvector[iVar];
  delete [] cvector;
  
  /*--- Gradient MPI ---*/
  // TO DO!!!
  //Set_MPI_Solution_Gradient(geometry, config);
  
}

void CSolver::SetAuxVar_Surface_Gradient(CGeometry *geometry, CConfig *config) {
  
  unsigned short iDim, jDim, iNeigh, iMarker, Boundary;
  unsigned short nDim = geometry->GetnDim();
  unsigned long iPoint, jPoint, iVertex;
  su2double *Coord_i, *Coord_j, AuxVar_i, AuxVar_j;
  su2double **Smatrix, *cvector;
  
  Smatrix = new su2double* [nDim];
  cvector = new su2double [nDim];
  for (iDim = 0; iDim < nDim; iDim++)
    Smatrix[iDim] = new su2double [nDim];
  
  
  /*--- Loop over boundary markers to select those for Euler or NS walls ---*/
  for (iMarker = 0; iMarker < config->GetnMarker_All(); iMarker++) {
    Boundary = config->GetMarker_All_KindBC(iMarker);
    switch (Boundary) {
      case EULER_WALL:
      case HEAT_FLUX:
      case ISOTHERMAL:
        
        /*--- Loop over points on the surface (Least-Squares approximation) ---*/
        for (iVertex = 0; iVertex < geometry->nVertex[iMarker]; iVertex++) {
          iPoint = geometry->vertex[iMarker][iVertex]->GetNode();
          if (geometry->node[iPoint]->GetDomain()) {
            Coord_i = geometry->node[iPoint]->GetCoord();
            AuxVar_i = node[iPoint]->GetAuxVar();
            
            /*--- Inizialization of variables ---*/
            for (iDim = 0; iDim < nDim; iDim++)
              cvector[iDim] = 0.0;
            su2double r11 = 0.0, r12 = 0.0, r13 = 0.0, r22 = 0.0, r23 = 0.0, r23_a = 0.0, r23_b = 0.0, r33 = 0.0;
            
            for (iNeigh = 0; iNeigh < geometry->node[iPoint]->GetnPoint(); iNeigh++) {
              jPoint = geometry->node[iPoint]->GetPoint(iNeigh);
              Coord_j = geometry->node[jPoint]->GetCoord();
              AuxVar_j = node[jPoint]->GetAuxVar();
              
              su2double weight = 0;
              for (iDim = 0; iDim < nDim; iDim++)
                weight += (Coord_j[iDim]-Coord_i[iDim])*(Coord_j[iDim]-Coord_i[iDim]);
              
              /*--- Sumations for entries of upper triangular matrix R ---*/
              r11 += (Coord_j[0]-Coord_i[0])*(Coord_j[0]-Coord_i[0])/weight;
              r12 += (Coord_j[0]-Coord_i[0])*(Coord_j[1]-Coord_i[1])/weight;
              r22 += (Coord_j[1]-Coord_i[1])*(Coord_j[1]-Coord_i[1])/weight;
              if (nDim == 3) {
                r13 += (Coord_j[0]-Coord_i[0])*(Coord_j[2]-Coord_i[2])/weight;
                r23_a += (Coord_j[1]-Coord_i[1])*(Coord_j[2]-Coord_i[2])/weight;
                r23_b += (Coord_j[0]-Coord_i[0])*(Coord_j[2]-Coord_i[2])/weight;
                r33 += (Coord_j[2]-Coord_i[2])*(Coord_j[2]-Coord_i[2])/weight;
              }
              
              /*--- Entries of c:= transpose(A)*b ---*/
              for (iDim = 0; iDim < nDim; iDim++)
                cvector[iDim] += (Coord_j[iDim]-Coord_i[iDim])*(AuxVar_j-AuxVar_i)/weight;
            }
            
            /*--- Entries of upper triangular matrix R ---*/
            r11 = sqrt(r11);
            r12 = r12/r11;
            r22 = sqrt(r22-r12*r12);
            if (nDim == 3) {
              r13 = r13/r11;
              r23 = r23_a/r22 - r23_b*r12/(r11*r22);
              r33 = sqrt(r33-r23*r23-r13*r13);
            }
            /*--- S matrix := inv(R)*traspose(inv(R)) ---*/
            if (nDim == 2) {
              su2double detR2 = (r11*r22)*(r11*r22);
              Smatrix[0][0] = (r12*r12+r22*r22)/detR2;
              Smatrix[0][1] = -r11*r12/detR2;
              Smatrix[1][0] = Smatrix[0][1];
              Smatrix[1][1] = r11*r11/detR2;
            }
            else {
              su2double detR2 = (r11*r22*r33)*(r11*r22*r33);
              su2double z11, z12, z13, z22, z23, z33; // aux vars
              z11 = r22*r33;
              z12 = -r12*r33;
              z13 = r12*r23-r13*r22;
              z22 = r11*r33;
              z23 = -r11*r23;
              z33 = r11*r22;
              Smatrix[0][0] = (z11*z11+z12*z12+z13*z13)/detR2;
              Smatrix[0][1] = (z12*z22+z13*z23)/detR2;
              Smatrix[0][2] = (z13*z33)/detR2;
              Smatrix[1][0] = Smatrix[0][1];
              Smatrix[1][1] = (z22*z22+z23*z23)/detR2;
              Smatrix[1][2] = (z23*z33)/detR2;
              Smatrix[2][0] = Smatrix[0][2];
              Smatrix[2][1] = Smatrix[1][2];
              Smatrix[2][2] = (z33*z33)/detR2;
            }
            /*--- Computation of the gradient: S*c ---*/
            su2double product;
            for (iDim = 0; iDim < nDim; iDim++) {
              product = 0.0;
              for (jDim = 0; jDim < nDim; jDim++)
                product += Smatrix[iDim][jDim]*cvector[jDim];
              node[iPoint]->SetAuxVarGradient(iDim, product);
            }
          }
        } /*--- End of loop over surface points ---*/
        break;
      default:
        break;
    }
  }
  
  /*--- Memory deallocation ---*/
  for (iDim = 0; iDim < nDim; iDim++)
    delete [] Smatrix[iDim];
  delete [] cvector;
  delete [] Smatrix;
}

void CSolver::SetSolution_Limiter(CGeometry *geometry, CConfig *config) {
  
  unsigned long iEdge, iPoint, jPoint;
  unsigned short iVar, iDim;
  su2double **Gradient_i, **Gradient_j, *Coord_i, *Coord_j, *Solution_i, *Solution_j,
  dave, LimK, eps1, eps2, dm, dp, du, ds, limiter, SharpEdge_Distance;
  
  /*--- Initialize solution max and solution min in the entire domain --*/
  
  for (iPoint = 0; iPoint < geometry->GetnPoint(); iPoint++) {
    for (iVar = 0; iVar < nVar; iVar++) {
      node[iPoint]->SetSolution_Max(iVar, -EPS);
      node[iPoint]->SetSolution_Min(iVar, EPS);
    }
  }
  
  /*--- Establish bounds for Spekreijse monotonicity by finding max & min values of neighbor variables --*/
  
  for (iEdge = 0; iEdge < geometry->GetnEdge(); iEdge++) {
    
    /*--- Point identification, Normal vector and area ---*/
    
    iPoint = geometry->edge[iEdge]->GetNode(0);
    jPoint = geometry->edge[iEdge]->GetNode(1);
    
    /*--- Get the conserved variables ---*/
    
    Solution_i = node[iPoint]->GetSolution();
    Solution_j = node[jPoint]->GetSolution();
    
    /*--- Compute the maximum, and minimum values for nodes i & j ---*/
    
    for (iVar = 0; iVar < nVar; iVar++) {
      du = (Solution_j[iVar] - Solution_i[iVar]);
      node[iPoint]->SetSolution_Min(iVar, min(node[iPoint]->GetSolution_Min(iVar), du));
      node[iPoint]->SetSolution_Max(iVar, max(node[iPoint]->GetSolution_Max(iVar), du));
      node[jPoint]->SetSolution_Min(iVar, min(node[jPoint]->GetSolution_Min(iVar), -du));
      node[jPoint]->SetSolution_Max(iVar, max(node[jPoint]->GetSolution_Max(iVar), -du));
    }
    
  }
  
  /*--- Initialize the limiter --*/
  
  for (iPoint = 0; iPoint < geometry->GetnPointDomain(); iPoint++) {
    for (iVar = 0; iVar < nVar; iVar++) {
      node[iPoint]->SetLimiter(iVar, 2.0);
    }
  }
  
  /*--- Venkatakrishnan limiter ---*/
  
  if (config->GetKind_SlopeLimit() == VENKATAKRISHNAN) {
    
    /*-- Get limiter parameters from the configuration file ---*/
    
    dave = config->GetRefElemLength();
    LimK = config->GetLimiterCoeff();
    eps1 = LimK*dave;
    eps2 = eps1*eps1*eps1;
    
    for (iEdge = 0; iEdge < geometry->GetnEdge(); iEdge++) {
      
      iPoint     = geometry->edge[iEdge]->GetNode(0);
      jPoint     = geometry->edge[iEdge]->GetNode(1);
      Gradient_i = node[iPoint]->GetGradient();
      Gradient_j = node[jPoint]->GetGradient();
      Coord_i    = geometry->node[iPoint]->GetCoord();
      Coord_j    = geometry->node[jPoint]->GetCoord();
      
      for (iVar = 0; iVar < nVar; iVar++) {
        
        /*--- Calculate the interface left gradient, delta- (dm) ---*/
        
        dm = 0.0;
        for (iDim = 0; iDim < nDim; iDim++)
          dm += 0.5*(Coord_j[iDim]-Coord_i[iDim])*Gradient_i[iVar][iDim];
        
        /*--- Calculate the interface right gradient, delta+ (dp) ---*/
        
        if ( dm > 0.0 ) dp = node[iPoint]->GetSolution_Max(iVar);
        else dp = node[iPoint]->GetSolution_Min(iVar);
        
        limiter = ( dp*dp + 2.0*dp*dm + eps2 )/( dp*dp + dp*dm + 2.0*dm*dm + eps2);
        
        if (limiter < node[iPoint]->GetLimiter(iVar))
          node[iPoint]->SetLimiter(iVar, limiter);
        
        /*-- Repeat for point j on the edge ---*/
        
        dm = 0.0;
        for (iDim = 0; iDim < nDim; iDim++)
          dm += 0.5*(Coord_i[iDim]-Coord_j[iDim])*Gradient_j[iVar][iDim];
        
        if ( dm > 0.0 ) dp = node[jPoint]->GetSolution_Max(iVar);
        else dp = node[jPoint]->GetSolution_Min(iVar);
        
        limiter = ( dp*dp + 2.0*dp*dm + eps2 )/( dp*dp + dp*dm + 2.0*dm*dm + eps2);
        
        if (limiter < node[jPoint]->GetLimiter(iVar))
          node[jPoint]->SetLimiter(iVar, limiter);
      }
    }
  }
  
  /*--- Sharp edges limiter ---*/
  
  if (config->GetKind_SlopeLimit() == SHARP_EDGES) {
    
    /*-- Get limiter parameters from the configuration file ---*/
    
    dave = config->GetRefElemLength();
    LimK = config->GetLimiterCoeff();
    eps1 = LimK*dave;
    eps2 = eps1*eps1*eps1;
    
    for (iEdge = 0; iEdge < geometry->GetnEdge(); iEdge++) {
      
      iPoint     = geometry->edge[iEdge]->GetNode(0);
      jPoint     = geometry->edge[iEdge]->GetNode(1);
      Gradient_i = node[iPoint]->GetGradient();
      Gradient_j = node[jPoint]->GetGradient();
      Coord_i    = geometry->node[iPoint]->GetCoord();
      Coord_j    = geometry->node[jPoint]->GetCoord();
      
      for (iVar = 0; iVar < nVar; iVar++) {
        
        /*--- Calculate the interface left gradient, delta- (dm) ---*/
        
        dm = 0.0;
        for (iDim = 0; iDim < nDim; iDim++)
          dm += 0.5*(Coord_j[iDim]-Coord_i[iDim])*Gradient_i[iVar][iDim];
        
        /*--- Calculate the interface right gradient, delta+ (dp) ---*/
        
        if ( dm > 0.0 ) dp = node[iPoint]->GetSolution_Max(iVar);
        else dp = node[iPoint]->GetSolution_Min(iVar);
        
        /*--- Compute the distance to a sharp edge ---*/
        
        SharpEdge_Distance = (geometry->node[iPoint]->GetSharpEdge_Distance() - config->GetSharpEdgesCoeff()*eps1);
        ds = 0.0;
        if (SharpEdge_Distance < -eps1) ds = 0.0;
        if (fabs(SharpEdge_Distance) <= eps1) ds = 0.5*(1.0+(SharpEdge_Distance/eps1)+(1.0/PI_NUMBER)*sin(PI_NUMBER*SharpEdge_Distance/eps1));
        if (SharpEdge_Distance > eps1) ds = 1.0;
        
        limiter = ds * ( dp*dp + 2.0*dp*dm + eps2 )/( dp*dp + dp*dm + 2.0*dm*dm + eps2);
        
        if (limiter < node[iPoint]->GetLimiter(iVar))
          node[iPoint]->SetLimiter(iVar, limiter);
        
        /*-- Repeat for point j on the edge ---*/
        
        dm = 0.0;
        for (iDim = 0; iDim < nDim; iDim++)
          dm += 0.5*(Coord_i[iDim]-Coord_j[iDim])*Gradient_j[iVar][iDim];
        
        if ( dm > 0.0 ) dp = node[jPoint]->GetSolution_Max(iVar);
        else dp = node[jPoint]->GetSolution_Min(iVar);
        
        /*--- Compute the distance to a sharp edge ---*/
        
        SharpEdge_Distance = (geometry->node[jPoint]->GetSharpEdge_Distance() - config->GetSharpEdgesCoeff()*eps1);
        ds = 0.0;
        if (SharpEdge_Distance < -eps1) ds = 0.0;
        if (fabs(SharpEdge_Distance) <= eps1) ds = 0.5*(1.0+(SharpEdge_Distance/eps1)+(1.0/PI_NUMBER)*sin(PI_NUMBER*SharpEdge_Distance/eps1));
        if (SharpEdge_Distance > eps1) ds = 1.0;
        
        limiter = ds * ( dp*dp + 2.0*dp*dm + eps2 )/( dp*dp + dp*dm + 2.0*dm*dm + eps2);
        
        if (limiter < node[jPoint]->GetLimiter(iVar))
          node[jPoint]->SetLimiter(iVar, limiter);
        
      }
    }
  }
  
  /*--- Sharp edges limiter ---*/
  
  if (config->GetKind_SlopeLimit() == SOLID_WALL_DISTANCE) {
    
    /*-- Get limiter parameters from the configuration file ---*/
    
    dave = config->GetRefElemLength();
    LimK = config->GetLimiterCoeff();
    eps1 = LimK*dave;
    eps2 = eps1*eps1*eps1;
    
    for (iEdge = 0; iEdge < geometry->GetnEdge(); iEdge++) {
      
      iPoint     = geometry->edge[iEdge]->GetNode(0);
      jPoint     = geometry->edge[iEdge]->GetNode(1);
      Gradient_i = node[iPoint]->GetGradient();
      Gradient_j = node[jPoint]->GetGradient();
      Coord_i    = geometry->node[iPoint]->GetCoord();
      Coord_j    = geometry->node[jPoint]->GetCoord();
      
      for (iVar = 0; iVar < nVar; iVar++) {
        
        /*--- Calculate the interface left gradient, delta- (dm) ---*/
        
        dm = 0.0;
        for (iDim = 0; iDim < nDim; iDim++)
          dm += 0.5*(Coord_j[iDim]-Coord_i[iDim])*Gradient_i[iVar][iDim];
        
        /*--- Calculate the interface right gradient, delta+ (dp) ---*/
        
        if ( dm > 0.0 ) dp = node[iPoint]->GetSolution_Max(iVar);
        else dp = node[iPoint]->GetSolution_Min(iVar);
        
        /*--- Compute the distance to a sharp edge ---*/
        
        SharpEdge_Distance = (geometry->node[iPoint]->GetWall_Distance() - config->GetSharpEdgesCoeff()*eps1);
        ds = 0.0;
        if (SharpEdge_Distance < -eps1) ds = 0.0;
        if (fabs(SharpEdge_Distance) <= eps1) ds = 0.5*(1.0+(SharpEdge_Distance/eps1)+(1.0/PI_NUMBER)*sin(PI_NUMBER*SharpEdge_Distance/eps1));
        if (SharpEdge_Distance > eps1) ds = 1.0;
        
        limiter = ds * ( dp*dp + 2.0*dp*dm + eps2 )/( dp*dp + dp*dm + 2.0*dm*dm + eps2);
        
        if (limiter < node[iPoint]->GetLimiter(iVar))
          node[iPoint]->SetLimiter(iVar, limiter);
        
        /*-- Repeat for point j on the edge ---*/
        
        dm = 0.0;
        for (iDim = 0; iDim < nDim; iDim++)
          dm += 0.5*(Coord_i[iDim]-Coord_j[iDim])*Gradient_j[iVar][iDim];
        
        if ( dm > 0.0 ) dp = node[jPoint]->GetSolution_Max(iVar);
        else dp = node[jPoint]->GetSolution_Min(iVar);
        
        /*--- Compute the distance to a sharp edge ---*/
        
        SharpEdge_Distance = (geometry->node[jPoint]->GetWall_Distance() - config->GetSharpEdgesCoeff()*eps1);
        ds = 0.0;
        if (SharpEdge_Distance < -eps1) ds = 0.0;
        if (fabs(SharpEdge_Distance) <= eps1) ds = 0.5*(1.0+(SharpEdge_Distance/eps1)+(1.0/PI_NUMBER)*sin(PI_NUMBER*SharpEdge_Distance/eps1));
        if (SharpEdge_Distance > eps1) ds = 1.0;
        
        limiter = ds * ( dp*dp + 2.0*dp*dm + eps2 )/( dp*dp + dp*dm + 2.0*dm*dm + eps2);
        
        if (limiter < node[jPoint]->GetLimiter(iVar))
          node[jPoint]->SetLimiter(iVar, limiter);
        
      }
    }
  }

  
  /*--- Limiter MPI ---*/
  
  Set_MPI_Solution_Limiter(geometry, config);
  
}

void CSolver::SetPressureLaplacian(CGeometry *geometry, su2double *PressureLaplacian) {
  
  unsigned long Point = 0, iPoint = 0, jPoint = 0, iEdge, iVertex;
  unsigned short iMarker, iVar;
  su2double DualArea, Partial_Res, *Normal;
  su2double **UxVar_Gradient, **UyVar_Gradient;
  
  UxVar_Gradient = new su2double* [geometry->GetnPoint()];
  UyVar_Gradient = new su2double* [geometry->GetnPoint()];
  for (iPoint = 0; iPoint < geometry->GetnPoint(); iPoint++) {
    UxVar_Gradient[iPoint] = new su2double [2];
    UyVar_Gradient[iPoint] = new su2double [2];
  }
  
  for (iPoint = 0; iPoint < geometry->GetnPoint(); iPoint++)
    for (iVar = 0; iVar < 2; iVar++) {
      UxVar_Gradient[iPoint][iVar] = 0.0;
      UyVar_Gradient[iPoint][iVar] = 0.0;
    }
  
  /*---	Loop interior edges ---*/
  
  for (iEdge = 0; iEdge < geometry->GetnEdge(); iEdge++) {
    iPoint = geometry->edge[iEdge]->GetNode(0);
    jPoint = geometry->edge[iEdge]->GetNode(1);
    Normal = geometry->edge[iEdge]->GetNormal();
    
    Partial_Res =  0.5 * ( node[iPoint]->GetSolution(1) + node[jPoint]->GetSolution(1)) * Normal[0];
    UxVar_Gradient[iPoint][0] += Partial_Res;
    UxVar_Gradient[jPoint][0] -= Partial_Res;
    
    Partial_Res =  0.5 * ( node[iPoint]->GetSolution(1) + node[jPoint]->GetSolution(1)) * Normal[1];
    UxVar_Gradient[iPoint][1] += Partial_Res;
    UxVar_Gradient[jPoint][1] -= Partial_Res;
    
    Partial_Res =  0.5 * ( node[iPoint]->GetSolution(2) + node[jPoint]->GetSolution(2)) * Normal[0];
    UyVar_Gradient[iPoint][0] += Partial_Res;
    UyVar_Gradient[jPoint][0] -= Partial_Res;
    
    Partial_Res =  0.5 * ( node[iPoint]->GetSolution(2) + node[jPoint]->GetSolution(2)) * Normal[1];
    UyVar_Gradient[iPoint][1] += Partial_Res;
    UyVar_Gradient[jPoint][1] -= Partial_Res;
    
  }
  
  /*---	Loop boundary edges ---*/
  
  for (iMarker = 0; iMarker < geometry->GetnMarker(); iMarker++)
    for (iVertex = 0; iVertex < geometry->GetnVertex(iMarker); iVertex++) {
      Point = geometry->vertex[iMarker][iVertex]->GetNode();
      Normal = geometry->vertex[iMarker][iVertex]->GetNormal();
      
      Partial_Res =  node[Point]->GetSolution(1) * Normal[0];
      UxVar_Gradient[Point][0] -= Partial_Res;
      
      Partial_Res =  node[Point]->GetSolution(1) * Normal[1];
      UxVar_Gradient[Point][1] -= Partial_Res;
      
      Partial_Res =  node[Point]->GetSolution(2) * Normal[0];
      UyVar_Gradient[Point][0] -= Partial_Res;
      
      Partial_Res =  node[Point]->GetSolution(2) * Normal[1];
      UyVar_Gradient[Point][1] -= Partial_Res;
    }
  
  for (iPoint = 0; iPoint < geometry->GetnPoint(); iPoint++) {
    DualArea = geometry->node[iPoint]->GetVolume();
    PressureLaplacian[iPoint] = (UxVar_Gradient[iPoint][0]*UxVar_Gradient[iPoint][0] + UyVar_Gradient[iPoint][1]*UyVar_Gradient[iPoint][1] +
                                 UxVar_Gradient[iPoint][1]*UyVar_Gradient[iPoint][0] + UxVar_Gradient[iPoint][0]*UyVar_Gradient[iPoint][1])/DualArea ;
    
  }
  
  for (iPoint = 0; iPoint < geometry->GetnPoint(); iPoint++) {
    delete[] UxVar_Gradient[iPoint];
    delete[] UyVar_Gradient[iPoint];
  }
  
  delete[] UxVar_Gradient;
  delete[] UyVar_Gradient;
  
}

void CSolver::Gauss_Elimination(su2double** A, su2double* rhs, unsigned short nVar) {
  
  short iVar, jVar, kVar;
  su2double weight, aux;
  
  if (nVar == 1)
    rhs[0] /= A[0][0];
  else {
    
    /*--- Transform system in Upper Matrix ---*/
    
    for (iVar = 1; iVar < (short)nVar; iVar++) {
      for (jVar = 0; jVar < iVar; jVar++) {
        weight = A[iVar][jVar]/A[jVar][jVar];
        for (kVar = jVar; kVar < (short)nVar; kVar++)
          A[iVar][kVar] -= weight*A[jVar][kVar];
        rhs[iVar] -= weight*rhs[jVar];
      }
    }
    
    /*--- Backwards substitution ---*/
    
    rhs[nVar-1] = rhs[nVar-1]/A[nVar-1][nVar-1];
    for (iVar = (short)nVar-2; iVar >= 0; iVar--) {
      aux = 0;
      for (jVar = iVar+1; jVar < (short)nVar; jVar++)
        aux += A[iVar][jVar]*rhs[jVar];
      rhs[iVar] = (rhs[iVar]-aux)/A[iVar][iVar];
      if (iVar == 0) break;
    }
  }
  
}

void CSolver::Aeroelastic(CSurfaceMovement *surface_movement, CGeometry *geometry, CConfig *config, unsigned long ExtIter) {
  
  /*--- Variables used for Aeroelastic case ---*/
  
  su2double Cl, Cd, Cn, Ct, Cm, Cn_rot;
  su2double Alpha = config->GetAoA()*PI_NUMBER/180.0;
  vector<su2double> structural_solution(4,0.0); //contains solution(displacements and rates) of typical section wing model.
  
  unsigned short iMarker, iMarker_Monitoring, Monitoring;
  string Marker_Tag, Monitoring_Tag;
  
  /*--- Loop over markers and find the ones being monitored. ---*/
  
  for (iMarker = 0; iMarker < config->GetnMarker_All(); iMarker++) {
    Monitoring = config->GetMarker_All_Monitoring(iMarker);
    if (Monitoring == YES) {
      
      /*--- Find the particular marker being monitored and get the forces acting on it. ---*/
      
      for (iMarker_Monitoring = 0; iMarker_Monitoring < config->GetnMarker_Monitoring(); iMarker_Monitoring++) {
        Monitoring_Tag = config->GetMarker_Monitoring(iMarker_Monitoring);
        Marker_Tag = config->GetMarker_All_TagBound(iMarker);
        if (Marker_Tag == Monitoring_Tag) {
          
          Cl = GetSurface_CLift(iMarker_Monitoring);
          Cd = GetSurface_CDrag(iMarker_Monitoring);
          
          /*--- For typical section wing model want the force normal to the airfoil (in the direction of the spring) ---*/
          Cn = Cl*cos(Alpha) + Cd*sin(Alpha);
          Ct = -Cl*sin(Alpha) + Cd*cos(Alpha);
          
          Cm = GetSurface_CMz(iMarker_Monitoring);
          
          /*--- Calculate forces for the Typical Section Wing Model taking into account rotation ---*/
          
          /*--- Note that the calculation of the forces and the subsequent displacements ...
           is only correct for the airfoil that starts at the 0 degree position ---*/
          
          if (config->GetKind_GridMovement(ZONE_0) == AEROELASTIC_RIGID_MOTION) {
            su2double Omega, dt, psi;
            dt = config->GetDelta_UnstTimeND();
            Omega  = (config->GetRotation_Rate_Z(ZONE_0)/config->GetOmega_Ref());
            psi = Omega*(dt*ExtIter);
            
            /*--- Correct for the airfoil starting position (This is hardcoded in here) ---*/
            if (Monitoring_Tag == "Airfoil1") {
              psi = psi + 0.0;
            }
            else if (Monitoring_Tag == "Airfoil2") {
              psi = psi + 2.0/3.0*PI_NUMBER;
            }
            else if (Monitoring_Tag == "Airfoil3") {
              psi = psi + 4.0/3.0*PI_NUMBER;
            }
            else
              cout << "WARNING: There is a marker that we are monitoring that doesn't match the values hardcoded above!" << endl;
            
            cout << Monitoring_Tag << " position " << psi*180.0/PI_NUMBER << " degrees. " << endl;
            
            Cn_rot = Cn*cos(psi) - Ct*sin(psi); //Note the signs are different for accounting for the AOA.
            Cn = Cn_rot;
          }
          
          /*--- Solve the aeroelastic equations for the particular marker(surface) ---*/
          
          SolveTypicalSectionWingModel(geometry, Cn, Cm, config, iMarker_Monitoring, structural_solution);
          
          break;
        }
      }
      
      /*--- Compute the new surface node locations ---*/
      surface_movement->AeroelasticDeform(geometry, config, ExtIter, iMarker, iMarker_Monitoring, structural_solution);
      
    }
    
  }
  
}

void CSolver::SetUpTypicalSectionWingModel(vector<vector<su2double> >& Phi, vector<su2double>& omega, CConfig *config) {
  
  /*--- Retrieve values from the config file ---*/
  su2double w_h = config->GetAeroelastic_Frequency_Plunge();
  su2double w_a = config->GetAeroelastic_Frequency_Pitch();
  su2double x_a = config->GetAeroelastic_CG_Location();
  su2double r_a = sqrt(config->GetAeroelastic_Radius_Gyration_Squared());
  su2double w = w_h/w_a;
  
  // Mass Matrix
  vector<vector<su2double> > M(2,vector<su2double>(2,0.0));
  M[0][0] = 1;
  M[0][1] = x_a;
  M[1][0] = x_a;
  M[1][1] = r_a*r_a;
  
  // Stiffness Matrix
  //  vector<vector<su2double> > K(2,vector<su2double>(2,0.0));
  //  K[0][0] = (w_h/w_a)*(w_h/w_a);
  //  K[0][1] = 0.0;
  //  K[1][0] = 0.0;
  //  K[1][1] = r_a*r_a;
  
  /* Eigenvector and Eigenvalue Matrices of the Generalized EigenValue Problem. */
  
  vector<vector<su2double> > Omega2(2,vector<su2double>(2,0.0));
  su2double aux; // auxiliary variable
  aux = sqrt(pow(r_a,2)*pow(w,4) - 2*pow(r_a,2)*pow(w,2) + pow(r_a,2) + 4*pow(x_a,2)*pow(w,2));
  Phi[0][0] = (r_a * (r_a - r_a*pow(w,2) + aux)) / (2*x_a*pow(w, 2));
  Phi[0][1] = (r_a * (r_a - r_a*pow(w,2) - aux)) / (2*x_a*pow(w, 2));
  Phi[1][0] = 1.0;
  Phi[1][1] = 1.0;
  
  Omega2[0][0] = (r_a * (r_a + r_a*pow(w,2) - aux)) / (2*(pow(r_a, 2) - pow(x_a, 2)));
  Omega2[0][1] = 0;
  Omega2[1][0] = 0;
  Omega2[1][1] = (r_a * (r_a + r_a*pow(w,2) + aux)) / (2*(pow(r_a, 2) - pow(x_a, 2)));
  
  /* Nondimesionalize the Eigenvectors such that Phi'*M*Phi = I and PHI'*K*PHI = Omega */
  // Phi'*M*Phi = D
  // D^(-1/2)*Phi'*M*Phi*D^(-1/2) = D^(-1/2)*D^(1/2)*D^(1/2)*D^(-1/2) = I,  D^(-1/2) = inv(sqrt(D))
  // Phi = Phi*D^(-1/2)
  
  vector<vector<su2double> > Aux(2,vector<su2double>(2,0.0));
  vector<vector<su2double> > D(2,vector<su2double>(2,0.0));
  // Aux = M*Phi
  for (int i=0; i<2; i++) {
    for (int j=0; j<2; j++) {
      Aux[i][j] = 0;
      for (int k=0; k<2; k++) {
        Aux[i][j] += M[i][k]*Phi[k][j];
      }
    }
  }
  
  // D = Phi'*Aux
  for (int i=0; i<2; i++) {
    for (int j=0; j<2; j++) {
      D[i][j] = 0;
      for (int k=0; k<2; k++) {
        D[i][j] += Phi[k][i]*Aux[k][j]; //PHI transpose
      }
    }
  }
  
  //Modify the first column
  Phi[0][0] = Phi[0][0] * 1/sqrt(D[0][0]);
  Phi[1][0] = Phi[1][0] * 1/sqrt(D[0][0]);
  //Modify the second column
  Phi[0][1] = Phi[0][1] * 1/sqrt(D[1][1]);
  Phi[1][1] = Phi[1][1] * 1/sqrt(D[1][1]);
  
  // Sqrt of the eigenvalues (frequency of vibration of the modes)
  omega[0] = sqrt(Omega2[0][0]);
  omega[1] = sqrt(Omega2[1][1]);
  
}

void CSolver::SolveTypicalSectionWingModel(CGeometry *geometry, su2double Cl, su2double Cm, CConfig *config, unsigned short iMarker, vector<su2double>& displacements) {
  
  /*--- The aeroelastic model solved in this routine is the typical section wing model
   The details of the implementation are similar to those found in J.J. Alonso 
   "Fully-Implicit Time-Marching Aeroelastic Solutions" 1994. ---*/
  
  /*--- Retrieve values from the config file ---*/
  su2double w_alpha = config->GetAeroelastic_Frequency_Pitch();
  su2double vf      = config->GetAeroelastic_Flutter_Speed_Index();
  su2double b       = config->GetLength_Reynolds()/2.0; // airfoil semichord, Reynolds length is by defaul 1.0
  su2double dt      = config->GetDelta_UnstTimeND();
  dt = dt*w_alpha; //Non-dimensionalize the structural time.
  
  /*--- Structural Equation damping ---*/
  vector<su2double> xi(2,0.0);
  
  /*--- Eigenvectors and Eigenvalues of the Generalized EigenValue Problem. ---*/
  vector<vector<su2double> > Phi(2,vector<su2double>(2,0.0));   // generalized eigenvectors.
  vector<su2double> w(2,0.0);        // sqrt of the generalized eigenvalues (frequency of vibration of the modes).
  SetUpTypicalSectionWingModel(Phi, w, config);
  
  /*--- Solving the Decoupled Aeroelastic Problem with second order time discretization Eq (9) ---*/
  
  /*--- Solution variables description. //x[j][i], j-entry, i-equation. // Time (n+1)->np1, n->n, (n-1)->n1 ---*/
  vector<vector<su2double> > x_np1(2,vector<su2double>(2,0.0));
  
  /*--- Values from previous movement of spring at true time step n+1
   We use this values because we are solving for delta changes not absolute changes ---*/
  vector<vector<su2double> > x_np1_old = config->GetAeroelastic_np1(iMarker);
  
  /*--- Values at previous timesteps. ---*/
  vector<vector<su2double> > x_n = config->GetAeroelastic_n(iMarker);
  vector<vector<su2double> > x_n1 = config->GetAeroelastic_n1(iMarker);
  
  /*--- Set up of variables used to solve the structural problem. ---*/
  vector<su2double> f_tilde(2,0.0);
  vector<vector<su2double> > A_inv(2,vector<su2double>(2,0.0));
  su2double detA;
  su2double s1, s2;
  vector<su2double> rhs(2,0.0); //right hand side
  vector<su2double> eta(2,0.0);
  vector<su2double> eta_dot(2,0.0);
  
  /*--- Forcing Term ---*/
  su2double cons = vf*vf/PI_NUMBER;
  vector<su2double> f(2,0.0);
  f[0] = cons*(-Cl);
  f[1] = cons*(2*-Cm);
  
  //f_tilde = Phi'*f
  for (int i=0; i<2; i++) {
    f_tilde[i] = 0;
    for (int k=0; k<2; k++) {
      f_tilde[i] += Phi[k][i]*f[k]; //PHI transpose
    }
  }
  
  /*--- solve each decoupled equation (The inverse of the 2x2 matrix is provided) ---*/
  for (int i=0; i<2; i++) {
    /* Matrix Inverse */
    detA = 9.0/(4.0*dt*dt) + 3*w[i]*xi[i]/(dt) + w[i]*w[i];
    A_inv[0][0] = 1/detA * (3/(2.0*dt) + 2*xi[i]*w[i]);
    A_inv[0][1] = 1/detA * 1;
    A_inv[1][0] = 1/detA * -w[i]*w[i];
    A_inv[1][1] = 1/detA * 3/(2.0*dt);
    
    /* Source Terms from previous iterations */
    s1 = (-4*x_n[0][i] + x_n1[0][i])/(2.0*dt);
    s2 = (-4*x_n[1][i] + x_n1[1][i])/(2.0*dt);
    
    /* Problem Right Hand Side */
    rhs[0] = -s1;
    rhs[1] = f_tilde[i]-s2;
    
    /* Solve the equations */
    x_np1[0][i] = A_inv[0][0]*rhs[0] + A_inv[0][1]*rhs[1];
    x_np1[1][i] = A_inv[1][0]*rhs[0] + A_inv[1][1]*rhs[1];
    
    eta[i] = x_np1[0][i]-x_np1_old[0][i];  // For displacements, the change(deltas) is used.
    eta_dot[i] = x_np1[1][i]; // For velocities, absolute values are used.
  }
  
  /*--- Transform back from the generalized coordinates to get the actual displacements in plunge and pitch  q = Phi*eta ---*/
  vector<su2double> q(2,0.0);
  vector<su2double> q_dot(2,0.0);
  for (int i=0; i<2; i++) {
    q[i] = 0;
    q_dot[i] = 0;
    for (int k=0; k<2; k++) {
      q[i] += Phi[i][k]*eta[k];
      q_dot[i] += Phi[i][k]*eta_dot[k];
    }
  }
  
  su2double dh = b*q[0];
  su2double dalpha = q[1];
  
  su2double h_dot = w_alpha*b*q_dot[0];  //The w_a brings it back to actual time.
  su2double alpha_dot = w_alpha*q_dot[1];
  
  /*--- Set the solution of the structural equations ---*/
  displacements[0] = dh;
  displacements[1] = dalpha;
  displacements[2] = h_dot;
  displacements[3] = alpha_dot;
  
  /*--- Calculate the total plunge and total pitch displacements for the unsteady step by summing the displacement at each sudo time step ---*/
  su2double pitch, plunge;
  pitch = config->GetAeroelastic_pitch(iMarker);
  plunge = config->GetAeroelastic_plunge(iMarker);
  
  config->SetAeroelastic_pitch(iMarker , pitch+dalpha);
  config->SetAeroelastic_plunge(iMarker , plunge+dh/b);
  
  /*--- Set the Aeroelastic solution at time n+1. This gets update every sudo time step
   and after convering the sudo time step the solution at n+1 get moved to the solution at n
   in SetDualTime_Solver method ---*/
  
  config->SetAeroelastic_np1(iMarker, x_np1);
  
}

CBaselineSolver::CBaselineSolver(void) : CSolver() { }

CBaselineSolver::CBaselineSolver(CGeometry *geometry, CConfig *config, unsigned short iMesh) : CSolver() {
  
  int rank = MASTER_NODE;
#ifdef HAVE_MPI
  MPI_Comm_rank(MPI_COMM_WORLD, &rank);
#endif
  
  unsigned long iPoint, index, iPoint_Global;
  long iPoint_Local;
  unsigned short iField, iVar;
  string Tag, text_line, AdjExt, UnstExt;
  unsigned long iExtIter = config->GetExtIter();
  
  /*--- Define geometry constants in the solver structure ---*/
  
  nDim = geometry->GetnDim();
  
  /*--- Allocate the node variables ---*/
  
  node = new CVariable*[geometry->GetnPoint()];
  
  /*--- Restart the solution from file information ---*/
  
  ifstream restart_file;
  string filename;
  
  /*--- Retrieve filename from config ---*/
  
  if (config->GetAdjoint() || config->GetDiscrete_Adjoint()) {
    filename = config->GetSolution_AdjFileName();
    filename = config->GetObjFunc_Extension(filename);
  } else {
    filename = config->GetSolution_FlowFileName();
  }
  
  /*--- Unsteady problems require an iteration number to be appended. ---*/
  
  if (config->GetWrt_Unsteady() || config->GetUnsteady_Simulation() == TIME_SPECTRAL) {
    filename = config->GetUnsteady_FileName(filename, SU2_TYPE::Int(iExtIter));
  }
  
  /*--- Open the restart file ---*/
  
  restart_file.open(filename.data(), ios::in);
  
  /*--- In case there is no restart file ---*/
  
  if (restart_file.fail()) {
    if (rank == MASTER_NODE)
      cout << "SU2 flow file " << filename << " not found" << endl;

#ifndef HAVE_MPI
    exit(EXIT_FAILURE);
#else
    MPI_Abort(MPI_COMM_WORLD,1);
    MPI_Finalize();
#endif
    
  }
  
  /*--- Output the file name to the console. ---*/
  
  if (rank == MASTER_NODE)
    cout << "Reading and storing the solution from " << filename << "." << endl;
  
  /*--- In case this is a parallel simulation, we need to perform the
   Global2Local index transformation first. ---*/
  
  long *Global2Local = new long[geometry->GetGlobal_nPointDomain()];
  
  /*--- First, set all indices to a negative value by default ---*/
  
  for (iPoint = 0; iPoint < geometry->GetGlobal_nPointDomain(); iPoint++)
    Global2Local[iPoint] = -1;
  
  /*--- Now fill array with the transform values only for local points ---*/
  
  for (iPoint = 0; iPoint < geometry->GetnPointDomain(); iPoint++)
    Global2Local[geometry->node[iPoint]->GetGlobalIndex()] = iPoint;
  
  
  /*--- Identify the number of fields (and names) in the restart file ---*/
  
  getline (restart_file, text_line);
  stringstream ss(text_line);
  while (ss >> Tag) {
    config->fields.push_back(Tag);
    if (ss.peek() == ',') ss.ignore();
  }
  
  /*--- Set the number of variables, one per field in the
   restart file (without including the PointID) ---*/
  
  nVar = config->fields.size() - 1;
  su2double *Solution = new su2double[nVar];
  
  /*--- Read all lines in the restart file ---*/
  
  iPoint_Global = 0;
  while (getline (restart_file, text_line)) {
    istringstream point_line(text_line);
    
    /*--- Retrieve local index. If this node from the restart file lives
     on a different processor, the value of iPoint_Local will be -1.
     Otherwise, the local index for this node on the current processor
     will be returned and used to instantiate the vars. ---*/
    
    iPoint_Local = Global2Local[iPoint_Global];
    if (iPoint_Local >= 0) {
      
      /*--- The PointID is not stored --*/
      point_line >> index;
      
      /*--- Store the solution (starting with node coordinates) --*/
      for (iField = 0; iField < nVar; iField++)
        point_line >> Solution[iField];
      
      node[iPoint_Local] = new CBaselineVariable(Solution, nVar, config);
    }
    iPoint_Global++;
  }
  
  /*--- Instantiate the variable class with an arbitrary solution
   at any halo/periodic nodes. The initial solution can be arbitrary,
   because a send/recv is performed immediately in the solver. ---*/
  
  for (iVar = 0; iVar < nVar; iVar++)
    Solution[iVar] = 0.0;
  
  for (iPoint = geometry->GetnPointDomain(); iPoint < geometry->GetnPoint(); iPoint++)
    node[iPoint] = new CBaselineVariable(Solution, nVar, config);
  
  /*--- Close the restart file ---*/
  
  restart_file.close();
  
  /*--- Free memory needed for the transformation ---*/
  
  delete [] Global2Local;
  delete [] Solution;
  
  /*--- MPI solution ---*/
  
  Set_MPI_Solution(geometry, config);
  
}

void CBaselineSolver::Set_MPI_Solution(CGeometry *geometry, CConfig *config) {
  unsigned short iVar, iMarker, iPeriodic_Index, MarkerS, MarkerR;
  unsigned long iVertex, iPoint, nVertexS, nVertexR, nBufferS_Vector, nBufferR_Vector;
  su2double rotMatrix[3][3], *transl, *angles, theta, cosTheta, sinTheta, phi, cosPhi, sinPhi, psi, cosPsi, sinPsi, *Buffer_Receive_U = NULL, *Buffer_Send_U = NULL, *Solution = NULL;
  
  Solution = new su2double[nVar];
  
#ifdef HAVE_MPI
  int send_to, receive_from;
  MPI_Status status;
#endif
  
  for (iMarker = 0; iMarker < config->GetnMarker_All(); iMarker++) {
    
    if ((config->GetMarker_All_KindBC(iMarker) == SEND_RECEIVE) &&
        (config->GetMarker_All_SendRecv(iMarker) > 0)) {
      
      MarkerS = iMarker;  MarkerR = iMarker+1;
      
#ifdef HAVE_MPI

      send_to = config->GetMarker_All_SendRecv(MarkerS)-1;
      receive_from = abs(config->GetMarker_All_SendRecv(MarkerR))-1;
      
#endif

      nVertexS = geometry->nVertex[MarkerS];  nVertexR = geometry->nVertex[MarkerR];
      nBufferS_Vector = nVertexS*nVar;        nBufferR_Vector = nVertexR*nVar;
      
      /*--- Allocate Receive and send buffers  ---*/
      
      Buffer_Receive_U = new su2double [nBufferR_Vector];
      Buffer_Send_U = new su2double[nBufferS_Vector];
      
      /*--- Copy the solution that should be sended ---*/
      
      for (iVertex = 0; iVertex < nVertexS; iVertex++) {
        iPoint = geometry->vertex[MarkerS][iVertex]->GetNode();
        for (iVar = 0; iVar < nVar; iVar++)
          Buffer_Send_U[iVar*nVertexS+iVertex] = node[iPoint]->GetSolution(iVar);
      }
      
#ifdef HAVE_MPI
      
      /*--- Send/Receive information using Sendrecv ---*/
      
      SU2_MPI::Sendrecv(Buffer_Send_U, nBufferS_Vector, MPI_DOUBLE, send_to, 0,
                   Buffer_Receive_U, nBufferR_Vector, MPI_DOUBLE, receive_from, 0, MPI_COMM_WORLD, &status);
      
#else
      
      /*--- Receive information without MPI ---*/
      
      for (iVertex = 0; iVertex < nVertexR; iVertex++) {
        for (iVar = 0; iVar < nVar; iVar++)
          Buffer_Receive_U[iVar*nVertexR+iVertex] = Buffer_Send_U[iVar*nVertexR+iVertex];
      }
      
#endif
      
      /*--- Deallocate send buffer ---*/
      
      delete [] Buffer_Send_U;
      
      /*--- Do the coordinate transformation ---*/
      
      for (iVertex = 0; iVertex < nVertexR; iVertex++) {
        
        /*--- Find point and its type of transformation ---*/
        
        iPoint = geometry->vertex[MarkerR][iVertex]->GetNode();
        iPeriodic_Index = geometry->vertex[MarkerR][iVertex]->GetRotation_Type();
        
        /*--- Retrieve the supplied periodic information. ---*/
        
        transl = config->GetPeriodicTranslate(iPeriodic_Index);
        angles = config->GetPeriodicRotation(iPeriodic_Index);
        
        /*--- Store angles separately for clarity. ---*/
        
        theta    = angles[0];   phi    = angles[1];     psi    = angles[2];
        cosTheta = cos(theta);  cosPhi = cos(phi);      cosPsi = cos(psi);
        sinTheta = sin(theta);  sinPhi = sin(phi);      sinPsi = sin(psi);
        
        /*--- Compute the rotation matrix. Note that the implicit
         ordering is rotation about the x-axis, y-axis,
         then z-axis. Note that this is the transpose of the matrix
         used during the preprocessing stage. ---*/
        
        rotMatrix[0][0] = cosPhi*cosPsi;    rotMatrix[1][0] = sinTheta*sinPhi*cosPsi - cosTheta*sinPsi;     rotMatrix[2][0] = cosTheta*sinPhi*cosPsi + sinTheta*sinPsi;
        rotMatrix[0][1] = cosPhi*sinPsi;    rotMatrix[1][1] = sinTheta*sinPhi*sinPsi + cosTheta*cosPsi;     rotMatrix[2][1] = cosTheta*sinPhi*sinPsi - sinTheta*cosPsi;
        rotMatrix[0][2] = -sinPhi;          rotMatrix[1][2] = sinTheta*cosPhi;                              rotMatrix[2][2] = cosTheta*cosPhi;
        
        /*--- Copy conserved variables before performing transformation. ---*/
        
        for (iVar = 0; iVar < nVar; iVar++)
          Solution[iVar] = Buffer_Receive_U[iVar*nVertexR+iVertex];
        
        /*--- Rotate the spatial coordinates & momentum. ---*/
        
        if (nDim == 2) {
          
          /*--- Coords ---*/
          
          Solution[0] = (rotMatrix[0][0]*Buffer_Receive_U[0*nVertexR+iVertex] +
                         rotMatrix[0][1]*Buffer_Receive_U[1*nVertexR+iVertex] - transl[0]);
          Solution[1] = (rotMatrix[1][0]*Buffer_Receive_U[0*nVertexR+iVertex] +
                         rotMatrix[1][1]*Buffer_Receive_U[1*nVertexR+iVertex] - transl[1]);
          /*--- Momentum ---*/
          
          Solution[nDim+1] = (rotMatrix[0][0]*Buffer_Receive_U[(nDim+1)*nVertexR+iVertex] +
                              rotMatrix[0][1]*Buffer_Receive_U[(nDim+2)*nVertexR+iVertex]);
          Solution[nDim+2] = (rotMatrix[1][0]*Buffer_Receive_U[(nDim+1)*nVertexR+iVertex] +
                              rotMatrix[1][1]*Buffer_Receive_U[(nDim+2)*nVertexR+iVertex]);
        } else {
          
          /*--- Coords ---*/
          
          Solution[0] = (rotMatrix[0][0]*Buffer_Receive_U[0*nVertexR+iVertex] +
                         rotMatrix[0][1]*Buffer_Receive_U[1*nVertexR+iVertex] +
                         rotMatrix[0][2]*Buffer_Receive_U[2*nVertexR+iVertex] - transl[0]);
          Solution[1] = (rotMatrix[1][0]*Buffer_Receive_U[0*nVertexR+iVertex] +
                         rotMatrix[1][1]*Buffer_Receive_U[1*nVertexR+iVertex] +
                         rotMatrix[1][2]*Buffer_Receive_U[2*nVertexR+iVertex] - transl[1]);
          Solution[2] = (rotMatrix[2][0]*Buffer_Receive_U[0*nVertexR+iVertex] +
                         rotMatrix[2][1]*Buffer_Receive_U[1*nVertexR+iVertex] +
                         rotMatrix[2][2]*Buffer_Receive_U[2*nVertexR+iVertex] - transl[2]);
          
          /*--- Momentum ---*/
          
          Solution[nDim+1] = (rotMatrix[0][0]*Buffer_Receive_U[nDim+1*nVertexR+iVertex] +
                              rotMatrix[0][1]*Buffer_Receive_U[nDim+2*nVertexR+iVertex] +
                              rotMatrix[0][2]*Buffer_Receive_U[nDim+3*nVertexR+iVertex]);
          Solution[nDim+2] = (rotMatrix[1][0]*Buffer_Receive_U[nDim+1*nVertexR+iVertex] +
                              rotMatrix[1][1]*Buffer_Receive_U[nDim+2*nVertexR+iVertex] +
                              rotMatrix[1][2]*Buffer_Receive_U[nDim+3*nVertexR+iVertex]);
          Solution[nDim+3] = (rotMatrix[2][0]*Buffer_Receive_U[nDim+1*nVertexR+iVertex] +
                              rotMatrix[2][1]*Buffer_Receive_U[nDim+2*nVertexR+iVertex] +
                              rotMatrix[2][2]*Buffer_Receive_U[nDim+3*nVertexR+iVertex]);
        }
        
        /*--- Copy transformed conserved variables back into buffer. ---*/
        
        for (iVar = 0; iVar < nVar; iVar++)
          node[iPoint]->SetSolution(iVar, Solution[iVar]);
        
      }
      
      /*--- Deallocate receive buffer ---*/
      
      delete [] Buffer_Receive_U;
      
    }
    
  }
  
  delete [] Solution;
  
}

void CBaselineSolver::LoadRestart(CGeometry **geometry, CSolver ***solver, CConfig *config, int val_iter) {
  
  int rank = MASTER_NODE;
#ifdef HAVE_MPI
  MPI_Comm_rank(MPI_COMM_WORLD, &rank);
#endif
  
  /*--- Restart the solution from file information ---*/
  string filename;
  unsigned long iPoint, index;
  string UnstExt, text_line, AdjExt;
  ifstream solution_file;
  unsigned short iField;
  unsigned long iExtIter = config->GetExtIter();
  
  /*--- Retrieve filename from config ---*/
  if (config->GetAdjoint()) {
    filename = config->GetSolution_AdjFileName();
    filename = config->GetObjFunc_Extension(filename);
  } else {
    filename = config->GetSolution_FlowFileName();
  }
  
  /*--- Unsteady problems require an iteration number to be appended. ---*/
  if (config->GetWrt_Unsteady() || config->GetUnsteady_Simulation() == TIME_SPECTRAL) {
    filename = config->GetUnsteady_FileName(filename, SU2_TYPE::Int(iExtIter));
  }
  
  /*--- Open the restart file ---*/
  solution_file.open(filename.data(), ios::in);
  
  /*--- In case there is no file ---*/
  if (solution_file.fail()) {
    if (rank == MASTER_NODE)
      cout << "There is no SU2 restart file!!" << endl;
    exit(EXIT_FAILURE);
  }
  
  /*--- Output the file name to the console. ---*/
  if (rank == MASTER_NODE)
    cout << "Reading and storing the solution from " << filename
    << "." << endl;
  
  /*--- Set the number of variables, one per field in the
   restart file (without including the PointID) ---*/
  nVar = config->fields.size() - 1;
  su2double *Solution = new su2double[nVar];
  
  /*--- In case this is a parallel simulation, we need to perform the
   Global2Local index transformation first. ---*/
  long *Global2Local = NULL;
  Global2Local = new long[geometry[ZONE_0]->GetGlobal_nPointDomain()];
  /*--- First, set all indices to a negative value by default ---*/
  for (iPoint = 0; iPoint < geometry[ZONE_0]->GetGlobal_nPointDomain(); iPoint++) {
    Global2Local[iPoint] = -1;
  }
  
  /*--- Now fill array with the transform values only for local points ---*/
  for (iPoint = 0; iPoint < geometry[ZONE_0]->GetnPointDomain(); iPoint++) {
    Global2Local[geometry[ZONE_0]->node[iPoint]->GetGlobalIndex()] = iPoint;
  }
  
  /*--- Read all lines in the restart file ---*/
  long iPoint_Local = 0; unsigned long iPoint_Global = 0;
  
  /*--- The first line is the header ---*/
  getline (solution_file, text_line);
  
  while (getline (solution_file, text_line)) {
    istringstream point_line(text_line);
    
    /*--- Retrieve local index. If this node from the restart file lives
     on a different processor, the value of iPoint_Local will be -1, as
     initialized above. Otherwise, the local index for this node on the
     current processor will be returned and used to instantiate the vars. ---*/
    iPoint_Local = Global2Local[iPoint_Global];
    if (iPoint_Local >= 0) {
      
      /*--- The PointID is not stored --*/
      point_line >> index;
      
      /*--- Store the solution (starting with node coordinates) --*/
      for (iField = 0; iField < nVar; iField++)
        point_line >> Solution[iField];
      
      node[iPoint_Local]->SetSolution(Solution);
      
      
    }
    iPoint_Global++;
  }
  
  /*--- Close the restart file ---*/
  solution_file.close();
  
  /*--- Free memory needed for the transformation ---*/
  delete [] Global2Local;
  delete [] Solution;
  
}

CBaselineSolver::~CBaselineSolver(void) { }
>>>>>>> 73cb2648
<|MERGE_RESOLUTION|>--- conflicted
+++ resolved
@@ -1,9 +1,8 @@
-<<<<<<< HEAD
 /*!
  * \file solver_structure.cpp
  * \brief Main subrotuines for solving direct, adjoint and linearized problems.
  * \author F. Palacios, T. Economon
- * \version 4.0.1 "Cardinal"
+ * \version 4.0.2 "Cardinal"
  *
  * SU2 Lead Developers: Dr. Francisco Palacios (Francisco.D.Palacios@boeing.com).
  *                      Dr. Thomas D. Economon (economon@stanford.edu).
@@ -835,11 +834,7 @@
     switch (Boundary) {
       case EULER_WALL:
       case HEAT_FLUX:
-      case HEAT_FLUX_CATALYTIC:
-      case HEAT_FLUX_NONCATALYTIC:
       case ISOTHERMAL:
-      case ISOTHERMAL_CATALYTIC:
-      case ISOTHERMAL_NONCATALYTIC:
         
         /*--- Loop over points on the surface (Least-Squares approximation) ---*/
         for (iVertex = 0; iVertex < geometry->nVertex[iMarker]; iVertex++) {
@@ -1344,8 +1339,8 @@
           
           /*--- Calculate forces for the Typical Section Wing Model taking into account rotation ---*/
           
-          /* --- Note that the calculation of the forces and the subsequent displacements ...
-           is only correct for the airfoil that starts at the 0 degree position --- */
+          /*--- Note that the calculation of the forces and the subsequent displacements ...
+           is only correct for the airfoil that starts at the 0 degree position ---*/
           
           if (config->GetKind_GridMovement(ZONE_0) == AEROELASTIC_RIGID_MOTION) {
             su2double Omega, dt, psi;
@@ -1353,7 +1348,7 @@
             Omega  = (config->GetRotation_Rate_Z(ZONE_0)/config->GetOmega_Ref());
             psi = Omega*(dt*ExtIter);
             
-            /* --- Correct for the airfoil starting position (This is hardcoded in here) --- */
+            /*--- Correct for the airfoil starting position (This is hardcoded in here) ---*/
             if (Monitoring_Tag == "Airfoil1") {
               psi = psi + 0.0;
             }
@@ -1467,7 +1462,6 @@
   
 }
 
-
 void CSolver::SolveTypicalSectionWingModel(CGeometry *geometry, su2double Cl, su2double Cm, CConfig *config, unsigned short iMarker, vector<su2double>& displacements) {
   
   /*--- The aeroelastic model solved in this routine is the typical section wing model
@@ -1553,7 +1547,6 @@
   /*--- Transform back from the generalized coordinates to get the actual displacements in plunge and pitch  q = Phi*eta ---*/
   vector<su2double> q(2,0.0);
   vector<su2double> q_dot(2,0.0);
-
   for (int i=0; i<2; i++) {
     q[i] = 0;
     q_dot[i] = 0;
@@ -1607,6 +1600,10 @@
   unsigned long iExtIter = config->GetExtIter();
   bool fem = (config->GetKind_Solver() == FEM_ELASTICITY);
   
+  unsigned short iZone = config->GetiZone();
+  unsigned short nZone = geometry->GetnZone();
+
+
   /*--- Define geometry constants in the solver structure ---*/
   
   nDim = geometry->GetnDim();
@@ -1625,19 +1622,25 @@
   if (config->GetAdjoint() || config->GetDiscrete_Adjoint()) {
     filename = config->GetSolution_AdjFileName();
     filename = config->GetObjFunc_Extension(filename);
-  } else if (fem){
-	filename = config->GetRestart_FEMFileName();
+  } else if (fem){
+	filename = config->GetRestart_FEMFileName();
   } else {
-	filename = config->GetRestart_FlowFileName();
-  }
-  
+    filename = config->GetRestart_FlowFileName();
+  }
+
+
   /*--- Unsteady problems require an iteration number to be appended. ---*/
-  
+
   if (config->GetWrt_Unsteady() || config->GetUnsteady_Simulation() == TIME_SPECTRAL) {
     filename = config->GetUnsteady_FileName(filename, SU2_TYPE::Int(iExtIter));
-  } else if (config->GetWrt_Dynamic()) {
-	filename = config->GetUnsteady_FileName(filename, SU2_TYPE::Int(iExtIter));
-  }
+  } else if (config->GetWrt_Dynamic()) {
+	filename = config->GetUnsteady_FileName(filename, SU2_TYPE::Int(iExtIter));
+  }
+  
+  /*--- Multizone problems require the number of the zone to be appended. ---*/
+  
+  if (nZone > 1)
+	filename = config->GetMultizone_FileName(filename, iZone);
   
   /*--- Open the restart file ---*/
   
@@ -1692,7 +1695,6 @@
    restart file (without including the PointID) ---*/
   
   nVar = config->fields.size() - 1;
-
   su2double *Solution = new su2double[nVar];
   
   /*--- Read all lines in the restart file ---*/
@@ -1922,23 +1924,29 @@
   unsigned long iExtIter = config->GetExtIter();
   bool fem = (config->GetKind_Solver() == FEM_ELASTICITY);
   
+  unsigned short iZone = config->GetiZone();
+  unsigned short nZone = geometry[iZone]->GetnZone();
+
   /*--- Retrieve filename from config ---*/
   if (config->GetAdjoint()) {
     filename = config->GetSolution_AdjFileName();
     filename = config->GetObjFunc_Extension(filename);
-  } else if (fem){
-	filename = config->GetRestart_FEMFileName();
+  } else if (fem){
+	filename = config->GetSolution_FEMFileName();
   } else {
-	filename = config->GetRestart_FlowFileName();
+    filename = config->GetSolution_FlowFileName();
   }
   
   /*--- Unsteady problems require an iteration number to be appended. ---*/
   if (config->GetWrt_Unsteady() || config->GetUnsteady_Simulation() == TIME_SPECTRAL) {
     filename = config->GetUnsteady_FileName(filename, SU2_TYPE::Int(iExtIter));
-  } else if (config->GetWrt_Dynamic()) {
-	filename = config->GetUnsteady_FileName(filename, SU2_TYPE::Int(iExtIter));
-  }
-  
+  } else if (config->GetWrt_Dynamic()) {
+	filename = config->GetUnsteady_FileName(filename, SU2_TYPE::Int(iExtIter));
+  }
+  
+  if (nZone > 1)
+	filename = config->GetMultizone_FileName(filename, iZone);
+
   /*--- Open the restart file ---*/
   solution_file.open(filename.data(), ios::in);
   
@@ -1957,7 +1965,6 @@
   /*--- Set the number of variables, one per field in the
    restart file (without including the PointID) ---*/
   nVar = config->fields.size() - 1;
-
   su2double *Solution = new su2double[nVar];
   
   /*--- In case this is a parallel simulation, we need to perform the
@@ -2011,2112 +2018,119 @@
   delete [] Global2Local;
   delete [] Solution;
   
+}
+
+void CBaselineSolver::LoadRestart_FSI(CGeometry *geometry, CSolver ***solver, CConfig *config, int val_iter) {
+
+  int rank = MASTER_NODE;
+#ifdef HAVE_MPI
+  MPI_Comm_rank(MPI_COMM_WORLD, &rank);
+#endif
+
+  /*--- Restart the solution from file information ---*/
+  string filename;
+  unsigned long iPoint, index;
+  string UnstExt, text_line, AdjExt;
+  ifstream solution_file;
+  unsigned short iField;
+  unsigned long iExtIter = config->GetExtIter();
+  bool fem = (config->GetKind_Solver() == FEM_ELASTICITY);
+
+  unsigned short iZone = config->GetiZone();
+  unsigned short nZone = geometry->GetnZone();
+
+  /*--- Retrieve filename from config ---*/
+  if (config->GetAdjoint()) {
+    filename = config->GetSolution_AdjFileName();
+    filename = config->GetObjFunc_Extension(filename);
+  } else if (fem){
+	filename = config->GetSolution_FEMFileName();
+  } else {
+	filename = config->GetSolution_FlowFileName();
+  }
+
+  /*--- Unsteady problems require an iteration number to be appended. ---*/
+  if (config->GetWrt_Unsteady() || config->GetUnsteady_Simulation() == TIME_SPECTRAL) {
+    filename = config->GetUnsteady_FileName(filename, SU2_TYPE::Int(iExtIter));
+  } else if (config->GetWrt_Dynamic()) {
+	filename = config->GetUnsteady_FileName(filename, SU2_TYPE::Int(iExtIter));
+  }
+
+  if (nZone > 1)
+	filename = config->GetMultizone_FileName(filename, iZone);
+
+  /*--- Open the restart file ---*/
+  solution_file.open(filename.data(), ios::in);
+
+  /*--- In case there is no file ---*/
+  if (solution_file.fail()) {
+    if (rank == MASTER_NODE)
+      cout << "There is no SU2 restart file!!" << endl;
+    exit(EXIT_FAILURE);
+  }
+
+  /*--- Output the file name to the console. ---*/
+  if (rank == MASTER_NODE)
+    cout << "Reading and storing the solution from " << filename
+    << "." << endl;
+
+  /*--- Set the number of variables, one per field in the
+   restart file (without including the PointID) ---*/
+  nVar = config->fields.size() - 1;
+
+  su2double *Solution = new su2double[nVar];
+
+  /*--- In case this is a parallel simulation, we need to perform the
+   Global2Local index transformation first. ---*/
+  long *Global2Local = NULL;
+  Global2Local = new long[geometry->GetGlobal_nPointDomain()];
+  /*--- First, set all indices to a negative value by default ---*/
+  for (iPoint = 0; iPoint < geometry->GetGlobal_nPointDomain(); iPoint++) {
+    Global2Local[iPoint] = -1;
+  }
+
+  /*--- Now fill array with the transform values only for local points ---*/
+  for (iPoint = 0; iPoint < geometry->GetnPointDomain(); iPoint++) {
+    Global2Local[geometry->node[iPoint]->GetGlobalIndex()] = iPoint;
+  }
+
+  /*--- Read all lines in the restart file ---*/
+  long iPoint_Local = 0; unsigned long iPoint_Global = 0;
+
+  /*--- The first line is the header ---*/
+  getline (solution_file, text_line);
+
+  while (getline (solution_file, text_line)) {
+    istringstream point_line(text_line);
+
+    /*--- Retrieve local index. If this node from the restart file lives
+     on a different processor, the value of iPoint_Local will be -1, as
+     initialized above. Otherwise, the local index for this node on the
+     current processor will be returned and used to instantiate the vars. ---*/
+    iPoint_Local = Global2Local[iPoint_Global];
+    if (iPoint_Local >= 0) {
+
+      /*--- The PointID is not stored --*/
+      point_line >> index;
+
+      /*--- Store the solution (starting with node coordinates) --*/
+      for (iField = 0; iField < nVar; iField++)
+        point_line >> Solution[iField];
+
+      node[iPoint_Local]->SetSolution(Solution);
+
+
+    }
+    iPoint_Global++;
+  }
+
+  /*--- Close the restart file ---*/
+  solution_file.close();
+
+  /*--- Free memory needed for the transformation ---*/
+  delete [] Global2Local;
+  delete [] Solution;
+
 }
 
-void CBaselineSolver::LoadRestart_FSI(CGeometry *geometry, CSolver ***solver, CConfig *config, int val_iter) {
-
-  int rank = MASTER_NODE;
-#ifdef HAVE_MPI
-  MPI_Comm_rank(MPI_COMM_WORLD, &rank);
-#endif
-
-  /*--- Restart the solution from file information ---*/
-  string filename;
-  unsigned long iPoint, index;
-  string UnstExt, text_line, AdjExt;
-  ifstream solution_file;
-  unsigned short iField;
-  unsigned long iExtIter = config->GetExtIter();
-  bool fem = (config->GetKind_Solver() == FEM_ELASTICITY);
-
-  /*--- Retrieve filename from config ---*/
-  if (config->GetAdjoint()) {
-    filename = config->GetSolution_AdjFileName();
-    filename = config->GetObjFunc_Extension(filename);
-  } else if (fem){
-	filename = config->GetRestart_FEMFileName();
-  } else {
-	filename = config->GetRestart_FlowFileName();
-  }
-
-  /*--- Unsteady problems require an iteration number to be appended. ---*/
-  if (config->GetWrt_Unsteady() || config->GetUnsteady_Simulation() == TIME_SPECTRAL) {
-    filename = config->GetUnsteady_FileName(filename, SU2_TYPE::Int(iExtIter));
-  } else if (config->GetWrt_Dynamic()) {
-	filename = config->GetUnsteady_FileName(filename, SU2_TYPE::Int(iExtIter));
-  }
-
-  /*--- Open the restart file ---*/
-  solution_file.open(filename.data(), ios::in);
-
-  /*--- In case there is no file ---*/
-  if (solution_file.fail()) {
-    if (rank == MASTER_NODE)
-      cout << "There is no SU2 restart file!!" << endl;
-    exit(EXIT_FAILURE);
-  }
-
-  /*--- Output the file name to the console. ---*/
-  if (rank == MASTER_NODE)
-    cout << "Reading and storing the solution from " << filename
-    << "." << endl;
-
-  /*--- Set the number of variables, one per field in the
-   restart file (without including the PointID) ---*/
-  nVar = config->fields.size() - 1;
-
-  su2double *Solution = new su2double[nVar];
-
-  /*--- In case this is a parallel simulation, we need to perform the
-   Global2Local index transformation first. ---*/
-  long *Global2Local = NULL;
-  Global2Local = new long[geometry->GetGlobal_nPointDomain()];
-  /*--- First, set all indices to a negative value by default ---*/
-  for (iPoint = 0; iPoint < geometry->GetGlobal_nPointDomain(); iPoint++) {
-    Global2Local[iPoint] = -1;
-  }
-
-  /*--- Now fill array with the transform values only for local points ---*/
-  for (iPoint = 0; iPoint < geometry->GetnPointDomain(); iPoint++) {
-    Global2Local[geometry->node[iPoint]->GetGlobalIndex()] = iPoint;
-  }
-
-  /*--- Read all lines in the restart file ---*/
-  long iPoint_Local = 0; unsigned long iPoint_Global = 0;
-
-  /*--- The first line is the header ---*/
-  getline (solution_file, text_line);
-
-  while (getline (solution_file, text_line)) {
-    istringstream point_line(text_line);
-
-    /*--- Retrieve local index. If this node from the restart file lives
-     on a different processor, the value of iPoint_Local will be -1, as
-     initialized above. Otherwise, the local index for this node on the
-     current processor will be returned and used to instantiate the vars. ---*/
-    iPoint_Local = Global2Local[iPoint_Global];
-    if (iPoint_Local >= 0) {
-
-      /*--- The PointID is not stored --*/
-      point_line >> index;
-
-      /*--- Store the solution (starting with node coordinates) --*/
-      for (iField = 0; iField < nVar; iField++)
-        point_line >> Solution[iField];
-
-      node[iPoint_Local]->SetSolution(Solution);
-
-
-    }
-    iPoint_Global++;
-  }
-
-  /*--- Close the restart file ---*/
-  solution_file.close();
-
-  /*--- Free memory needed for the transformation ---*/
-  delete [] Global2Local;
-  delete [] Solution;
-
-}
-
-CBaselineSolver::~CBaselineSolver(void) { }
-=======
-/*!
- * \file solver_structure.cpp
- * \brief Main subrotuines for solving direct, adjoint and linearized problems.
- * \author F. Palacios, T. Economon
- * \version 4.0.2 "Cardinal"
- *
- * SU2 Lead Developers: Dr. Francisco Palacios (Francisco.D.Palacios@boeing.com).
- *                      Dr. Thomas D. Economon (economon@stanford.edu).
- *
- * SU2 Developers: Prof. Juan J. Alonso's group at Stanford University.
- *                 Prof. Piero Colonna's group at Delft University of Technology.
- *                 Prof. Nicolas R. Gauger's group at Kaiserslautern University of Technology.
- *                 Prof. Alberto Guardone's group at Polytechnic University of Milan.
- *                 Prof. Rafael Palacios' group at Imperial College London.
- *
- * Copyright (C) 2012-2015 SU2, the open-source CFD code.
- *
- * SU2 is free software; you can redistribute it and/or
- * modify it under the terms of the GNU Lesser General Public
- * License as published by the Free Software Foundation; either
- * version 2.1 of the License, or (at your option) any later version.
- *
- * SU2 is distributed in the hope that it will be useful,
- * but WITHOUT ANY WARRANTY; without even the implied warranty of
- * MERCHANTABILITY or FITNESS FOR A PARTICULAR PURPOSE. See the GNU
- * Lesser General Public License for more details.
- *
- * You should have received a copy of the GNU Lesser General Public
- * License along with SU2. If not, see <http://www.gnu.org/licenses/>.
- */
-
-#include "../include/solver_structure.hpp"
-
-CSolver::CSolver(void) {
-  
-  /*--- Array initialization ---*/
-  OutputHeadingNames = NULL;
-  Residual_RMS = NULL;
-  Residual_Max = NULL;
-  Residual = NULL;
-  Residual_i = NULL;
-  Residual_j = NULL;
-  Point_Max = NULL;
-  Point_Max_Coord = NULL;
-  Solution = NULL;
-  Solution_i = NULL;
-  Solution_j = NULL;
-  Vector = NULL;
-  Vector_i = NULL;
-  Vector_j = NULL;
-  Res_Conv = NULL;
-  Res_Visc = NULL;
-  Res_Sour = NULL;
-  Res_Conv_i = NULL;
-  Res_Visc_i = NULL;
-  Res_Conv_j = NULL;
-  Res_Visc_j = NULL;
-  Jacobian_i = NULL;
-  Jacobian_j = NULL;
-  Jacobian_ii = NULL;
-  Jacobian_ij = NULL;
-  Jacobian_ji = NULL;
-  Jacobian_jj = NULL;
-  Smatrix = NULL;
-  cvector = NULL;
-  node = NULL;
-  nOutputVariables = 0;
-  
-}
-
-CSolver::~CSolver(void) {
-  if ( OutputHeadingNames != NULL) {
-    delete []OutputHeadingNames;
-  }
-  //  delete [] OutputHeadingNames;
-  /*  unsigned short iVar, iDim;
-   unsigned long iPoint;
-   
-   if (Residual_RMS != NULL) delete [] Residual_RMS;
-   if (Residual_Max != NULL) delete [] Residual_Max;
-   if (Residual != NULL) delete [] Residual;
-   if (Residual_i != NULL) delete [] Residual_i;
-   if (Residual_j != NULL) delete [] Residual_j;
-   if (Point_Max != NULL) delete [] Point_Max;
-   
-   if (Point_Max_Coord != NULL) {
-   for (iVar = 0; iVar < nVar; iVar++)
-   delete Point_Max_Coord[iVar];
-   delete [] Point_Max_Coord;
-   }
-   
-   if (Solution != NULL) delete [] Solution;
-   if (Solution_i != NULL) delete [] Solution_i;
-   if (Solution_j != NULL) delete [] Solution_j;
-   if (Vector != NULL) delete [] Vector;
-   if (Vector_i != NULL) delete [] Vector_i;
-   if (Vector_j != NULL) delete [] Vector_j;
-   if (Res_Conv != NULL) delete [] Res_Conv;
-   if (Res_Visc != NULL) delete [] Res_Visc;
-   if (Res_Sour != NULL) delete [] Res_Sour;
-   if (Res_Conv_i != NULL) delete [] Res_Conv_i;
-   if (Res_Visc_i != NULL) delete [] Res_Visc_i;
-   if (Res_Visc_j != NULL) delete [] Res_Visc_j;
-   if (Res_Sour_j != NULL) delete [] Res_Sour_j;
-   if (rhs != NULL) delete [] rhs;
-   
-   if (Jacobian_i != NULL) {
-   for (iVar = 0; iVar < nVar; iVar++)
-   delete Jacobian_i[iVar];
-   delete [] Jacobian_i;
-   }
-   
-   if (Jacobian_j != NULL) {
-   for (iVar = 0; iVar < nVar; iVar++)
-   delete Jacobian_j[iVar];
-   delete [] Jacobian_j;
-   }
-   
-   if (Jacobian_MeanFlow_j != NULL) {
-   for (iVar = 0; iVar < nVar; iVar++)
-   delete Jacobian_MeanFlow_j[iVar];
-   delete [] Jacobian_MeanFlow_j;
-   }
-   
-   if (Jacobian_ii != NULL) {
-   for (iVar = 0; iVar < nVar; iVar++)
-   delete Jacobian_ii[iVar];
-   delete [] Jacobian_ii;
-   }
-   
-   if (Jacobian_ij != NULL) {
-   for (iVar = 0; iVar < nVar; iVar++)
-   delete Jacobian_ij[iVar];
-   delete [] Jacobian_ij;
-   }
-   
-   if (Jacobian_ji != NULL) {
-   for (iVar = 0; iVar < nVar; iVar++)
-   delete Jacobian_ji[iVar];
-   delete [] Jacobian_ji;
-   }
-   
-   if (Jacobian_jj != NULL) {
-   for (iVar = 0; iVar < nVar; iVar++)
-   delete Jacobian_jj[iVar];
-   delete [] Jacobian_jj;
-   }
-   
-   if (Smatrix != NULL) {
-   for (iDim = 0; iDim < nDim; iDim++)
-   delete Smatrix[iDim];
-   delete [] Smatrix;
-   }
-   
-   if (cvector != NULL) {
-   for (iVar = 0; iVar < nVar; iVar++)
-   delete cvector[iVar];
-   delete [] cvector;
-   }
-   
-   if (node != NULL) {
-   for (iPoint = 0; iPoint < nPoint; iPoint++) {
-   delete node[iPoint];
-   }
-   delete [] node;
-   }
-   
-   //	delete [] **StiffMatrix_Elem;
-   //	delete [] **StiffMatrix_Node;*/
-  
-}
-
-void CSolver::SetResidual_RMS(CGeometry *geometry, CConfig *config) {
-  unsigned short iVar;
-  
-#ifndef HAVE_MPI
-  
-  for (iVar = 0; iVar < nVar; iVar++) {
-    
-    if (GetRes_RMS(iVar) != GetRes_RMS(iVar)) {
-      cout << "\n !!! Error: SU2 has diverged. Now exiting... !!! \n" << endl;
-      exit(EXIT_FAILURE);
-    }
-
-    SetRes_RMS(iVar, max(EPS*EPS, sqrt(GetRes_RMS(iVar)/geometry->GetnPoint())));
-    
-  }
-  
-#else
-  
-  int nProcessor, iProcessor, rank;
-  MPI_Comm_size(MPI_COMM_WORLD, &nProcessor);
-  MPI_Comm_rank(MPI_COMM_WORLD, &rank);
-  
-  su2double *sbuf_residual, *rbuf_residual, *sbuf_coord, *rbuf_coord, *Coord;
-  unsigned long *sbuf_point, *rbuf_point, Local_nPointDomain, Global_nPointDomain;
-  unsigned short iDim;
-  
-  /*--- Set the L2 Norm residual in all the processors ---*/
-  
-  sbuf_residual  = new su2double[nVar]; for (iVar = 0; iVar < nVar; iVar++) sbuf_residual[iVar] = 0.0;
-  rbuf_residual  = new su2double[nVar]; for (iVar = 0; iVar < nVar; iVar++) rbuf_residual[iVar] = 0.0;
-  
-  for (iVar = 0; iVar < nVar; iVar++) sbuf_residual[iVar] = GetRes_RMS(iVar);
-  Local_nPointDomain = geometry->GetnPointDomain();
-  
-  
-  SU2_MPI::Allreduce(sbuf_residual, rbuf_residual, nVar, MPI_DOUBLE, MPI_SUM, MPI_COMM_WORLD);
-  SU2_MPI::Allreduce(&Local_nPointDomain, &Global_nPointDomain, 1, MPI_UNSIGNED_LONG, MPI_SUM, MPI_COMM_WORLD);
-  
-  
-  for (iVar = 0; iVar < nVar; iVar++) {
-    
-    if (rbuf_residual[iVar] != rbuf_residual[iVar]) {
-      
-      if (rank == MASTER_NODE)
-        cout << "\n !!! Error: SU2 has diverged. Now exiting... !!! \n" << endl;
-      
-      MPI_Abort(MPI_COMM_WORLD,1);
-      
-    }
-    
-    SetRes_RMS(iVar, max(EPS*EPS, sqrt(rbuf_residual[iVar]/Global_nPointDomain)));
-    
-  }
-  
-  delete [] sbuf_residual;
-  delete [] rbuf_residual;
-  
-  /*--- Set the Maximum residual in all the processors ---*/
-  sbuf_residual = new su2double [nVar]; for (iVar = 0; iVar < nVar; iVar++) sbuf_residual[iVar] = 0.0;
-  sbuf_point = new unsigned long [nVar]; for (iVar = 0; iVar < nVar; iVar++) sbuf_point[iVar] = 0;
-  sbuf_coord = new su2double[nVar*nDim]; for (iVar = 0; iVar < nVar*nDim; iVar++) sbuf_coord[iVar] = 0.0;
-  
-  rbuf_residual = new su2double [nProcessor*nVar]; for (iVar = 0; iVar < nProcessor*nVar; iVar++) rbuf_residual[iVar] = 0.0;
-  rbuf_point = new unsigned long [nProcessor*nVar]; for (iVar = 0; iVar < nProcessor*nVar; iVar++) rbuf_point[iVar] = 0;
-  rbuf_coord = new su2double[nProcessor*nVar*nDim]; for (iVar = 0; iVar < nProcessor*nVar*nDim; iVar++) rbuf_coord[iVar] = 0.0;
-
-  for (iVar = 0; iVar < nVar; iVar++) {
-    sbuf_residual[iVar] = GetRes_Max(iVar);
-    sbuf_point[iVar] = GetPoint_Max(iVar);
-    Coord = GetPoint_Max_Coord(iVar);
-    for (iDim = 0; iDim < nDim; iDim++)
-      sbuf_coord[iVar*nDim+iDim] = Coord[iDim];
-  }
-  
-  SU2_MPI::Allgather(sbuf_residual, nVar, MPI_DOUBLE, rbuf_residual, nVar, MPI_DOUBLE, MPI_COMM_WORLD);
-  SU2_MPI::Allgather(sbuf_point, nVar, MPI_UNSIGNED_LONG, rbuf_point, nVar, MPI_UNSIGNED_LONG, MPI_COMM_WORLD);
-  SU2_MPI::Allgather(sbuf_coord, nVar*nDim, MPI_DOUBLE, rbuf_coord, nVar*nDim, MPI_DOUBLE, MPI_COMM_WORLD);
-
-  for (iVar = 0; iVar < nVar; iVar++) {
-    for (iProcessor = 0; iProcessor < nProcessor; iProcessor++) {
-      AddRes_Max(iVar, rbuf_residual[iProcessor*nVar+iVar], rbuf_point[iProcessor*nVar+iVar], &rbuf_coord[iProcessor*nVar*nDim+iVar*nDim]);
-    }
-  }
-  
-  delete [] sbuf_residual;
-  delete [] rbuf_residual;
-  
-  delete [] sbuf_point;
-  delete [] rbuf_point;
-  
-  delete [] sbuf_coord;
-  delete [] rbuf_coord;
-  
-#endif
-  
-}
-
-void CSolver::SetGrid_Movement_Residual (CGeometry *geometry, CConfig *config) {
-  
-  unsigned short nDim = geometry->GetnDim();
-  unsigned short nVar = GetnVar();
-  su2double ProjGridVel, *Normal;
-  
-  //	Loop interior edges
-  for (unsigned long iEdge = 0; iEdge < geometry->GetnEdge(); iEdge++) {
-    
-    const unsigned long iPoint = geometry->edge[iEdge]->GetNode(0);
-    const unsigned long jPoint = geometry->edge[iEdge]->GetNode(1);
-    
-    // Solution at each edge point
-    su2double *Solution_i = node[iPoint]->GetSolution();
-    su2double *Solution_j = node[jPoint]->GetSolution();
-    
-    for (unsigned short iVar = 0; iVar < nVar; iVar++)
-      Solution[iVar] = 0.5* (Solution_i[iVar] + Solution_j[iVar]);
-    
-    // Grid Velocity at each edge point
-    su2double *GridVel_i = geometry->node[iPoint]->GetGridVel();
-    su2double *GridVel_j = geometry->node[jPoint]->GetGridVel();
-    for (unsigned short iDim = 0; iDim < nDim; iDim++)
-      Vector[iDim] = 0.5* (GridVel_i[iDim] + GridVel_j[iDim]);
-    
-    Normal = geometry->edge[iEdge]->GetNormal();
-    //			dS = geometry->edge[iEdge]->GetArea_or_Length();
-    
-    ProjGridVel = 0.0;
-    for (unsigned short iDim = 0; iDim < nDim; iDim++)
-      ProjGridVel += Vector[iDim]*Normal[iDim];
-    
-    for (unsigned short iVar = 0; iVar < nVar; iVar++)
-      Residual[iVar] = ProjGridVel*Solution[iVar];
-    
-    LinSysRes.SubtractBlock(iPoint, Residual);
-    LinSysRes.AddBlock(jPoint, Residual);
-    
-  }
-  
-  //	Loop boundary edges
-  for (unsigned short iMarker = 0; iMarker < geometry->GetnMarker(); iMarker++) {
-    for (unsigned long iVertex = 0; iVertex < geometry->GetnVertex(iMarker); iVertex++) {
-      const unsigned long Point = geometry->vertex[iMarker][iVertex]->GetNode();
-      
-      // Solution at each edge point
-      su2double *Solution = node[Point]->GetSolution();
-      
-      // Grid Velocity at each edge point
-      su2double *GridVel = geometry->node[Point]->GetGridVel();
-      
-      // Summed normal components
-      Normal = geometry->vertex[iMarker][iVertex]->GetNormal();
-      //			dS = geometry->vertex[iMarker][iVertex]->GetArea_or_Length();
-      
-      ProjGridVel = 0.0;
-      for (unsigned short iDim = 0; iDim < nDim; iDim++)
-        ProjGridVel -= GridVel[iDim]*Normal[iDim];
-      
-      for (unsigned short iVar = 0; iVar < nVar; iVar++)
-        Residual[iVar] = ProjGridVel*Solution[iVar];
-      
-      LinSysRes.AddBlock(Point, Residual);
-    }
-  }
-}
-
-void CSolver::SetAuxVar_Gradient_GG(CGeometry *geometry) {
-  
-  //	Internal variables
-  unsigned long Point = 0, iPoint = 0, jPoint = 0, iEdge, iVertex;
-  unsigned short nDim = geometry->GetnDim(), iDim, iMarker;
-  
-  su2double AuxVar_Vertex, AuxVar_i, AuxVar_j, AuxVar_Average;
-  su2double *Gradient, DualArea, Partial_Res, Grad_Val, *Normal;
-  
-  for (iPoint = 0; iPoint < geometry->GetnPoint(); iPoint++)
-    node[iPoint]->SetAuxVarGradientZero();		// Set Gradient to Zero
-  
-  //	Loop interior edges
-  for (iEdge = 0; iEdge < geometry->GetnEdge(); iEdge++) {
-    iPoint = geometry->edge[iEdge]->GetNode(0);
-    jPoint = geometry->edge[iEdge]->GetNode(1);
-    
-    AuxVar_i = node[iPoint]->GetAuxVar();
-    AuxVar_j = node[jPoint]->GetAuxVar();
-    
-    Normal = geometry->edge[iEdge]->GetNormal();
-    AuxVar_Average =  0.5 * ( AuxVar_i + AuxVar_j);
-    for (iDim = 0; iDim < nDim; iDim++) {
-      Partial_Res = AuxVar_Average*Normal[iDim];
-      node[iPoint]->AddAuxVarGradient(iDim, Partial_Res);
-      node[jPoint]->SubtractAuxVarGradient(iDim, Partial_Res);
-    }
-  }
-  
-  //	Loop boundary edges
-  for (iMarker = 0; iMarker < geometry->GetnMarker(); iMarker++)
-    for (iVertex = 0; iVertex < geometry->GetnVertex(iMarker); iVertex++) {
-      Point = geometry->vertex[iMarker][iVertex]->GetNode();
-      AuxVar_Vertex = node[Point]->GetAuxVar();
-      Normal = geometry->vertex[iMarker][iVertex]->GetNormal();
-      for (iDim = 0; iDim < nDim; iDim++) {
-        Partial_Res = AuxVar_Vertex*Normal[iDim];
-        node[Point]->SubtractAuxVarGradient(iDim, Partial_Res);
-      }
-    }
-  
-  for (iPoint=0; iPoint<geometry->GetnPoint(); iPoint++)
-    for (iDim = 0; iDim < nDim; iDim++) {
-      Gradient = node[iPoint]->GetAuxVarGradient();
-      DualArea = geometry->node[iPoint]->GetVolume();
-      Grad_Val = Gradient[iDim]/(DualArea+EPS);
-      node[iPoint]->SetAuxVarGradient(iDim, Grad_Val);
-    }
-}
-
-void CSolver::SetAuxVar_Gradient_LS(CGeometry *geometry, CConfig *config) {
-  
-  unsigned short iDim, jDim, iNeigh;
-  unsigned short nDim = geometry->GetnDim();
-  unsigned long iPoint, jPoint;
-  su2double *Coord_i, *Coord_j, AuxVar_i, AuxVar_j, weight, r11, r12, r13, r22, r23, r23_a,
-  r23_b, r33, z11, z12, z13, z22, z23, z33, detR2, product;
-  bool singular = false;
-  
-  su2double *cvector = new su2double [nDim];
-  
-  /*--- Loop over points of the grid ---*/
-  for (iPoint = 0; iPoint < geometry->GetnPoint(); iPoint++) {
-    
-    Coord_i = geometry->node[iPoint]->GetCoord();
-    AuxVar_i = node[iPoint]->GetAuxVar();
-    
-    /*--- Inizialization of variables ---*/
-    for (iDim = 0; iDim < nDim; iDim++)
-      cvector[iDim] = 0.0;
-    
-    r11 = 0.0; r12 = 0.0; r13 = 0.0; r22 = 0.0;
-    r23 = 0.0; r23_a = 0.0; r23_b = 0.0; r33 = 0.0;
-    
-    for (iNeigh = 0; iNeigh < geometry->node[iPoint]->GetnPoint(); iNeigh++) {
-      jPoint = geometry->node[iPoint]->GetPoint(iNeigh);
-      Coord_j = geometry->node[jPoint]->GetCoord();
-      AuxVar_j = node[jPoint]->GetAuxVar();
-      
-      weight = 0.0;
-      for (iDim = 0; iDim < nDim; iDim++)
-        weight += (Coord_j[iDim]-Coord_i[iDim])*(Coord_j[iDim]-Coord_i[iDim]);
-      
-      /*--- Sumations for entries of upper triangular matrix R ---*/
-      
-      if (fabs(weight) > EPS) {
-        r11 += (Coord_j[0]-Coord_i[0])*(Coord_j[0]-Coord_i[0])/weight;
-        r12 += (Coord_j[0]-Coord_i[0])*(Coord_j[1]-Coord_i[1])/weight;
-        r22 += (Coord_j[1]-Coord_i[1])*(Coord_j[1]-Coord_i[1])/weight;
-        if (nDim == 3) {
-          r13 += (Coord_j[0]-Coord_i[0])*(Coord_j[2]-Coord_i[2])/weight;
-          r23_a += (Coord_j[1]-Coord_i[1])*(Coord_j[2]-Coord_i[2])/weight;
-          r23_b += (Coord_j[0]-Coord_i[0])*(Coord_j[2]-Coord_i[2])/weight;
-          r33 += (Coord_j[2]-Coord_i[2])*(Coord_j[2]-Coord_i[2])/weight;
-        }
-        
-        /*--- Entries of c:= transpose(A)*b ---*/
-        
-        for (iDim = 0; iDim < nDim; iDim++)
-          cvector[iDim] += (Coord_j[iDim]-Coord_i[iDim])*(AuxVar_j-AuxVar_i)/(weight);
-      }
-      
-    }
-    
-    /*--- Entries of upper triangular matrix R ---*/
-    
-    if (fabs(r11) < EPS) r11 = EPS;
-    r11 = sqrt(r11);
-    r12 = r12/r11;
-    r22 = sqrt(r22-r12*r12);
-    if (fabs(r22) < EPS) r22 = EPS;
-    if (nDim == 3) {
-      r13 = r13/r11;
-      r23 = r23_a/(r22) - r23_b*r12/(r11*r22);
-      r33 = sqrt(r33-r23*r23-r13*r13);
-    }
-    
-    /*--- Compute determinant ---*/
-    
-    if (nDim == 2) detR2 = (r11*r22)*(r11*r22);
-    else detR2 = (r11*r22*r33)*(r11*r22*r33);
-    
-    /*--- Detect singular matrices ---*/
-    
-    if (fabs(detR2) < EPS) singular = true;
-    
-    /*--- S matrix := inv(R)*traspose(inv(R)) ---*/
-    
-    if (singular) {
-      for (iDim = 0; iDim < nDim; iDim++)
-        for (jDim = 0; jDim < nDim; jDim++)
-          Smatrix[iDim][jDim] = 0.0;
-    }
-    else {
-      if (nDim == 2) {
-        Smatrix[0][0] = (r12*r12+r22*r22)/detR2;
-        Smatrix[0][1] = -r11*r12/detR2;
-        Smatrix[1][0] = Smatrix[0][1];
-        Smatrix[1][1] = r11*r11/detR2;
-      }
-      else {
-        z11 = r22*r33; z12 = -r12*r33; z13 = r12*r23-r13*r22;
-        z22 = r11*r33; z23 = -r11*r23; z33 = r11*r22;
-        Smatrix[0][0] = (z11*z11+z12*z12+z13*z13)/detR2;
-        Smatrix[0][1] = (z12*z22+z13*z23)/detR2;
-        Smatrix[0][2] = (z13*z33)/detR2;
-        Smatrix[1][0] = Smatrix[0][1];
-        Smatrix[1][1] = (z22*z22+z23*z23)/detR2;
-        Smatrix[1][2] = (z23*z33)/detR2;
-        Smatrix[2][0] = Smatrix[0][2];
-        Smatrix[2][1] = Smatrix[1][2];
-        Smatrix[2][2] = (z33*z33)/detR2;
-      }
-    }
-    
-    /*--- Computation of the gradient: S*c ---*/
-    
-    for (iDim = 0; iDim < nDim; iDim++) {
-      product = 0.0;
-      for (jDim = 0; jDim < nDim; jDim++)
-        product += Smatrix[iDim][jDim]*cvector[jDim];
-      if (geometry->node[iPoint]->GetDomain())
-        node[iPoint]->SetAuxVarGradient(iDim, product);
-    }
-  }
-  
-  delete [] cvector;
-  
-}
-
-void CSolver::SetSolution_Gradient_GG(CGeometry *geometry, CConfig *config) {
-  unsigned long Point = 0, iPoint = 0, jPoint = 0, iEdge, iVertex;
-  unsigned short iVar, iDim, iMarker;
-  su2double *Solution_Vertex, *Solution_i, *Solution_j, Solution_Average, **Gradient, DualArea,
-  Partial_Res, Grad_Val, *Normal;
-  
-  /*--- Set Gradient to Zero ---*/
-  for (iPoint = 0; iPoint < geometry->GetnPointDomain(); iPoint++)
-    node[iPoint]->SetGradientZero();
-  
-  /*--- Loop interior edges ---*/
-  for (iEdge = 0; iEdge < geometry->GetnEdge(); iEdge++) {
-    iPoint = geometry->edge[iEdge]->GetNode(0);
-    jPoint = geometry->edge[iEdge]->GetNode(1);
-    
-    Solution_i = node[iPoint]->GetSolution();
-    Solution_j = node[jPoint]->GetSolution();
-    Normal = geometry->edge[iEdge]->GetNormal();
-    for (iVar = 0; iVar< nVar; iVar++) {
-      Solution_Average =  0.5 * (Solution_i[iVar] + Solution_j[iVar]);
-      for (iDim = 0; iDim < nDim; iDim++) {
-        Partial_Res = Solution_Average*Normal[iDim];
-        if (geometry->node[iPoint]->GetDomain())
-          node[iPoint]->AddGradient(iVar, iDim, Partial_Res);
-        if (geometry->node[jPoint]->GetDomain())
-          node[jPoint]->SubtractGradient(iVar, iDim, Partial_Res);
-      }
-    }
-  }
-  
-  /*--- Loop boundary edges ---*/
-  for (iMarker = 0; iMarker < geometry->GetnMarker(); iMarker++) {
-    for (iVertex = 0; iVertex < geometry->GetnVertex(iMarker); iVertex++) {
-      Point = geometry->vertex[iMarker][iVertex]->GetNode();
-      Solution_Vertex = node[Point]->GetSolution();
-      Normal = geometry->vertex[iMarker][iVertex]->GetNormal();
-      for (iVar = 0; iVar < nVar; iVar++)
-        for (iDim = 0; iDim < nDim; iDim++) {
-          Partial_Res = Solution_Vertex[iVar]*Normal[iDim];
-          if (geometry->node[Point]->GetDomain())
-            node[Point]->SubtractGradient(iVar, iDim, Partial_Res);
-        }
-    }
-  }
-  
-  /*--- Compute gradient ---*/
-  for (iPoint = 0; iPoint < geometry->GetnPointDomain(); iPoint++)
-    for (iVar = 0; iVar < nVar; iVar++)
-      for (iDim = 0; iDim < nDim; iDim++) {
-        Gradient = node[iPoint]->GetGradient();
-        DualArea = geometry->node[iPoint]->GetVolume();
-        Grad_Val = Gradient[iVar][iDim] / (DualArea+EPS);
-        node[iPoint]->SetGradient(iVar, iDim, Grad_Val);
-      }
-  
-  /*--- Gradient MPI ---*/
-  Set_MPI_Solution_Gradient(geometry, config);
-  
-}
-
-void CSolver::SetSolution_Gradient_LS(CGeometry *geometry, CConfig *config) {
-  
-  unsigned short iDim, jDim, iVar, iNeigh;
-  unsigned long iPoint, jPoint;
-  su2double *Coord_i, *Coord_j, *Solution_i, *Solution_j,
-  r11, r12, r13, r22, r23, r23_a, r23_b, r33, weight, detR2, z11, z12, z13,
-  z22, z23, z33, product;
-  bool singular = false;
-  
-  su2double **cvector = new su2double* [nVar];
-  for (iVar = 0; iVar < nVar; iVar++)
-    cvector[iVar] = new su2double [nDim];
-  
-  /*--- Loop over points of the grid ---*/
-  
-  for (iPoint = 0; iPoint < geometry->GetnPointDomain(); iPoint++) {
-    
-    /*--- Get coordinates ---*/
-    
-    Coord_i = geometry->node[iPoint]->GetCoord();
-    
-    /*--- Get consevative solution ---*/
-    
-    Solution_i = node[iPoint]->GetSolution();
-    
-    /*--- Inizialization of variables ---*/
-    
-    for (iVar = 0; iVar < nVar; iVar++)
-      for (iDim = 0; iDim < nDim; iDim++)
-        cvector[iVar][iDim] = 0.0;
-    
-    r11 = 0.0; r12 = 0.0; r13 = 0.0; r22 = 0.0;
-    r23 = 0.0; r23_a = 0.0; r23_b = 0.0; r33 = 0.0;
-    
-    for (iNeigh = 0; iNeigh < geometry->node[iPoint]->GetnPoint(); iNeigh++) {
-      jPoint = geometry->node[iPoint]->GetPoint(iNeigh);
-      Coord_j = geometry->node[jPoint]->GetCoord();
-      
-      Solution_j = node[jPoint]->GetSolution();
-      
-      weight = 0.0;
-      for (iDim = 0; iDim < nDim; iDim++)
-        weight += (Coord_j[iDim]-Coord_i[iDim])*(Coord_j[iDim]-Coord_i[iDim]);
-      
-      /*--- Sumations for entries of upper triangular matrix R ---*/
-      
-      if (fabs(weight) > EPS) {
-        r11 += (Coord_j[0]-Coord_i[0])*(Coord_j[0]-Coord_i[0])/weight;
-        r12 += (Coord_j[0]-Coord_i[0])*(Coord_j[1]-Coord_i[1])/weight;
-        r22 += (Coord_j[1]-Coord_i[1])*(Coord_j[1]-Coord_i[1])/weight;
-        if (nDim == 3) {
-          r13 += (Coord_j[0]-Coord_i[0])*(Coord_j[2]-Coord_i[2])/weight;
-          r23_a += (Coord_j[1]-Coord_i[1])*(Coord_j[2]-Coord_i[2])/weight;
-          r23_b += (Coord_j[0]-Coord_i[0])*(Coord_j[2]-Coord_i[2])/weight;
-          r33 += (Coord_j[2]-Coord_i[2])*(Coord_j[2]-Coord_i[2])/weight;
-        }
-        
-        /*--- Entries of c:= transpose(A)*b ---*/
-        
-        for (iVar = 0; iVar < nVar; iVar++)
-          for (iDim = 0; iDim < nDim; iDim++)
-            cvector[iVar][iDim] += (Coord_j[iDim]-Coord_i[iDim])*(Solution_j[iVar]-Solution_i[iVar])/weight;
-      }
-      
-    }
-    
-    /*--- Entries of upper triangular matrix R ---*/
-    
-    if (fabs(r11) < EPS) r11 = EPS;
-    r11 = sqrt(r11);
-    r12 = r12/(r11);
-    r22 = sqrt(r22-r12*r12);
-    if (fabs(r22) < EPS) r22 = EPS;
-    if (nDim == 3) {
-      r13 = r13/(r11);
-      r23 = r23_a/(r22) - r23_b*r12/(r11*r22);
-      r33 = sqrt(r33-r23*r23-r13*r13);
-    }
-    
-    /*--- Compute determinant ---*/
-    
-    if (nDim == 2) detR2 = (r11*r22)*(r11*r22);
-    else detR2 = (r11*r22*r33)*(r11*r22*r33);
-    
-    /*--- Detect singular matrices ---*/
-    
-    if (fabs(detR2) < EPS) singular = true;
-    
-    /*--- S matrix := inv(R)*traspose(inv(R)) ---*/
-    
-    if (singular) {
-      for (iDim = 0; iDim < nDim; iDim++)
-        for (jDim = 0; jDim < nDim; jDim++)
-          Smatrix[iDim][jDim] = 0.0;
-    }
-    else {
-      if (nDim == 2) {
-        Smatrix[0][0] = (r12*r12+r22*r22)/detR2;
-        Smatrix[0][1] = -r11*r12/detR2;
-        Smatrix[1][0] = Smatrix[0][1];
-        Smatrix[1][1] = r11*r11/detR2;
-      }
-      else {
-        z11 = r22*r33; z12 = -r12*r33; z13 = r12*r23-r13*r22;
-        z22 = r11*r33; z23 = -r11*r23; z33 = r11*r22;
-        Smatrix[0][0] = (z11*z11+z12*z12+z13*z13)/detR2;
-        Smatrix[0][1] = (z12*z22+z13*z23)/detR2;
-        Smatrix[0][2] = (z13*z33)/detR2;
-        Smatrix[1][0] = Smatrix[0][1];
-        Smatrix[1][1] = (z22*z22+z23*z23)/detR2;
-        Smatrix[1][2] = (z23*z33)/detR2;
-        Smatrix[2][0] = Smatrix[0][2];
-        Smatrix[2][1] = Smatrix[1][2];
-        Smatrix[2][2] = (z33*z33)/detR2;
-      }
-    }
-    
-    /*--- Computation of the gradient: S*c ---*/
-    
-    for (iVar = 0; iVar < nVar; iVar++) {
-      for (iDim = 0; iDim < nDim; iDim++) {
-        product = 0.0;
-        for (jDim = 0; jDim < nDim; jDim++)
-          product += Smatrix[iDim][jDim]*cvector[iVar][jDim];
-        node[iPoint]->SetGradient(iVar, iDim, product);
-      }
-    }
-    
-  }
-  
-  /*--- Deallocate memory ---*/
-  
-  for (iVar = 0; iVar < nVar; iVar++)
-    delete [] cvector[iVar];
-  delete [] cvector;
-  
-  /*--- Gradient MPI ---*/
-  
-  Set_MPI_Solution_Gradient(geometry, config);
-  
-}
-
-void CSolver::SetGridVel_Gradient(CGeometry *geometry, CConfig *config) {
-  unsigned short iDim, jDim, iVar, iNeigh;
-  unsigned long iPoint, jPoint;
-  su2double *Coord_i, *Coord_j, *Solution_i, *Solution_j, Smatrix[3][3],
-  r11, r12, r13, r22, r23, r23_a, r23_b, r33, weight, detR2, z11, z12, z13,
-  z22, z23, z33, product;
-  su2double **cvector;
-  
-  /*--- Note that all nVar entries in this routine have been changed to nDim ---*/
-  cvector = new su2double* [nDim];
-  for (iVar = 0; iVar < nDim; iVar++)
-    cvector[iVar] = new su2double [nDim];
-  
-  /*--- Loop over points of the grid ---*/
-  for (iPoint = 0; iPoint < geometry->GetnPointDomain(); iPoint++) {
-    
-    Coord_i = geometry->node[iPoint]->GetCoord();
-    Solution_i = geometry->node[iPoint]->GetGridVel();
-    
-    /*--- Inizialization of variables ---*/
-    for (iVar = 0; iVar < nDim; iVar++)
-      for (iDim = 0; iDim < nDim; iDim++)
-        cvector[iVar][iDim] = 0.0;
-    r11 = 0.0; r12 = 0.0; r13 = 0.0; r22 = 0.0; r23 = 0.0; r23_a = 0.0; r23_b = 0.0; r33 = 0.0;
-    
-    for (iNeigh = 0; iNeigh < geometry->node[iPoint]->GetnPoint(); iNeigh++) {
-      jPoint = geometry->node[iPoint]->GetPoint(iNeigh);
-      Coord_j = geometry->node[jPoint]->GetCoord();
-      Solution_j = geometry->node[jPoint]->GetGridVel();
-      
-      weight = 0.0;
-      for (iDim = 0; iDim < nDim; iDim++)
-        weight += (Coord_j[iDim]-Coord_i[iDim])*(Coord_j[iDim]-Coord_i[iDim]);
-      
-      /*--- Sumations for entries of upper triangular matrix R ---*/
-      r11 += (Coord_j[0]-Coord_i[0])*(Coord_j[0]-Coord_i[0])/(weight);
-      r12 += (Coord_j[0]-Coord_i[0])*(Coord_j[1]-Coord_i[1])/(weight);
-      r22 += (Coord_j[1]-Coord_i[1])*(Coord_j[1]-Coord_i[1])/(weight);
-      if (nDim == 3) {
-        r13 += (Coord_j[0]-Coord_i[0])*(Coord_j[2]-Coord_i[2])/(weight);
-        r23_a += (Coord_j[1]-Coord_i[1])*(Coord_j[2]-Coord_i[2])/(weight);
-        r23_b += (Coord_j[0]-Coord_i[0])*(Coord_j[2]-Coord_i[2])/(weight);
-        r33 += (Coord_j[2]-Coord_i[2])*(Coord_j[2]-Coord_i[2])/(weight);
-      }
-      
-      /*--- Entries of c:= transpose(A)*b ---*/
-      for (iVar = 0; iVar < nDim; iVar++)
-        for (iDim = 0; iDim < nDim; iDim++)
-          cvector[iVar][iDim] += (Coord_j[iDim]-Coord_i[iDim])*(Solution_j[iVar]-Solution_i[iVar])/(weight);
-    }
-    
-    /*--- Entries of upper triangular matrix R ---*/
-    r11 = sqrt(r11);
-    r12 = r12/(r11);
-    r22 = sqrt(r22-r12*r12);
-    if (nDim == 3) {
-      r13 = r13/(r11);
-      r23 = r23_a/(r22) - r23_b*r12/(r11*r22);
-      r33 = sqrt(r33-r23*r23-r13*r13);
-    }
-    /*--- S matrix := inv(R)*traspose(inv(R)) ---*/
-    if (nDim == 2) {
-      detR2 = (r11*r22)*(r11*r22);
-      Smatrix[0][0] = (r12*r12+r22*r22)/(detR2);
-      Smatrix[0][1] = -r11*r12/(detR2);
-      Smatrix[1][0] = Smatrix[0][1];
-      Smatrix[1][1] = r11*r11/(detR2);
-    }
-    else {
-      detR2 = (r11*r22*r33)*(r11*r22*r33);
-      z11 = r22*r33;
-      z12 = -r12*r33;
-      z13 = r12*r23-r13*r22;
-      z22 = r11*r33;
-      z23 = -r11*r23;
-      z33 = r11*r22;
-      Smatrix[0][0] = (z11*z11+z12*z12+z13*z13)/(detR2);
-      Smatrix[0][1] = (z12*z22+z13*z23)/(detR2);
-      Smatrix[0][2] = (z13*z33)/(detR2);
-      Smatrix[1][0] = Smatrix[0][1];
-      Smatrix[1][1] = (z22*z22+z23*z23)/(detR2);
-      Smatrix[1][2] = (z23*z33)/(detR2);
-      Smatrix[2][0] = Smatrix[0][2];
-      Smatrix[2][1] = Smatrix[1][2];
-      Smatrix[2][2] = (z33*z33)/(detR2);
-    }
-    /*--- Computation of the gradient: S*c ---*/
-    for (iVar = 0; iVar < nDim; iVar++) {
-      for (iDim = 0; iDim < nDim; iDim++) {
-        product = 0.0;
-        for (jDim = 0; jDim < nDim; jDim++)
-          product += Smatrix[iDim][jDim]*cvector[iVar][jDim];
-        geometry->node[iPoint]->SetGridVel_Grad(iVar, iDim, product);
-      }
-    }
-  }
-  
-  /*--- Deallocate memory ---*/
-  for (iVar = 0; iVar < nDim; iVar++)
-    delete [] cvector[iVar];
-  delete [] cvector;
-  
-  /*--- Gradient MPI ---*/
-  // TO DO!!!
-  //Set_MPI_Solution_Gradient(geometry, config);
-  
-}
-
-void CSolver::SetAuxVar_Surface_Gradient(CGeometry *geometry, CConfig *config) {
-  
-  unsigned short iDim, jDim, iNeigh, iMarker, Boundary;
-  unsigned short nDim = geometry->GetnDim();
-  unsigned long iPoint, jPoint, iVertex;
-  su2double *Coord_i, *Coord_j, AuxVar_i, AuxVar_j;
-  su2double **Smatrix, *cvector;
-  
-  Smatrix = new su2double* [nDim];
-  cvector = new su2double [nDim];
-  for (iDim = 0; iDim < nDim; iDim++)
-    Smatrix[iDim] = new su2double [nDim];
-  
-  
-  /*--- Loop over boundary markers to select those for Euler or NS walls ---*/
-  for (iMarker = 0; iMarker < config->GetnMarker_All(); iMarker++) {
-    Boundary = config->GetMarker_All_KindBC(iMarker);
-    switch (Boundary) {
-      case EULER_WALL:
-      case HEAT_FLUX:
-      case ISOTHERMAL:
-        
-        /*--- Loop over points on the surface (Least-Squares approximation) ---*/
-        for (iVertex = 0; iVertex < geometry->nVertex[iMarker]; iVertex++) {
-          iPoint = geometry->vertex[iMarker][iVertex]->GetNode();
-          if (geometry->node[iPoint]->GetDomain()) {
-            Coord_i = geometry->node[iPoint]->GetCoord();
-            AuxVar_i = node[iPoint]->GetAuxVar();
-            
-            /*--- Inizialization of variables ---*/
-            for (iDim = 0; iDim < nDim; iDim++)
-              cvector[iDim] = 0.0;
-            su2double r11 = 0.0, r12 = 0.0, r13 = 0.0, r22 = 0.0, r23 = 0.0, r23_a = 0.0, r23_b = 0.0, r33 = 0.0;
-            
-            for (iNeigh = 0; iNeigh < geometry->node[iPoint]->GetnPoint(); iNeigh++) {
-              jPoint = geometry->node[iPoint]->GetPoint(iNeigh);
-              Coord_j = geometry->node[jPoint]->GetCoord();
-              AuxVar_j = node[jPoint]->GetAuxVar();
-              
-              su2double weight = 0;
-              for (iDim = 0; iDim < nDim; iDim++)
-                weight += (Coord_j[iDim]-Coord_i[iDim])*(Coord_j[iDim]-Coord_i[iDim]);
-              
-              /*--- Sumations for entries of upper triangular matrix R ---*/
-              r11 += (Coord_j[0]-Coord_i[0])*(Coord_j[0]-Coord_i[0])/weight;
-              r12 += (Coord_j[0]-Coord_i[0])*(Coord_j[1]-Coord_i[1])/weight;
-              r22 += (Coord_j[1]-Coord_i[1])*(Coord_j[1]-Coord_i[1])/weight;
-              if (nDim == 3) {
-                r13 += (Coord_j[0]-Coord_i[0])*(Coord_j[2]-Coord_i[2])/weight;
-                r23_a += (Coord_j[1]-Coord_i[1])*(Coord_j[2]-Coord_i[2])/weight;
-                r23_b += (Coord_j[0]-Coord_i[0])*(Coord_j[2]-Coord_i[2])/weight;
-                r33 += (Coord_j[2]-Coord_i[2])*(Coord_j[2]-Coord_i[2])/weight;
-              }
-              
-              /*--- Entries of c:= transpose(A)*b ---*/
-              for (iDim = 0; iDim < nDim; iDim++)
-                cvector[iDim] += (Coord_j[iDim]-Coord_i[iDim])*(AuxVar_j-AuxVar_i)/weight;
-            }
-            
-            /*--- Entries of upper triangular matrix R ---*/
-            r11 = sqrt(r11);
-            r12 = r12/r11;
-            r22 = sqrt(r22-r12*r12);
-            if (nDim == 3) {
-              r13 = r13/r11;
-              r23 = r23_a/r22 - r23_b*r12/(r11*r22);
-              r33 = sqrt(r33-r23*r23-r13*r13);
-            }
-            /*--- S matrix := inv(R)*traspose(inv(R)) ---*/
-            if (nDim == 2) {
-              su2double detR2 = (r11*r22)*(r11*r22);
-              Smatrix[0][0] = (r12*r12+r22*r22)/detR2;
-              Smatrix[0][1] = -r11*r12/detR2;
-              Smatrix[1][0] = Smatrix[0][1];
-              Smatrix[1][1] = r11*r11/detR2;
-            }
-            else {
-              su2double detR2 = (r11*r22*r33)*(r11*r22*r33);
-              su2double z11, z12, z13, z22, z23, z33; // aux vars
-              z11 = r22*r33;
-              z12 = -r12*r33;
-              z13 = r12*r23-r13*r22;
-              z22 = r11*r33;
-              z23 = -r11*r23;
-              z33 = r11*r22;
-              Smatrix[0][0] = (z11*z11+z12*z12+z13*z13)/detR2;
-              Smatrix[0][1] = (z12*z22+z13*z23)/detR2;
-              Smatrix[0][2] = (z13*z33)/detR2;
-              Smatrix[1][0] = Smatrix[0][1];
-              Smatrix[1][1] = (z22*z22+z23*z23)/detR2;
-              Smatrix[1][2] = (z23*z33)/detR2;
-              Smatrix[2][0] = Smatrix[0][2];
-              Smatrix[2][1] = Smatrix[1][2];
-              Smatrix[2][2] = (z33*z33)/detR2;
-            }
-            /*--- Computation of the gradient: S*c ---*/
-            su2double product;
-            for (iDim = 0; iDim < nDim; iDim++) {
-              product = 0.0;
-              for (jDim = 0; jDim < nDim; jDim++)
-                product += Smatrix[iDim][jDim]*cvector[jDim];
-              node[iPoint]->SetAuxVarGradient(iDim, product);
-            }
-          }
-        } /*--- End of loop over surface points ---*/
-        break;
-      default:
-        break;
-    }
-  }
-  
-  /*--- Memory deallocation ---*/
-  for (iDim = 0; iDim < nDim; iDim++)
-    delete [] Smatrix[iDim];
-  delete [] cvector;
-  delete [] Smatrix;
-}
-
-void CSolver::SetSolution_Limiter(CGeometry *geometry, CConfig *config) {
-  
-  unsigned long iEdge, iPoint, jPoint;
-  unsigned short iVar, iDim;
-  su2double **Gradient_i, **Gradient_j, *Coord_i, *Coord_j, *Solution_i, *Solution_j,
-  dave, LimK, eps1, eps2, dm, dp, du, ds, limiter, SharpEdge_Distance;
-  
-  /*--- Initialize solution max and solution min in the entire domain --*/
-  
-  for (iPoint = 0; iPoint < geometry->GetnPoint(); iPoint++) {
-    for (iVar = 0; iVar < nVar; iVar++) {
-      node[iPoint]->SetSolution_Max(iVar, -EPS);
-      node[iPoint]->SetSolution_Min(iVar, EPS);
-    }
-  }
-  
-  /*--- Establish bounds for Spekreijse monotonicity by finding max & min values of neighbor variables --*/
-  
-  for (iEdge = 0; iEdge < geometry->GetnEdge(); iEdge++) {
-    
-    /*--- Point identification, Normal vector and area ---*/
-    
-    iPoint = geometry->edge[iEdge]->GetNode(0);
-    jPoint = geometry->edge[iEdge]->GetNode(1);
-    
-    /*--- Get the conserved variables ---*/
-    
-    Solution_i = node[iPoint]->GetSolution();
-    Solution_j = node[jPoint]->GetSolution();
-    
-    /*--- Compute the maximum, and minimum values for nodes i & j ---*/
-    
-    for (iVar = 0; iVar < nVar; iVar++) {
-      du = (Solution_j[iVar] - Solution_i[iVar]);
-      node[iPoint]->SetSolution_Min(iVar, min(node[iPoint]->GetSolution_Min(iVar), du));
-      node[iPoint]->SetSolution_Max(iVar, max(node[iPoint]->GetSolution_Max(iVar), du));
-      node[jPoint]->SetSolution_Min(iVar, min(node[jPoint]->GetSolution_Min(iVar), -du));
-      node[jPoint]->SetSolution_Max(iVar, max(node[jPoint]->GetSolution_Max(iVar), -du));
-    }
-    
-  }
-  
-  /*--- Initialize the limiter --*/
-  
-  for (iPoint = 0; iPoint < geometry->GetnPointDomain(); iPoint++) {
-    for (iVar = 0; iVar < nVar; iVar++) {
-      node[iPoint]->SetLimiter(iVar, 2.0);
-    }
-  }
-  
-  /*--- Venkatakrishnan limiter ---*/
-  
-  if (config->GetKind_SlopeLimit() == VENKATAKRISHNAN) {
-    
-    /*-- Get limiter parameters from the configuration file ---*/
-    
-    dave = config->GetRefElemLength();
-    LimK = config->GetLimiterCoeff();
-    eps1 = LimK*dave;
-    eps2 = eps1*eps1*eps1;
-    
-    for (iEdge = 0; iEdge < geometry->GetnEdge(); iEdge++) {
-      
-      iPoint     = geometry->edge[iEdge]->GetNode(0);
-      jPoint     = geometry->edge[iEdge]->GetNode(1);
-      Gradient_i = node[iPoint]->GetGradient();
-      Gradient_j = node[jPoint]->GetGradient();
-      Coord_i    = geometry->node[iPoint]->GetCoord();
-      Coord_j    = geometry->node[jPoint]->GetCoord();
-      
-      for (iVar = 0; iVar < nVar; iVar++) {
-        
-        /*--- Calculate the interface left gradient, delta- (dm) ---*/
-        
-        dm = 0.0;
-        for (iDim = 0; iDim < nDim; iDim++)
-          dm += 0.5*(Coord_j[iDim]-Coord_i[iDim])*Gradient_i[iVar][iDim];
-        
-        /*--- Calculate the interface right gradient, delta+ (dp) ---*/
-        
-        if ( dm > 0.0 ) dp = node[iPoint]->GetSolution_Max(iVar);
-        else dp = node[iPoint]->GetSolution_Min(iVar);
-        
-        limiter = ( dp*dp + 2.0*dp*dm + eps2 )/( dp*dp + dp*dm + 2.0*dm*dm + eps2);
-        
-        if (limiter < node[iPoint]->GetLimiter(iVar))
-          node[iPoint]->SetLimiter(iVar, limiter);
-        
-        /*-- Repeat for point j on the edge ---*/
-        
-        dm = 0.0;
-        for (iDim = 0; iDim < nDim; iDim++)
-          dm += 0.5*(Coord_i[iDim]-Coord_j[iDim])*Gradient_j[iVar][iDim];
-        
-        if ( dm > 0.0 ) dp = node[jPoint]->GetSolution_Max(iVar);
-        else dp = node[jPoint]->GetSolution_Min(iVar);
-        
-        limiter = ( dp*dp + 2.0*dp*dm + eps2 )/( dp*dp + dp*dm + 2.0*dm*dm + eps2);
-        
-        if (limiter < node[jPoint]->GetLimiter(iVar))
-          node[jPoint]->SetLimiter(iVar, limiter);
-      }
-    }
-  }
-  
-  /*--- Sharp edges limiter ---*/
-  
-  if (config->GetKind_SlopeLimit() == SHARP_EDGES) {
-    
-    /*-- Get limiter parameters from the configuration file ---*/
-    
-    dave = config->GetRefElemLength();
-    LimK = config->GetLimiterCoeff();
-    eps1 = LimK*dave;
-    eps2 = eps1*eps1*eps1;
-    
-    for (iEdge = 0; iEdge < geometry->GetnEdge(); iEdge++) {
-      
-      iPoint     = geometry->edge[iEdge]->GetNode(0);
-      jPoint     = geometry->edge[iEdge]->GetNode(1);
-      Gradient_i = node[iPoint]->GetGradient();
-      Gradient_j = node[jPoint]->GetGradient();
-      Coord_i    = geometry->node[iPoint]->GetCoord();
-      Coord_j    = geometry->node[jPoint]->GetCoord();
-      
-      for (iVar = 0; iVar < nVar; iVar++) {
-        
-        /*--- Calculate the interface left gradient, delta- (dm) ---*/
-        
-        dm = 0.0;
-        for (iDim = 0; iDim < nDim; iDim++)
-          dm += 0.5*(Coord_j[iDim]-Coord_i[iDim])*Gradient_i[iVar][iDim];
-        
-        /*--- Calculate the interface right gradient, delta+ (dp) ---*/
-        
-        if ( dm > 0.0 ) dp = node[iPoint]->GetSolution_Max(iVar);
-        else dp = node[iPoint]->GetSolution_Min(iVar);
-        
-        /*--- Compute the distance to a sharp edge ---*/
-        
-        SharpEdge_Distance = (geometry->node[iPoint]->GetSharpEdge_Distance() - config->GetSharpEdgesCoeff()*eps1);
-        ds = 0.0;
-        if (SharpEdge_Distance < -eps1) ds = 0.0;
-        if (fabs(SharpEdge_Distance) <= eps1) ds = 0.5*(1.0+(SharpEdge_Distance/eps1)+(1.0/PI_NUMBER)*sin(PI_NUMBER*SharpEdge_Distance/eps1));
-        if (SharpEdge_Distance > eps1) ds = 1.0;
-        
-        limiter = ds * ( dp*dp + 2.0*dp*dm + eps2 )/( dp*dp + dp*dm + 2.0*dm*dm + eps2);
-        
-        if (limiter < node[iPoint]->GetLimiter(iVar))
-          node[iPoint]->SetLimiter(iVar, limiter);
-        
-        /*-- Repeat for point j on the edge ---*/
-        
-        dm = 0.0;
-        for (iDim = 0; iDim < nDim; iDim++)
-          dm += 0.5*(Coord_i[iDim]-Coord_j[iDim])*Gradient_j[iVar][iDim];
-        
-        if ( dm > 0.0 ) dp = node[jPoint]->GetSolution_Max(iVar);
-        else dp = node[jPoint]->GetSolution_Min(iVar);
-        
-        /*--- Compute the distance to a sharp edge ---*/
-        
-        SharpEdge_Distance = (geometry->node[jPoint]->GetSharpEdge_Distance() - config->GetSharpEdgesCoeff()*eps1);
-        ds = 0.0;
-        if (SharpEdge_Distance < -eps1) ds = 0.0;
-        if (fabs(SharpEdge_Distance) <= eps1) ds = 0.5*(1.0+(SharpEdge_Distance/eps1)+(1.0/PI_NUMBER)*sin(PI_NUMBER*SharpEdge_Distance/eps1));
-        if (SharpEdge_Distance > eps1) ds = 1.0;
-        
-        limiter = ds * ( dp*dp + 2.0*dp*dm + eps2 )/( dp*dp + dp*dm + 2.0*dm*dm + eps2);
-        
-        if (limiter < node[jPoint]->GetLimiter(iVar))
-          node[jPoint]->SetLimiter(iVar, limiter);
-        
-      }
-    }
-  }
-  
-  /*--- Sharp edges limiter ---*/
-  
-  if (config->GetKind_SlopeLimit() == SOLID_WALL_DISTANCE) {
-    
-    /*-- Get limiter parameters from the configuration file ---*/
-    
-    dave = config->GetRefElemLength();
-    LimK = config->GetLimiterCoeff();
-    eps1 = LimK*dave;
-    eps2 = eps1*eps1*eps1;
-    
-    for (iEdge = 0; iEdge < geometry->GetnEdge(); iEdge++) {
-      
-      iPoint     = geometry->edge[iEdge]->GetNode(0);
-      jPoint     = geometry->edge[iEdge]->GetNode(1);
-      Gradient_i = node[iPoint]->GetGradient();
-      Gradient_j = node[jPoint]->GetGradient();
-      Coord_i    = geometry->node[iPoint]->GetCoord();
-      Coord_j    = geometry->node[jPoint]->GetCoord();
-      
-      for (iVar = 0; iVar < nVar; iVar++) {
-        
-        /*--- Calculate the interface left gradient, delta- (dm) ---*/
-        
-        dm = 0.0;
-        for (iDim = 0; iDim < nDim; iDim++)
-          dm += 0.5*(Coord_j[iDim]-Coord_i[iDim])*Gradient_i[iVar][iDim];
-        
-        /*--- Calculate the interface right gradient, delta+ (dp) ---*/
-        
-        if ( dm > 0.0 ) dp = node[iPoint]->GetSolution_Max(iVar);
-        else dp = node[iPoint]->GetSolution_Min(iVar);
-        
-        /*--- Compute the distance to a sharp edge ---*/
-        
-        SharpEdge_Distance = (geometry->node[iPoint]->GetWall_Distance() - config->GetSharpEdgesCoeff()*eps1);
-        ds = 0.0;
-        if (SharpEdge_Distance < -eps1) ds = 0.0;
-        if (fabs(SharpEdge_Distance) <= eps1) ds = 0.5*(1.0+(SharpEdge_Distance/eps1)+(1.0/PI_NUMBER)*sin(PI_NUMBER*SharpEdge_Distance/eps1));
-        if (SharpEdge_Distance > eps1) ds = 1.0;
-        
-        limiter = ds * ( dp*dp + 2.0*dp*dm + eps2 )/( dp*dp + dp*dm + 2.0*dm*dm + eps2);
-        
-        if (limiter < node[iPoint]->GetLimiter(iVar))
-          node[iPoint]->SetLimiter(iVar, limiter);
-        
-        /*-- Repeat for point j on the edge ---*/
-        
-        dm = 0.0;
-        for (iDim = 0; iDim < nDim; iDim++)
-          dm += 0.5*(Coord_i[iDim]-Coord_j[iDim])*Gradient_j[iVar][iDim];
-        
-        if ( dm > 0.0 ) dp = node[jPoint]->GetSolution_Max(iVar);
-        else dp = node[jPoint]->GetSolution_Min(iVar);
-        
-        /*--- Compute the distance to a sharp edge ---*/
-        
-        SharpEdge_Distance = (geometry->node[jPoint]->GetWall_Distance() - config->GetSharpEdgesCoeff()*eps1);
-        ds = 0.0;
-        if (SharpEdge_Distance < -eps1) ds = 0.0;
-        if (fabs(SharpEdge_Distance) <= eps1) ds = 0.5*(1.0+(SharpEdge_Distance/eps1)+(1.0/PI_NUMBER)*sin(PI_NUMBER*SharpEdge_Distance/eps1));
-        if (SharpEdge_Distance > eps1) ds = 1.0;
-        
-        limiter = ds * ( dp*dp + 2.0*dp*dm + eps2 )/( dp*dp + dp*dm + 2.0*dm*dm + eps2);
-        
-        if (limiter < node[jPoint]->GetLimiter(iVar))
-          node[jPoint]->SetLimiter(iVar, limiter);
-        
-      }
-    }
-  }
-
-  
-  /*--- Limiter MPI ---*/
-  
-  Set_MPI_Solution_Limiter(geometry, config);
-  
-}
-
-void CSolver::SetPressureLaplacian(CGeometry *geometry, su2double *PressureLaplacian) {
-  
-  unsigned long Point = 0, iPoint = 0, jPoint = 0, iEdge, iVertex;
-  unsigned short iMarker, iVar;
-  su2double DualArea, Partial_Res, *Normal;
-  su2double **UxVar_Gradient, **UyVar_Gradient;
-  
-  UxVar_Gradient = new su2double* [geometry->GetnPoint()];
-  UyVar_Gradient = new su2double* [geometry->GetnPoint()];
-  for (iPoint = 0; iPoint < geometry->GetnPoint(); iPoint++) {
-    UxVar_Gradient[iPoint] = new su2double [2];
-    UyVar_Gradient[iPoint] = new su2double [2];
-  }
-  
-  for (iPoint = 0; iPoint < geometry->GetnPoint(); iPoint++)
-    for (iVar = 0; iVar < 2; iVar++) {
-      UxVar_Gradient[iPoint][iVar] = 0.0;
-      UyVar_Gradient[iPoint][iVar] = 0.0;
-    }
-  
-  /*---	Loop interior edges ---*/
-  
-  for (iEdge = 0; iEdge < geometry->GetnEdge(); iEdge++) {
-    iPoint = geometry->edge[iEdge]->GetNode(0);
-    jPoint = geometry->edge[iEdge]->GetNode(1);
-    Normal = geometry->edge[iEdge]->GetNormal();
-    
-    Partial_Res =  0.5 * ( node[iPoint]->GetSolution(1) + node[jPoint]->GetSolution(1)) * Normal[0];
-    UxVar_Gradient[iPoint][0] += Partial_Res;
-    UxVar_Gradient[jPoint][0] -= Partial_Res;
-    
-    Partial_Res =  0.5 * ( node[iPoint]->GetSolution(1) + node[jPoint]->GetSolution(1)) * Normal[1];
-    UxVar_Gradient[iPoint][1] += Partial_Res;
-    UxVar_Gradient[jPoint][1] -= Partial_Res;
-    
-    Partial_Res =  0.5 * ( node[iPoint]->GetSolution(2) + node[jPoint]->GetSolution(2)) * Normal[0];
-    UyVar_Gradient[iPoint][0] += Partial_Res;
-    UyVar_Gradient[jPoint][0] -= Partial_Res;
-    
-    Partial_Res =  0.5 * ( node[iPoint]->GetSolution(2) + node[jPoint]->GetSolution(2)) * Normal[1];
-    UyVar_Gradient[iPoint][1] += Partial_Res;
-    UyVar_Gradient[jPoint][1] -= Partial_Res;
-    
-  }
-  
-  /*---	Loop boundary edges ---*/
-  
-  for (iMarker = 0; iMarker < geometry->GetnMarker(); iMarker++)
-    for (iVertex = 0; iVertex < geometry->GetnVertex(iMarker); iVertex++) {
-      Point = geometry->vertex[iMarker][iVertex]->GetNode();
-      Normal = geometry->vertex[iMarker][iVertex]->GetNormal();
-      
-      Partial_Res =  node[Point]->GetSolution(1) * Normal[0];
-      UxVar_Gradient[Point][0] -= Partial_Res;
-      
-      Partial_Res =  node[Point]->GetSolution(1) * Normal[1];
-      UxVar_Gradient[Point][1] -= Partial_Res;
-      
-      Partial_Res =  node[Point]->GetSolution(2) * Normal[0];
-      UyVar_Gradient[Point][0] -= Partial_Res;
-      
-      Partial_Res =  node[Point]->GetSolution(2) * Normal[1];
-      UyVar_Gradient[Point][1] -= Partial_Res;
-    }
-  
-  for (iPoint = 0; iPoint < geometry->GetnPoint(); iPoint++) {
-    DualArea = geometry->node[iPoint]->GetVolume();
-    PressureLaplacian[iPoint] = (UxVar_Gradient[iPoint][0]*UxVar_Gradient[iPoint][0] + UyVar_Gradient[iPoint][1]*UyVar_Gradient[iPoint][1] +
-                                 UxVar_Gradient[iPoint][1]*UyVar_Gradient[iPoint][0] + UxVar_Gradient[iPoint][0]*UyVar_Gradient[iPoint][1])/DualArea ;
-    
-  }
-  
-  for (iPoint = 0; iPoint < geometry->GetnPoint(); iPoint++) {
-    delete[] UxVar_Gradient[iPoint];
-    delete[] UyVar_Gradient[iPoint];
-  }
-  
-  delete[] UxVar_Gradient;
-  delete[] UyVar_Gradient;
-  
-}
-
-void CSolver::Gauss_Elimination(su2double** A, su2double* rhs, unsigned short nVar) {
-  
-  short iVar, jVar, kVar;
-  su2double weight, aux;
-  
-  if (nVar == 1)
-    rhs[0] /= A[0][0];
-  else {
-    
-    /*--- Transform system in Upper Matrix ---*/
-    
-    for (iVar = 1; iVar < (short)nVar; iVar++) {
-      for (jVar = 0; jVar < iVar; jVar++) {
-        weight = A[iVar][jVar]/A[jVar][jVar];
-        for (kVar = jVar; kVar < (short)nVar; kVar++)
-          A[iVar][kVar] -= weight*A[jVar][kVar];
-        rhs[iVar] -= weight*rhs[jVar];
-      }
-    }
-    
-    /*--- Backwards substitution ---*/
-    
-    rhs[nVar-1] = rhs[nVar-1]/A[nVar-1][nVar-1];
-    for (iVar = (short)nVar-2; iVar >= 0; iVar--) {
-      aux = 0;
-      for (jVar = iVar+1; jVar < (short)nVar; jVar++)
-        aux += A[iVar][jVar]*rhs[jVar];
-      rhs[iVar] = (rhs[iVar]-aux)/A[iVar][iVar];
-      if (iVar == 0) break;
-    }
-  }
-  
-}
-
-void CSolver::Aeroelastic(CSurfaceMovement *surface_movement, CGeometry *geometry, CConfig *config, unsigned long ExtIter) {
-  
-  /*--- Variables used for Aeroelastic case ---*/
-  
-  su2double Cl, Cd, Cn, Ct, Cm, Cn_rot;
-  su2double Alpha = config->GetAoA()*PI_NUMBER/180.0;
-  vector<su2double> structural_solution(4,0.0); //contains solution(displacements and rates) of typical section wing model.
-  
-  unsigned short iMarker, iMarker_Monitoring, Monitoring;
-  string Marker_Tag, Monitoring_Tag;
-  
-  /*--- Loop over markers and find the ones being monitored. ---*/
-  
-  for (iMarker = 0; iMarker < config->GetnMarker_All(); iMarker++) {
-    Monitoring = config->GetMarker_All_Monitoring(iMarker);
-    if (Monitoring == YES) {
-      
-      /*--- Find the particular marker being monitored and get the forces acting on it. ---*/
-      
-      for (iMarker_Monitoring = 0; iMarker_Monitoring < config->GetnMarker_Monitoring(); iMarker_Monitoring++) {
-        Monitoring_Tag = config->GetMarker_Monitoring(iMarker_Monitoring);
-        Marker_Tag = config->GetMarker_All_TagBound(iMarker);
-        if (Marker_Tag == Monitoring_Tag) {
-          
-          Cl = GetSurface_CLift(iMarker_Monitoring);
-          Cd = GetSurface_CDrag(iMarker_Monitoring);
-          
-          /*--- For typical section wing model want the force normal to the airfoil (in the direction of the spring) ---*/
-          Cn = Cl*cos(Alpha) + Cd*sin(Alpha);
-          Ct = -Cl*sin(Alpha) + Cd*cos(Alpha);
-          
-          Cm = GetSurface_CMz(iMarker_Monitoring);
-          
-          /*--- Calculate forces for the Typical Section Wing Model taking into account rotation ---*/
-          
-          /*--- Note that the calculation of the forces and the subsequent displacements ...
-           is only correct for the airfoil that starts at the 0 degree position ---*/
-          
-          if (config->GetKind_GridMovement(ZONE_0) == AEROELASTIC_RIGID_MOTION) {
-            su2double Omega, dt, psi;
-            dt = config->GetDelta_UnstTimeND();
-            Omega  = (config->GetRotation_Rate_Z(ZONE_0)/config->GetOmega_Ref());
-            psi = Omega*(dt*ExtIter);
-            
-            /*--- Correct for the airfoil starting position (This is hardcoded in here) ---*/
-            if (Monitoring_Tag == "Airfoil1") {
-              psi = psi + 0.0;
-            }
-            else if (Monitoring_Tag == "Airfoil2") {
-              psi = psi + 2.0/3.0*PI_NUMBER;
-            }
-            else if (Monitoring_Tag == "Airfoil3") {
-              psi = psi + 4.0/3.0*PI_NUMBER;
-            }
-            else
-              cout << "WARNING: There is a marker that we are monitoring that doesn't match the values hardcoded above!" << endl;
-            
-            cout << Monitoring_Tag << " position " << psi*180.0/PI_NUMBER << " degrees. " << endl;
-            
-            Cn_rot = Cn*cos(psi) - Ct*sin(psi); //Note the signs are different for accounting for the AOA.
-            Cn = Cn_rot;
-          }
-          
-          /*--- Solve the aeroelastic equations for the particular marker(surface) ---*/
-          
-          SolveTypicalSectionWingModel(geometry, Cn, Cm, config, iMarker_Monitoring, structural_solution);
-          
-          break;
-        }
-      }
-      
-      /*--- Compute the new surface node locations ---*/
-      surface_movement->AeroelasticDeform(geometry, config, ExtIter, iMarker, iMarker_Monitoring, structural_solution);
-      
-    }
-    
-  }
-  
-}
-
-void CSolver::SetUpTypicalSectionWingModel(vector<vector<su2double> >& Phi, vector<su2double>& omega, CConfig *config) {
-  
-  /*--- Retrieve values from the config file ---*/
-  su2double w_h = config->GetAeroelastic_Frequency_Plunge();
-  su2double w_a = config->GetAeroelastic_Frequency_Pitch();
-  su2double x_a = config->GetAeroelastic_CG_Location();
-  su2double r_a = sqrt(config->GetAeroelastic_Radius_Gyration_Squared());
-  su2double w = w_h/w_a;
-  
-  // Mass Matrix
-  vector<vector<su2double> > M(2,vector<su2double>(2,0.0));
-  M[0][0] = 1;
-  M[0][1] = x_a;
-  M[1][0] = x_a;
-  M[1][1] = r_a*r_a;
-  
-  // Stiffness Matrix
-  //  vector<vector<su2double> > K(2,vector<su2double>(2,0.0));
-  //  K[0][0] = (w_h/w_a)*(w_h/w_a);
-  //  K[0][1] = 0.0;
-  //  K[1][0] = 0.0;
-  //  K[1][1] = r_a*r_a;
-  
-  /* Eigenvector and Eigenvalue Matrices of the Generalized EigenValue Problem. */
-  
-  vector<vector<su2double> > Omega2(2,vector<su2double>(2,0.0));
-  su2double aux; // auxiliary variable
-  aux = sqrt(pow(r_a,2)*pow(w,4) - 2*pow(r_a,2)*pow(w,2) + pow(r_a,2) + 4*pow(x_a,2)*pow(w,2));
-  Phi[0][0] = (r_a * (r_a - r_a*pow(w,2) + aux)) / (2*x_a*pow(w, 2));
-  Phi[0][1] = (r_a * (r_a - r_a*pow(w,2) - aux)) / (2*x_a*pow(w, 2));
-  Phi[1][0] = 1.0;
-  Phi[1][1] = 1.0;
-  
-  Omega2[0][0] = (r_a * (r_a + r_a*pow(w,2) - aux)) / (2*(pow(r_a, 2) - pow(x_a, 2)));
-  Omega2[0][1] = 0;
-  Omega2[1][0] = 0;
-  Omega2[1][1] = (r_a * (r_a + r_a*pow(w,2) + aux)) / (2*(pow(r_a, 2) - pow(x_a, 2)));
-  
-  /* Nondimesionalize the Eigenvectors such that Phi'*M*Phi = I and PHI'*K*PHI = Omega */
-  // Phi'*M*Phi = D
-  // D^(-1/2)*Phi'*M*Phi*D^(-1/2) = D^(-1/2)*D^(1/2)*D^(1/2)*D^(-1/2) = I,  D^(-1/2) = inv(sqrt(D))
-  // Phi = Phi*D^(-1/2)
-  
-  vector<vector<su2double> > Aux(2,vector<su2double>(2,0.0));
-  vector<vector<su2double> > D(2,vector<su2double>(2,0.0));
-  // Aux = M*Phi
-  for (int i=0; i<2; i++) {
-    for (int j=0; j<2; j++) {
-      Aux[i][j] = 0;
-      for (int k=0; k<2; k++) {
-        Aux[i][j] += M[i][k]*Phi[k][j];
-      }
-    }
-  }
-  
-  // D = Phi'*Aux
-  for (int i=0; i<2; i++) {
-    for (int j=0; j<2; j++) {
-      D[i][j] = 0;
-      for (int k=0; k<2; k++) {
-        D[i][j] += Phi[k][i]*Aux[k][j]; //PHI transpose
-      }
-    }
-  }
-  
-  //Modify the first column
-  Phi[0][0] = Phi[0][0] * 1/sqrt(D[0][0]);
-  Phi[1][0] = Phi[1][0] * 1/sqrt(D[0][0]);
-  //Modify the second column
-  Phi[0][1] = Phi[0][1] * 1/sqrt(D[1][1]);
-  Phi[1][1] = Phi[1][1] * 1/sqrt(D[1][1]);
-  
-  // Sqrt of the eigenvalues (frequency of vibration of the modes)
-  omega[0] = sqrt(Omega2[0][0]);
-  omega[1] = sqrt(Omega2[1][1]);
-  
-}
-
-void CSolver::SolveTypicalSectionWingModel(CGeometry *geometry, su2double Cl, su2double Cm, CConfig *config, unsigned short iMarker, vector<su2double>& displacements) {
-  
-  /*--- The aeroelastic model solved in this routine is the typical section wing model
-   The details of the implementation are similar to those found in J.J. Alonso 
-   "Fully-Implicit Time-Marching Aeroelastic Solutions" 1994. ---*/
-  
-  /*--- Retrieve values from the config file ---*/
-  su2double w_alpha = config->GetAeroelastic_Frequency_Pitch();
-  su2double vf      = config->GetAeroelastic_Flutter_Speed_Index();
-  su2double b       = config->GetLength_Reynolds()/2.0; // airfoil semichord, Reynolds length is by defaul 1.0
-  su2double dt      = config->GetDelta_UnstTimeND();
-  dt = dt*w_alpha; //Non-dimensionalize the structural time.
-  
-  /*--- Structural Equation damping ---*/
-  vector<su2double> xi(2,0.0);
-  
-  /*--- Eigenvectors and Eigenvalues of the Generalized EigenValue Problem. ---*/
-  vector<vector<su2double> > Phi(2,vector<su2double>(2,0.0));   // generalized eigenvectors.
-  vector<su2double> w(2,0.0);        // sqrt of the generalized eigenvalues (frequency of vibration of the modes).
-  SetUpTypicalSectionWingModel(Phi, w, config);
-  
-  /*--- Solving the Decoupled Aeroelastic Problem with second order time discretization Eq (9) ---*/
-  
-  /*--- Solution variables description. //x[j][i], j-entry, i-equation. // Time (n+1)->np1, n->n, (n-1)->n1 ---*/
-  vector<vector<su2double> > x_np1(2,vector<su2double>(2,0.0));
-  
-  /*--- Values from previous movement of spring at true time step n+1
-   We use this values because we are solving for delta changes not absolute changes ---*/
-  vector<vector<su2double> > x_np1_old = config->GetAeroelastic_np1(iMarker);
-  
-  /*--- Values at previous timesteps. ---*/
-  vector<vector<su2double> > x_n = config->GetAeroelastic_n(iMarker);
-  vector<vector<su2double> > x_n1 = config->GetAeroelastic_n1(iMarker);
-  
-  /*--- Set up of variables used to solve the structural problem. ---*/
-  vector<su2double> f_tilde(2,0.0);
-  vector<vector<su2double> > A_inv(2,vector<su2double>(2,0.0));
-  su2double detA;
-  su2double s1, s2;
-  vector<su2double> rhs(2,0.0); //right hand side
-  vector<su2double> eta(2,0.0);
-  vector<su2double> eta_dot(2,0.0);
-  
-  /*--- Forcing Term ---*/
-  su2double cons = vf*vf/PI_NUMBER;
-  vector<su2double> f(2,0.0);
-  f[0] = cons*(-Cl);
-  f[1] = cons*(2*-Cm);
-  
-  //f_tilde = Phi'*f
-  for (int i=0; i<2; i++) {
-    f_tilde[i] = 0;
-    for (int k=0; k<2; k++) {
-      f_tilde[i] += Phi[k][i]*f[k]; //PHI transpose
-    }
-  }
-  
-  /*--- solve each decoupled equation (The inverse of the 2x2 matrix is provided) ---*/
-  for (int i=0; i<2; i++) {
-    /* Matrix Inverse */
-    detA = 9.0/(4.0*dt*dt) + 3*w[i]*xi[i]/(dt) + w[i]*w[i];
-    A_inv[0][0] = 1/detA * (3/(2.0*dt) + 2*xi[i]*w[i]);
-    A_inv[0][1] = 1/detA * 1;
-    A_inv[1][0] = 1/detA * -w[i]*w[i];
-    A_inv[1][1] = 1/detA * 3/(2.0*dt);
-    
-    /* Source Terms from previous iterations */
-    s1 = (-4*x_n[0][i] + x_n1[0][i])/(2.0*dt);
-    s2 = (-4*x_n[1][i] + x_n1[1][i])/(2.0*dt);
-    
-    /* Problem Right Hand Side */
-    rhs[0] = -s1;
-    rhs[1] = f_tilde[i]-s2;
-    
-    /* Solve the equations */
-    x_np1[0][i] = A_inv[0][0]*rhs[0] + A_inv[0][1]*rhs[1];
-    x_np1[1][i] = A_inv[1][0]*rhs[0] + A_inv[1][1]*rhs[1];
-    
-    eta[i] = x_np1[0][i]-x_np1_old[0][i];  // For displacements, the change(deltas) is used.
-    eta_dot[i] = x_np1[1][i]; // For velocities, absolute values are used.
-  }
-  
-  /*--- Transform back from the generalized coordinates to get the actual displacements in plunge and pitch  q = Phi*eta ---*/
-  vector<su2double> q(2,0.0);
-  vector<su2double> q_dot(2,0.0);
-  for (int i=0; i<2; i++) {
-    q[i] = 0;
-    q_dot[i] = 0;
-    for (int k=0; k<2; k++) {
-      q[i] += Phi[i][k]*eta[k];
-      q_dot[i] += Phi[i][k]*eta_dot[k];
-    }
-  }
-  
-  su2double dh = b*q[0];
-  su2double dalpha = q[1];
-  
-  su2double h_dot = w_alpha*b*q_dot[0];  //The w_a brings it back to actual time.
-  su2double alpha_dot = w_alpha*q_dot[1];
-  
-  /*--- Set the solution of the structural equations ---*/
-  displacements[0] = dh;
-  displacements[1] = dalpha;
-  displacements[2] = h_dot;
-  displacements[3] = alpha_dot;
-  
-  /*--- Calculate the total plunge and total pitch displacements for the unsteady step by summing the displacement at each sudo time step ---*/
-  su2double pitch, plunge;
-  pitch = config->GetAeroelastic_pitch(iMarker);
-  plunge = config->GetAeroelastic_plunge(iMarker);
-  
-  config->SetAeroelastic_pitch(iMarker , pitch+dalpha);
-  config->SetAeroelastic_plunge(iMarker , plunge+dh/b);
-  
-  /*--- Set the Aeroelastic solution at time n+1. This gets update every sudo time step
-   and after convering the sudo time step the solution at n+1 get moved to the solution at n
-   in SetDualTime_Solver method ---*/
-  
-  config->SetAeroelastic_np1(iMarker, x_np1);
-  
-}
-
-CBaselineSolver::CBaselineSolver(void) : CSolver() { }
-
-CBaselineSolver::CBaselineSolver(CGeometry *geometry, CConfig *config, unsigned short iMesh) : CSolver() {
-  
-  int rank = MASTER_NODE;
-#ifdef HAVE_MPI
-  MPI_Comm_rank(MPI_COMM_WORLD, &rank);
-#endif
-  
-  unsigned long iPoint, index, iPoint_Global;
-  long iPoint_Local;
-  unsigned short iField, iVar;
-  string Tag, text_line, AdjExt, UnstExt;
-  unsigned long iExtIter = config->GetExtIter();
-  
-  /*--- Define geometry constants in the solver structure ---*/
-  
-  nDim = geometry->GetnDim();
-  
-  /*--- Allocate the node variables ---*/
-  
-  node = new CVariable*[geometry->GetnPoint()];
-  
-  /*--- Restart the solution from file information ---*/
-  
-  ifstream restart_file;
-  string filename;
-  
-  /*--- Retrieve filename from config ---*/
-  
-  if (config->GetAdjoint() || config->GetDiscrete_Adjoint()) {
-    filename = config->GetSolution_AdjFileName();
-    filename = config->GetObjFunc_Extension(filename);
-  } else {
-    filename = config->GetSolution_FlowFileName();
-  }
-  
-  /*--- Unsteady problems require an iteration number to be appended. ---*/
-  
-  if (config->GetWrt_Unsteady() || config->GetUnsteady_Simulation() == TIME_SPECTRAL) {
-    filename = config->GetUnsteady_FileName(filename, SU2_TYPE::Int(iExtIter));
-  }
-  
-  /*--- Open the restart file ---*/
-  
-  restart_file.open(filename.data(), ios::in);
-  
-  /*--- In case there is no restart file ---*/
-  
-  if (restart_file.fail()) {
-    if (rank == MASTER_NODE)
-      cout << "SU2 flow file " << filename << " not found" << endl;
-
-#ifndef HAVE_MPI
-    exit(EXIT_FAILURE);
-#else
-    MPI_Abort(MPI_COMM_WORLD,1);
-    MPI_Finalize();
-#endif
-    
-  }
-  
-  /*--- Output the file name to the console. ---*/
-  
-  if (rank == MASTER_NODE)
-    cout << "Reading and storing the solution from " << filename << "." << endl;
-  
-  /*--- In case this is a parallel simulation, we need to perform the
-   Global2Local index transformation first. ---*/
-  
-  long *Global2Local = new long[geometry->GetGlobal_nPointDomain()];
-  
-  /*--- First, set all indices to a negative value by default ---*/
-  
-  for (iPoint = 0; iPoint < geometry->GetGlobal_nPointDomain(); iPoint++)
-    Global2Local[iPoint] = -1;
-  
-  /*--- Now fill array with the transform values only for local points ---*/
-  
-  for (iPoint = 0; iPoint < geometry->GetnPointDomain(); iPoint++)
-    Global2Local[geometry->node[iPoint]->GetGlobalIndex()] = iPoint;
-  
-  
-  /*--- Identify the number of fields (and names) in the restart file ---*/
-  
-  getline (restart_file, text_line);
-  stringstream ss(text_line);
-  while (ss >> Tag) {
-    config->fields.push_back(Tag);
-    if (ss.peek() == ',') ss.ignore();
-  }
-  
-  /*--- Set the number of variables, one per field in the
-   restart file (without including the PointID) ---*/
-  
-  nVar = config->fields.size() - 1;
-  su2double *Solution = new su2double[nVar];
-  
-  /*--- Read all lines in the restart file ---*/
-  
-  iPoint_Global = 0;
-  while (getline (restart_file, text_line)) {
-    istringstream point_line(text_line);
-    
-    /*--- Retrieve local index. If this node from the restart file lives
-     on a different processor, the value of iPoint_Local will be -1.
-     Otherwise, the local index for this node on the current processor
-     will be returned and used to instantiate the vars. ---*/
-    
-    iPoint_Local = Global2Local[iPoint_Global];
-    if (iPoint_Local >= 0) {
-      
-      /*--- The PointID is not stored --*/
-      point_line >> index;
-      
-      /*--- Store the solution (starting with node coordinates) --*/
-      for (iField = 0; iField < nVar; iField++)
-        point_line >> Solution[iField];
-      
-      node[iPoint_Local] = new CBaselineVariable(Solution, nVar, config);
-    }
-    iPoint_Global++;
-  }
-  
-  /*--- Instantiate the variable class with an arbitrary solution
-   at any halo/periodic nodes. The initial solution can be arbitrary,
-   because a send/recv is performed immediately in the solver. ---*/
-  
-  for (iVar = 0; iVar < nVar; iVar++)
-    Solution[iVar] = 0.0;
-  
-  for (iPoint = geometry->GetnPointDomain(); iPoint < geometry->GetnPoint(); iPoint++)
-    node[iPoint] = new CBaselineVariable(Solution, nVar, config);
-  
-  /*--- Close the restart file ---*/
-  
-  restart_file.close();
-  
-  /*--- Free memory needed for the transformation ---*/
-  
-  delete [] Global2Local;
-  delete [] Solution;
-  
-  /*--- MPI solution ---*/
-  
-  Set_MPI_Solution(geometry, config);
-  
-}
-
-void CBaselineSolver::Set_MPI_Solution(CGeometry *geometry, CConfig *config) {
-  unsigned short iVar, iMarker, iPeriodic_Index, MarkerS, MarkerR;
-  unsigned long iVertex, iPoint, nVertexS, nVertexR, nBufferS_Vector, nBufferR_Vector;
-  su2double rotMatrix[3][3], *transl, *angles, theta, cosTheta, sinTheta, phi, cosPhi, sinPhi, psi, cosPsi, sinPsi, *Buffer_Receive_U = NULL, *Buffer_Send_U = NULL, *Solution = NULL;
-  
-  Solution = new su2double[nVar];
-  
-#ifdef HAVE_MPI
-  int send_to, receive_from;
-  MPI_Status status;
-#endif
-  
-  for (iMarker = 0; iMarker < config->GetnMarker_All(); iMarker++) {
-    
-    if ((config->GetMarker_All_KindBC(iMarker) == SEND_RECEIVE) &&
-        (config->GetMarker_All_SendRecv(iMarker) > 0)) {
-      
-      MarkerS = iMarker;  MarkerR = iMarker+1;
-      
-#ifdef HAVE_MPI
-
-      send_to = config->GetMarker_All_SendRecv(MarkerS)-1;
-      receive_from = abs(config->GetMarker_All_SendRecv(MarkerR))-1;
-      
-#endif
-
-      nVertexS = geometry->nVertex[MarkerS];  nVertexR = geometry->nVertex[MarkerR];
-      nBufferS_Vector = nVertexS*nVar;        nBufferR_Vector = nVertexR*nVar;
-      
-      /*--- Allocate Receive and send buffers  ---*/
-      
-      Buffer_Receive_U = new su2double [nBufferR_Vector];
-      Buffer_Send_U = new su2double[nBufferS_Vector];
-      
-      /*--- Copy the solution that should be sended ---*/
-      
-      for (iVertex = 0; iVertex < nVertexS; iVertex++) {
-        iPoint = geometry->vertex[MarkerS][iVertex]->GetNode();
-        for (iVar = 0; iVar < nVar; iVar++)
-          Buffer_Send_U[iVar*nVertexS+iVertex] = node[iPoint]->GetSolution(iVar);
-      }
-      
-#ifdef HAVE_MPI
-      
-      /*--- Send/Receive information using Sendrecv ---*/
-      
-      SU2_MPI::Sendrecv(Buffer_Send_U, nBufferS_Vector, MPI_DOUBLE, send_to, 0,
-                   Buffer_Receive_U, nBufferR_Vector, MPI_DOUBLE, receive_from, 0, MPI_COMM_WORLD, &status);
-      
-#else
-      
-      /*--- Receive information without MPI ---*/
-      
-      for (iVertex = 0; iVertex < nVertexR; iVertex++) {
-        for (iVar = 0; iVar < nVar; iVar++)
-          Buffer_Receive_U[iVar*nVertexR+iVertex] = Buffer_Send_U[iVar*nVertexR+iVertex];
-      }
-      
-#endif
-      
-      /*--- Deallocate send buffer ---*/
-      
-      delete [] Buffer_Send_U;
-      
-      /*--- Do the coordinate transformation ---*/
-      
-      for (iVertex = 0; iVertex < nVertexR; iVertex++) {
-        
-        /*--- Find point and its type of transformation ---*/
-        
-        iPoint = geometry->vertex[MarkerR][iVertex]->GetNode();
-        iPeriodic_Index = geometry->vertex[MarkerR][iVertex]->GetRotation_Type();
-        
-        /*--- Retrieve the supplied periodic information. ---*/
-        
-        transl = config->GetPeriodicTranslate(iPeriodic_Index);
-        angles = config->GetPeriodicRotation(iPeriodic_Index);
-        
-        /*--- Store angles separately for clarity. ---*/
-        
-        theta    = angles[0];   phi    = angles[1];     psi    = angles[2];
-        cosTheta = cos(theta);  cosPhi = cos(phi);      cosPsi = cos(psi);
-        sinTheta = sin(theta);  sinPhi = sin(phi);      sinPsi = sin(psi);
-        
-        /*--- Compute the rotation matrix. Note that the implicit
-         ordering is rotation about the x-axis, y-axis,
-         then z-axis. Note that this is the transpose of the matrix
-         used during the preprocessing stage. ---*/
-        
-        rotMatrix[0][0] = cosPhi*cosPsi;    rotMatrix[1][0] = sinTheta*sinPhi*cosPsi - cosTheta*sinPsi;     rotMatrix[2][0] = cosTheta*sinPhi*cosPsi + sinTheta*sinPsi;
-        rotMatrix[0][1] = cosPhi*sinPsi;    rotMatrix[1][1] = sinTheta*sinPhi*sinPsi + cosTheta*cosPsi;     rotMatrix[2][1] = cosTheta*sinPhi*sinPsi - sinTheta*cosPsi;
-        rotMatrix[0][2] = -sinPhi;          rotMatrix[1][2] = sinTheta*cosPhi;                              rotMatrix[2][2] = cosTheta*cosPhi;
-        
-        /*--- Copy conserved variables before performing transformation. ---*/
-        
-        for (iVar = 0; iVar < nVar; iVar++)
-          Solution[iVar] = Buffer_Receive_U[iVar*nVertexR+iVertex];
-        
-        /*--- Rotate the spatial coordinates & momentum. ---*/
-        
-        if (nDim == 2) {
-          
-          /*--- Coords ---*/
-          
-          Solution[0] = (rotMatrix[0][0]*Buffer_Receive_U[0*nVertexR+iVertex] +
-                         rotMatrix[0][1]*Buffer_Receive_U[1*nVertexR+iVertex] - transl[0]);
-          Solution[1] = (rotMatrix[1][0]*Buffer_Receive_U[0*nVertexR+iVertex] +
-                         rotMatrix[1][1]*Buffer_Receive_U[1*nVertexR+iVertex] - transl[1]);
-          /*--- Momentum ---*/
-          
-          Solution[nDim+1] = (rotMatrix[0][0]*Buffer_Receive_U[(nDim+1)*nVertexR+iVertex] +
-                              rotMatrix[0][1]*Buffer_Receive_U[(nDim+2)*nVertexR+iVertex]);
-          Solution[nDim+2] = (rotMatrix[1][0]*Buffer_Receive_U[(nDim+1)*nVertexR+iVertex] +
-                              rotMatrix[1][1]*Buffer_Receive_U[(nDim+2)*nVertexR+iVertex]);
-        } else {
-          
-          /*--- Coords ---*/
-          
-          Solution[0] = (rotMatrix[0][0]*Buffer_Receive_U[0*nVertexR+iVertex] +
-                         rotMatrix[0][1]*Buffer_Receive_U[1*nVertexR+iVertex] +
-                         rotMatrix[0][2]*Buffer_Receive_U[2*nVertexR+iVertex] - transl[0]);
-          Solution[1] = (rotMatrix[1][0]*Buffer_Receive_U[0*nVertexR+iVertex] +
-                         rotMatrix[1][1]*Buffer_Receive_U[1*nVertexR+iVertex] +
-                         rotMatrix[1][2]*Buffer_Receive_U[2*nVertexR+iVertex] - transl[1]);
-          Solution[2] = (rotMatrix[2][0]*Buffer_Receive_U[0*nVertexR+iVertex] +
-                         rotMatrix[2][1]*Buffer_Receive_U[1*nVertexR+iVertex] +
-                         rotMatrix[2][2]*Buffer_Receive_U[2*nVertexR+iVertex] - transl[2]);
-          
-          /*--- Momentum ---*/
-          
-          Solution[nDim+1] = (rotMatrix[0][0]*Buffer_Receive_U[nDim+1*nVertexR+iVertex] +
-                              rotMatrix[0][1]*Buffer_Receive_U[nDim+2*nVertexR+iVertex] +
-                              rotMatrix[0][2]*Buffer_Receive_U[nDim+3*nVertexR+iVertex]);
-          Solution[nDim+2] = (rotMatrix[1][0]*Buffer_Receive_U[nDim+1*nVertexR+iVertex] +
-                              rotMatrix[1][1]*Buffer_Receive_U[nDim+2*nVertexR+iVertex] +
-                              rotMatrix[1][2]*Buffer_Receive_U[nDim+3*nVertexR+iVertex]);
-          Solution[nDim+3] = (rotMatrix[2][0]*Buffer_Receive_U[nDim+1*nVertexR+iVertex] +
-                              rotMatrix[2][1]*Buffer_Receive_U[nDim+2*nVertexR+iVertex] +
-                              rotMatrix[2][2]*Buffer_Receive_U[nDim+3*nVertexR+iVertex]);
-        }
-        
-        /*--- Copy transformed conserved variables back into buffer. ---*/
-        
-        for (iVar = 0; iVar < nVar; iVar++)
-          node[iPoint]->SetSolution(iVar, Solution[iVar]);
-        
-      }
-      
-      /*--- Deallocate receive buffer ---*/
-      
-      delete [] Buffer_Receive_U;
-      
-    }
-    
-  }
-  
-  delete [] Solution;
-  
-}
-
-void CBaselineSolver::LoadRestart(CGeometry **geometry, CSolver ***solver, CConfig *config, int val_iter) {
-  
-  int rank = MASTER_NODE;
-#ifdef HAVE_MPI
-  MPI_Comm_rank(MPI_COMM_WORLD, &rank);
-#endif
-  
-  /*--- Restart the solution from file information ---*/
-  string filename;
-  unsigned long iPoint, index;
-  string UnstExt, text_line, AdjExt;
-  ifstream solution_file;
-  unsigned short iField;
-  unsigned long iExtIter = config->GetExtIter();
-  
-  /*--- Retrieve filename from config ---*/
-  if (config->GetAdjoint()) {
-    filename = config->GetSolution_AdjFileName();
-    filename = config->GetObjFunc_Extension(filename);
-  } else {
-    filename = config->GetSolution_FlowFileName();
-  }
-  
-  /*--- Unsteady problems require an iteration number to be appended. ---*/
-  if (config->GetWrt_Unsteady() || config->GetUnsteady_Simulation() == TIME_SPECTRAL) {
-    filename = config->GetUnsteady_FileName(filename, SU2_TYPE::Int(iExtIter));
-  }
-  
-  /*--- Open the restart file ---*/
-  solution_file.open(filename.data(), ios::in);
-  
-  /*--- In case there is no file ---*/
-  if (solution_file.fail()) {
-    if (rank == MASTER_NODE)
-      cout << "There is no SU2 restart file!!" << endl;
-    exit(EXIT_FAILURE);
-  }
-  
-  /*--- Output the file name to the console. ---*/
-  if (rank == MASTER_NODE)
-    cout << "Reading and storing the solution from " << filename
-    << "." << endl;
-  
-  /*--- Set the number of variables, one per field in the
-   restart file (without including the PointID) ---*/
-  nVar = config->fields.size() - 1;
-  su2double *Solution = new su2double[nVar];
-  
-  /*--- In case this is a parallel simulation, we need to perform the
-   Global2Local index transformation first. ---*/
-  long *Global2Local = NULL;
-  Global2Local = new long[geometry[ZONE_0]->GetGlobal_nPointDomain()];
-  /*--- First, set all indices to a negative value by default ---*/
-  for (iPoint = 0; iPoint < geometry[ZONE_0]->GetGlobal_nPointDomain(); iPoint++) {
-    Global2Local[iPoint] = -1;
-  }
-  
-  /*--- Now fill array with the transform values only for local points ---*/
-  for (iPoint = 0; iPoint < geometry[ZONE_0]->GetnPointDomain(); iPoint++) {
-    Global2Local[geometry[ZONE_0]->node[iPoint]->GetGlobalIndex()] = iPoint;
-  }
-  
-  /*--- Read all lines in the restart file ---*/
-  long iPoint_Local = 0; unsigned long iPoint_Global = 0;
-  
-  /*--- The first line is the header ---*/
-  getline (solution_file, text_line);
-  
-  while (getline (solution_file, text_line)) {
-    istringstream point_line(text_line);
-    
-    /*--- Retrieve local index. If this node from the restart file lives
-     on a different processor, the value of iPoint_Local will be -1, as
-     initialized above. Otherwise, the local index for this node on the
-     current processor will be returned and used to instantiate the vars. ---*/
-    iPoint_Local = Global2Local[iPoint_Global];
-    if (iPoint_Local >= 0) {
-      
-      /*--- The PointID is not stored --*/
-      point_line >> index;
-      
-      /*--- Store the solution (starting with node coordinates) --*/
-      for (iField = 0; iField < nVar; iField++)
-        point_line >> Solution[iField];
-      
-      node[iPoint_Local]->SetSolution(Solution);
-      
-      
-    }
-    iPoint_Global++;
-  }
-  
-  /*--- Close the restart file ---*/
-  solution_file.close();
-  
-  /*--- Free memory needed for the transformation ---*/
-  delete [] Global2Local;
-  delete [] Solution;
-  
-}
-
-CBaselineSolver::~CBaselineSolver(void) { }
->>>>>>> 73cb2648
+CBaselineSolver::~CBaselineSolver(void) { }