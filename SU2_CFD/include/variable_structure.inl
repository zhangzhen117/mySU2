/*!
 * \file variable_structure.inl
 * \brief In-Line subroutines of the <i>variable_structure.hpp</i> file.
 * \author F. Palacios, T. Economon
 * \version 5.0.0 "Raven"
 *
 * SU2 Original Developers: Dr. Francisco D. Palacios.
 *                          Dr. Thomas D. Economon.
 *
 * SU2 Developers: Prof. Juan J. Alonso's group at Stanford University.
 *                 Prof. Piero Colonna's group at Delft University of Technology.
 *                 Prof. Nicolas R. Gauger's group at Kaiserslautern University of Technology.
 *                 Prof. Alberto Guardone's group at Polytechnic University of Milan.
 *                 Prof. Rafael Palacios' group at Imperial College London.
 *                 Prof. Edwin van der Weide's group at the University of Twente.
 *                 Prof. Vincent Terrapon's group at the University of Liege.
 *
 * Copyright (C) 2012-2017 SU2, the open-source CFD code.
 *
 * SU2 is free software; you can redistribute it and/or
 * modify it under the terms of the GNU Lesser General Public
 * License as published by the Free Software Foundation; either
 * version 2.1 of the License, or (at your option) any later version.
 *
 * SU2 is distributed in the hope that it will be useful,
 * but WITHOUT ANY WARRANTY; without even the implied warranty of
 * MERCHANTABILITY or FITNESS FOR A PARTICULAR PURPOSE. See the GNU
 * Lesser General Public License for more details.
 *
 * You should have received a copy of the GNU Lesser General Public
 * License along with SU2. If not, see <http://www.gnu.org/licenses/>.
 */

#pragma once

inline bool CVariable::SetDensity(void) { return 0; }

inline void CVariable::SetDensity(su2double val_density){ }

inline void CVariable::SetVelSolutionOldDVector(void) { }

inline void CVariable::SetVelSolutionDVector(void) { }

inline void CVariable::SetTraction(unsigned short iVar, unsigned short jVar, su2double val_traction) { }

inline void CVariable::AddTraction(unsigned short iVar, unsigned short jVar, su2double val_traction) { }

inline su2double **CVariable::GetTraction(void) { return NULL; }

inline void CVariable::SetStress_FEM(unsigned short iVar, su2double val_stress) { }

inline void CVariable::AddStress_FEM(unsigned short iVar, su2double val_stress) { }

inline su2double *CVariable::GetStress_FEM(void) { return NULL; }

inline void CVariable::SetVonMises_Stress(su2double val_stress) { }

inline su2double CVariable::GetVonMises_Stress(void) { return 0; }

inline void CVariable::Add_SurfaceLoad_Res(su2double *val_surfForce) { }

inline void CVariable::Set_SurfaceLoad_Res(unsigned short iVar, su2double val_surfForce) { }

inline su2double *CVariable::Get_SurfaceLoad_Res(void) { return NULL;}

inline su2double CVariable::Get_SurfaceLoad_Res(unsigned short iVar) { return 0.0;}

inline void CVariable::Clear_SurfaceLoad_Res(void) { }

inline void CVariable::Set_SurfaceLoad_Res_n(void) { }

inline su2double CVariable::Get_SurfaceLoad_Res_n(unsigned short iVar) { return 0.0;}

inline void CVariable::Add_BodyForces_Res(su2double *val_bodyForce) { }

inline su2double *CVariable::Get_BodyForces_Res(void) { return NULL;}

inline su2double CVariable::Get_BodyForces_Res(unsigned short iVar) { return 0.0;}

inline void CVariable::Clear_BodyForces_Res(void) { }

inline void CVariable::Set_FlowTraction(su2double *val_flowTraction) { }

inline void CVariable::Add_FlowTraction(su2double *val_flowTraction) { }

inline su2double *CVariable::Get_FlowTraction(void) { return NULL;}

inline su2double CVariable::Get_FlowTraction(unsigned short iVar) { return 0.0;}

inline void CVariable::Clear_FlowTraction(void) { }

inline void CVariable::Set_FlowTraction_n(void) { }

inline su2double CVariable::Get_FlowTraction_n(unsigned short iVar) { return 0.0; }

inline su2double CVariable::GetBetaInc2(void) { return 0; }

inline su2double CVariable::GetMassFraction(unsigned short val_Species) { return 0; }

inline void CVariable::SetNon_Physical(bool val_value) { Non_Physical = !val_value; }

inline su2double CVariable::GetNon_Physical(void) { return su2double(Non_Physical); }

inline void CVariable::SetSolution(unsigned short val_var, su2double val_solution) { Solution[val_var] = val_solution; }

inline void CVariable::Add_DeltaSolution(unsigned short val_var, su2double val_solution) { Solution[val_var] += val_solution; }

inline void CVariable::SetUndivided_Laplacian(unsigned short val_var, su2double val_undivided_laplacian) { Undivided_Laplacian[val_var] = val_undivided_laplacian; }

inline void CVariable::SetAuxVar(su2double val_auxvar) { AuxVar = val_auxvar; }

inline void CVariable::SetSolution_Old(unsigned short val_var, su2double val_solution_old) { Solution_Old[val_var] = val_solution_old; }

inline void CVariable::SetLimiter(unsigned short val_var, su2double val_limiter) { Limiter[val_var] = val_limiter; }

inline void CVariable::SetLimiterPrimitive(unsigned short val_species, unsigned short val_var, su2double val_limiter) { }

inline su2double CVariable::GetLimiterPrimitive(unsigned short val_species, unsigned short val_var) { return 0.0; }

inline void CVariable::SetSolution_Max(unsigned short val_var, su2double val_solution) { Solution_Max[val_var] = val_solution; }

inline void CVariable::SetSolution_Min(unsigned short val_var, su2double val_solution) { Solution_Min[val_var] = val_solution; }

inline void CVariable::SetAuxVarGradient(unsigned short iDim, su2double val_gradient) { Grad_AuxVar[iDim] = val_gradient; }

inline su2double *CVariable::GetSolution(void) { return Solution; }

inline su2double *CVariable::GetSolution_Old(void) { return Solution_Old; }

inline su2double *CVariable::GetSolution_time_n(void) { return Solution_time_n; }

inline su2double *CVariable::Get_femSolution_time_n(void) { return NULL; }

inline su2double *CVariable::GetSolution_time_n1(void) { return Solution_time_n1; }

inline su2double CVariable::GetAuxVar(void) { return AuxVar; }

inline su2double *CVariable::GetUndivided_Laplacian(void) { return Undivided_Laplacian; }

inline su2double CVariable::GetUndivided_Laplacian(unsigned short val_var) { return Undivided_Laplacian[val_var]; }

inline su2double CVariable::GetSolution(unsigned short val_var) { return Solution[val_var]; }

inline su2double CVariable::GetSolution_Old(unsigned short val_var) { return Solution_Old[val_var]; }

inline su2double CVariable::GetSolution_Old_Adj(unsigned short val_var) { return Solution_Adj_Old[val_var]; }

inline su2double *CVariable::GetResidual_Sum(void) { return Residual_Sum; }

inline su2double *CVariable::GetResidual_Old(void) { return Residual_Old; }

inline void CVariable::SetGradient(unsigned short val_var, unsigned short val_dim, su2double val_value) { Gradient[val_var][val_dim] = val_value; }

inline void CVariable::AddGradient(unsigned short val_var, unsigned short val_dim, su2double val_value) { Gradient[val_var][val_dim] += val_value; }

inline void CVariable::SubtractGradient(unsigned short val_var, unsigned short val_dim, su2double val_value) { Gradient[val_var][val_dim] -= val_value; }

inline void CVariable::AddAuxVarGradient(unsigned short val_dim, su2double val_value) { Grad_AuxVar[val_dim] += val_value; }

inline void CVariable::SubtractAuxVarGradient(unsigned short val_dim, su2double val_value) { Grad_AuxVar[val_dim] -= val_value; }

inline su2double CVariable::GetGradient(unsigned short val_var, unsigned short val_dim) { return Gradient[val_var][val_dim]; }

inline su2double CVariable::GetLimiter(unsigned short val_var) { return Limiter[val_var]; }

inline su2double CVariable::GetSolution_Max(unsigned short val_var) { return Solution_Max[val_var]; }

inline su2double CVariable::GetSolution_Min(unsigned short val_var) { return Solution_Min[val_var]; }

inline su2double CVariable::GetPreconditioner_Beta() { return 0; }

inline void CVariable::SetPreconditioner_Beta( su2double val_Beta) { }

inline su2double* CVariable::GetWindGust() { return 0; }

inline void CVariable::SetWindGust( su2double* val_WindGust) {}

inline su2double* CVariable::GetWindGustDer() { return 0; }

inline void CVariable::SetWindGustDer( su2double* val_WindGustDer) {}

inline su2double **CVariable::GetGradient(void) { return Gradient; }

inline su2double *CVariable::GetLimiter(void) { return Limiter; }

inline su2double *CVariable::GetAuxVarGradient(void) { return Grad_AuxVar; }

inline su2double CVariable::GetAuxVarGradient(unsigned short val_dim) { return Grad_AuxVar[val_dim]; }

inline su2double *CVariable::GetResTruncError(void) { return Res_TruncError; }

inline void CVariable::SetDelta_Time(su2double val_delta_time) { Delta_Time = val_delta_time; }

inline void CVariable::SetDelta_Time(su2double val_delta_time, unsigned short iSpecies) {  }

inline su2double CVariable::GetDelta_Time(void) { return Delta_Time; }

inline su2double CVariable::GetDelta_Time(unsigned short iSpecies) { return 0;}

inline void CVariable::SetMax_Lambda(su2double val_max_lambda) { Max_Lambda = val_max_lambda; }

inline void CVariable::SetMax_Lambda_Inv(su2double val_max_lambda) { Max_Lambda_Inv = val_max_lambda; }

inline void CVariable::SetMax_Lambda_Inv(su2double val_max_lambda, unsigned short val_species) { }

inline void CVariable::SetMax_Lambda_Visc(su2double val_max_lambda) { Max_Lambda_Visc = val_max_lambda; }

inline void CVariable::SetMax_Lambda_Visc(su2double val_max_lambda, unsigned short val_species) { }

inline void CVariable::SetLambda(su2double val_lambda) { Lambda = val_lambda; }

inline void CVariable::SetLambda(su2double val_lambda, unsigned short iSpecies) {}

inline void CVariable::AddMax_Lambda(su2double val_max_lambda) { Max_Lambda += val_max_lambda; }

inline void CVariable::AddMax_Lambda_Inv(su2double val_max_lambda) { Max_Lambda_Inv += val_max_lambda; }

inline void CVariable::AddMax_Lambda_Visc(su2double val_max_lambda) { Max_Lambda_Visc += val_max_lambda; }

inline void CVariable::AddLambda(su2double val_lambda) { Lambda += val_lambda; }

inline void CVariable::AddLambda(su2double val_lambda, unsigned short iSpecies) {}

inline su2double CVariable::GetMax_Lambda(void) { return Max_Lambda; }

inline su2double CVariable::GetMax_Lambda_Inv(void) { return Max_Lambda_Inv; }

inline su2double CVariable::GetMax_Lambda_Visc(void) { return Max_Lambda_Visc; }

inline su2double CVariable::GetLambda(void) { return Lambda; }

inline su2double CVariable::GetLambda(unsigned short iSpecies) { return 0; }

inline su2double CVariable::GetSensor(void) { return Sensor; }

inline su2double CVariable::GetSensor(unsigned short iSpecies) { return 0;}

inline void CVariable::AddMax_Lambda_Inv(su2double val_max_lambda, unsigned short iSpecies) { }

inline void CVariable::AddMax_Lambda_Visc(su2double val_max_lambda, unsigned short iSpecies) { }

inline void CVariable::SetSensor(su2double val_sensor) { Sensor = val_sensor; }

inline void CVariable::SetSensor(su2double val_sensor, unsigned short val_iSpecies) {}

inline su2double CVariable::GetDensity(void) {	return 0; }

inline su2double CVariable::GetDensity(unsigned short val_iSpecies) {	return 0; }

inline su2double CVariable::GetEnergy(void) { return 0; }

inline su2double *CVariable::GetForceProj_Vector(void) { return NULL; }

inline su2double *CVariable::GetObjFuncSource(void) { return NULL; }

inline su2double *CVariable::GetIntBoundary_Jump(void) { return NULL; }

inline su2double CVariable::GetEddyViscosity(void) { return 0; }

inline void CVariable::SetGammaEff(void) { }

inline void CVariable::SetGammaSep(su2double gamma_sep) { }

inline su2double CVariable::GetIntermittency(void) { return 0; }

inline su2double CVariable::GetEnthalpy(void) { return 0; }

inline su2double CVariable::GetPressure(void) { return 0; }

inline su2double CVariable::GetProjVel(su2double *val_vector) { return 0; }

inline su2double CVariable::GetProjVel(su2double *val_vector, unsigned short val_species) { return 0; }

inline su2double CVariable::GetSoundSpeed(void) { return 0; }

inline su2double CVariable::GetTemperature(void) { return 0; }

inline su2double CVariable::GetTemperature_ve(void) { return 0; }

inline su2double CVariable::GetRhoCv_tr(void) { return 0; }

inline su2double CVariable::GetRhoCv_ve(void) { return 0; }

inline su2double CVariable::GetVelocity(unsigned short val_dim) { return 0; }

inline su2double CVariable::GetVelocity2(void) { return 0; }

inline su2double CVariable::GetVelocity2(unsigned short val_species) { return 0;}

inline su2double CVariable::GetLaminarViscosity(void) { return 0; }

inline su2double CVariable::GetLaminarViscosity(unsigned short iSpecies) { return 0; }

inline su2double* CVariable::GetDiffusionCoeff(void) { return NULL; }

inline su2double CVariable::GetThermalConductivity(void) { return 0; }

inline su2double CVariable::GetSpecificHeatCp(void) { return 0; }

inline su2double CVariable::GetThermalConductivity_ve(void) { return 0; }

inline su2double* CVariable::GetVorticity(void) { return 0; }

inline su2double CVariable::GetStrainMag(void) { return 0; }

inline void CVariable::SetForceProj_Vector(su2double *val_ForceProj_Vector) { }

inline void CVariable::SetObjFuncSource(su2double *val_ObjFuncSource) { }

inline void CVariable::SetIntBoundary_Jump(su2double *val_IntBoundary_Jump) { }

inline su2double CVariable::GetGammaBC(void) { return 0; }

inline void CVariable::SetGammaBC(su2double val_gamma) { }

inline void CVariable::SetEnthalpy(void) { }

inline bool CVariable::SetPrimVar(su2double SharpEdge_Distance, bool check, CConfig *config) { return true; }

inline bool CVariable::SetPrimVar(CConfig *config) { return true; }

inline bool CVariable::SetPrimVar(CFluidModel *FluidModel) { return true; }

inline void CVariable::SetSecondaryVar(CFluidModel *FluidModel) { }

inline bool CVariable::SetPrimVar(su2double eddy_visc, su2double turb_ke, CConfig *config) { return true; }

inline bool CVariable::SetPrimVar(su2double eddy_visc, su2double turb_ke, CFluidModel *FluidModel) { return true; }

inline bool CVariable::SetPrimVar(su2double Density_Inf, CConfig *config) { return true; }

inline bool CVariable::SetPrimVar(su2double Density_Inf, su2double Viscosity_Inf, su2double eddy_visc, su2double turb_ke, CConfig *config) { return true; }

inline su2double CVariable::GetPrimitive(unsigned short val_var) { return 0; }

inline su2double *CVariable::GetPrimitive(void) { return NULL; }

inline void CVariable::SetPrimitive(unsigned short val_var, su2double val_prim) { }

inline void CVariable::SetPrimitive(su2double *val_prim) { }

inline su2double CVariable::GetSecondary(unsigned short val_var) { return 0; }

inline su2double *CVariable::GetSecondary(void) { return NULL; }

inline void CVariable::SetSecondary(unsigned short val_var, su2double val_secondary) { }

inline void CVariable::SetSecondary(su2double *val_prim) { }

inline bool CVariable::Cons2PrimVar(CConfig *config, su2double *U, su2double *V,
                                    su2double *val_dPdU, su2double *val_dTdU,
                                    su2double *val_dTvedU) { return false; }

inline void CVariable::Prim2ConsVar(CConfig *config, su2double *V, su2double *U) { return; }

inline void CVariable::SetBetaInc2(su2double val_betainc2) { }

inline void CVariable::SetPhi_Old(su2double *val_phi) { }

inline void CVariable::SetdPdrho_e(su2double dPdrho_e) { }

inline void CVariable::SetdPde_rho(su2double dPde_rho) { }

inline void CVariable::SetdTdrho_e(su2double dTdrho_e) { }

inline void CVariable::SetdTde_rho(su2double dTde_rho) { }

inline void CVariable::Setdmudrho_T(su2double dmudrho_T) { }

inline void CVariable::SetdmudT_rho(su2double dmudT_rho) { }

inline void CVariable::Setdktdrho_T(su2double dktdrho_T) { }

inline void CVariable::SetdktdT_rho(su2double dktdT_rho) { }

inline bool CVariable::SetPressure(su2double Gamma) { return false; }

inline bool CVariable::SetPressure(CConfig *config) { return false; }

inline bool CVariable::SetPressure(su2double Gamma, su2double turb_ke) { return false; }

inline void CVariable::SetPressure() { }

inline su2double *CVariable::GetdPdU() { return NULL; }

inline su2double *CVariable::GetdTdU() { return NULL; }

inline su2double *CVariable::GetdTvedU() { return NULL; }

inline su2double CVariable::CalcEve(su2double *V, CConfig *config, unsigned short val_Species) { return 0; }

inline su2double CVariable::CalcHs(su2double *V, CConfig *config, unsigned short val_Species) { return 0; }

inline su2double CVariable::CalcCvve(su2double val_Tve, CConfig *config, unsigned short val_Species) { return 0; }

inline void CVariable::CalcdPdU(su2double *V, CConfig *config, su2double *dPdU) { }

inline void CVariable::CalcdTdU(su2double *V, CConfig *config, su2double *dTdU) { }

inline void CVariable::CalcdTvedU(su2double *V, CConfig *config, su2double *dTvedU) { }

inline void CVariable::SetDeltaPressure(su2double *val_velocity, su2double Gamma) { }

inline bool CVariable::SetSoundSpeed(CConfig *config) { return false; }

inline bool CVariable::SetSoundSpeed() { return false; }

inline bool CVariable::SetSoundSpeed(su2double Gamma) { return false; }

inline bool CVariable::SetTemperature(su2double Gas_Constant) { return false; }

inline bool CVariable::SetTemperature_ve(su2double val_Tve) { return false; }

inline bool CVariable::SetTemperature(CConfig *config) { return false; }

inline void CVariable::SetPrimitive(CConfig *config) { }

inline void CVariable::SetPrimitive(CConfig *config, su2double *Coord) { }

inline void CVariable::SetWallTemperature(su2double Temperature_Wall) { }

inline void CVariable::SetWallTemperature(su2double* Temperature_Wall) { }

inline void CVariable::SetThermalCoeff(CConfig *config) { }

inline void CVariable::SetVelocity(void) { }

inline void CVariable::SetVelocity2(void) { }

inline void CVariable::SetVelocity_Old(su2double *val_velocity) { }

inline void CVariable::SetVel_ResTruncError_Zero(unsigned short iSpecies) { }

inline void CVariable::SetLaminarViscosity(su2double laminarViscosity) { }

inline void CVariable::SetLaminarViscosity(CConfig *config) { }

inline void CVariable::SetEddyViscosity(su2double eddy_visc) { }

inline void CVariable::SetThermalConductivity(su2double thermalConductivity) { }

inline void CVariable::SetThermalConductivity(CConfig *config) { }

inline void CVariable::SetSpecificHeatCp(su2double Cp) { }

inline bool CVariable::SetVorticity(void) { return false; }

inline bool CVariable::SetStrainMag(void) { return false; }

inline void CVariable::SetGradient_PrimitiveZero(unsigned short val_primvar) { }

inline void CVariable::AddGradient_Primitive(unsigned short val_var, unsigned short val_dim, su2double val_value) { }

inline void CVariable::SubtractGradient_Primitive(unsigned short val_var, unsigned short val_dim, su2double val_value) { }

inline su2double CVariable::GetGradient_Primitive(unsigned short val_var, unsigned short val_dim) { return 0; }

inline su2double CVariable::GetLimiter_Primitive(unsigned short val_var) { return 0; }

inline void CVariable::SetGradient_Primitive(unsigned short val_var, unsigned short val_dim, su2double val_value) { }

inline void CVariable::SetLimiter_Primitive(unsigned short val_var, su2double val_value) { }

inline su2double **CVariable::GetGradient_Primitive(void) { return NULL; }

inline su2double *CVariable::GetLimiter_Primitive(void) { return NULL; }

inline void CVariable::SetGradient_SecondaryZero(unsigned short val_secondaryvar) { }

inline void CVariable::AddGradient_Secondary(unsigned short val_var, unsigned short val_dim, su2double val_value) { }

inline void CVariable::SubtractGradient_Secondary(unsigned short val_var, unsigned short val_dim, su2double val_value) { }

inline su2double CVariable::GetGradient_Secondary(unsigned short val_var, unsigned short val_dim) { return 0; }

inline su2double CVariable::GetLimiter_Secondary(unsigned short val_var) { return 0; }

inline void CVariable::SetGradient_Secondary(unsigned short val_var, unsigned short val_dim, su2double val_value) { }

inline void CVariable::SetLimiter_Secondary(unsigned short val_var, su2double val_value) { }

inline su2double **CVariable::GetGradient_Secondary(void) { return NULL; }

inline su2double *CVariable::GetLimiter_Secondary(void) { return NULL; }

inline void CVariable::SetBlendingFunc(su2double val_viscosity, su2double val_dist, su2double val_density) { }

inline su2double CVariable::GetF1blending(void) { return 0; }

inline su2double CVariable::GetF2blending(void) { return 0; }

inline su2double CVariable::GetmuT() { return 0;}

inline void CVariable::SetmuT(su2double val_muT) { }

inline su2double* CVariable::GetSolution_Direct() { return NULL; }

inline void CVariable::SetSolution_Direct(su2double *val_solution_direct) { }

inline su2double* CVariable::GetGeometry_Direct() { return NULL; }

inline su2double CVariable::GetGeometry_Direct(unsigned short val_dim) { return 0.0; }

inline void CVariable::SetGeometry_Direct(su2double *val_geometry_direct) { }

inline su2double CVariable::GetSolution_Geometry(unsigned short val_var) { return 0.0;}

inline void CVariable::SetSolution_Geometry(su2double *val_solution_geometry) { }

inline void CVariable::SetSolution_Geometry(unsigned short val_var, su2double val_solution_geometry) { }

inline su2double CVariable::GetGeometry_CrossTerm_Derivative(unsigned short val_var) { return 0.0;}

inline void CVariable::SetGeometry_CrossTerm_Derivative(unsigned short iDim, su2double der) { }

inline su2double CVariable::GetGeometry_CrossTerm_Derivative_Flow(unsigned short val_var) { return 0.0;}

inline void CVariable::SetGeometry_CrossTerm_Derivative_Flow(unsigned short iDim, su2double der) { }

inline void CVariable::Set_OldSolution_Geometry(void) { }

inline su2double CVariable::Get_OldSolution_Geometry(unsigned short iDim) { return 0.0;}

inline su2double CVariable::GetCross_Term_Derivative(unsigned short iVar) { return 0.0; }

inline void CVariable::SetCross_Term_Derivative(unsigned short iVar, su2double der) { }

inline void CVariable::Set_BGSSolution(unsigned short iDim, su2double val_solution) { }

inline void CVariable::Set_BGSSolution_k(void) { }

inline su2double CVariable::Get_BGSSolution(unsigned short iDim) { return 0.0;}

inline su2double CVariable::Get_BGSSolution_k(unsigned short iDim) { return 0.0;}

inline void CVariable::Set_BGSSolution_Geometry(void) { }

inline su2double CVariable::Get_BGSSolution_Geometry(unsigned short iDim) { return 0.0;}

inline su2double* CVariable::GetSolution_Vel_Direct() { return NULL; }

inline void CVariable::SetSolution_Vel_Direct(su2double *val_solution_direct) { }

inline su2double* CVariable::GetSolution_Accel_Direct() { return NULL; }

inline void CVariable::SetSolution_Accel_Direct(su2double *val_solution_direct) { }

inline void CVariable::SetHarmonicBalance_Source(unsigned short val_var, su2double val_source) { }

inline su2double CVariable::GetHarmonicBalance_Source(unsigned short val_var) { return 0; }

inline void CVariable::SetEddyViscSens(su2double *val_EddyViscSens, unsigned short numTotalVar) { }

inline su2double *CVariable::GetEddyViscSens(void) { return NULL; }

inline void CVariable::SetSolution_time_n(void) { }

inline void CVariable::SetSolution_time_n(unsigned short val_var, su2double val_solution_time_n) { }

inline void CVariable::SetSolution_Vel(su2double *val_solution_vel) { }

inline void CVariable::SetSolution_Vel(unsigned short val_var, su2double val_solution_vel) { }

inline void CVariable::SetSolution_Vel_time_n(su2double *val_solution_vel_time_n) { }

inline void CVariable::SetSolution_Vel_time_n(void) { }

inline void CVariable::SetSolution_Vel_time_n(unsigned short val_var, su2double val_solution_vel_time_n) { }

inline void CVariable::Set_OldSolution_Accel(void) { }

inline void CVariable::Set_OldSolution_Vel(void) { }

inline su2double CVariable::GetSolution_Adj(unsigned short val_var) {return 0; }

inline void CVariable::SetSolution_Adj(unsigned short val_var, su2double val_solution_adj) { }

inline su2double CVariable::GetGradient_Adj(unsigned short val_var) {return 0; }

inline void CVariable::SetGradient_Adj(unsigned short val_var, su2double val_gradient_adj) { }

inline void CVariable::AddGradient_Adj(unsigned short val_var, su2double val_gradient_adj) { }

inline su2double CVariable::GetSolution_time_n(unsigned short val_var) { return 0; }

inline su2double CVariable::GetSolution_Vel(unsigned short val_var) { return 0; }

inline su2double *CVariable::GetSolution_Vel(void) { return NULL; }

inline su2double CVariable::GetSolution_Vel_time_n(unsigned short val_var) { return 0; }

inline su2double *CVariable::GetSolution_Vel_time_n(void) { return NULL; }

inline void CVariable::SetSolution_Accel(su2double *val_solution_accel) { }

inline void CVariable::SetSolution_Accel(unsigned short val_var, su2double val_solution_accel) { }

inline void CVariable::SetSolution_Accel_time_n(su2double *val_solution_accel_time_n) { }

inline void CVariable::SetSolution_Accel_time_n(void) { }

inline void CVariable::SetSolution_Accel_time_n(unsigned short val_var, su2double val_solution_accel_time_n) { }

inline su2double CVariable::GetSolution_Accel(unsigned short val_var) { return 0; }

inline su2double *CVariable::GetSolution_Accel(void) { return NULL; }

inline su2double CVariable::GetSolution_Accel_time_n(unsigned short val_var) { return 0; }

inline su2double *CVariable::GetSolution_Accel_time_n(void) { return NULL; }

inline void CVariable::SetSolution_Pred(unsigned short val_var, su2double val_solution_pred) {  }

inline void CVariable::SetSolution_Pred(su2double *val_solution_pred) {  }

inline void CVariable::SetSolution_Pred(void) { }

inline su2double CVariable::GetSolution_Pred(unsigned short val_var) { return 0.0; }

inline su2double *CVariable::GetSolution_Pred(void) { return NULL; }

inline void CVariable::SetSolution_Pred_Old(unsigned short val_var, su2double val_solution_pred_old) {  }

inline void CVariable::SetSolution_Pred_Old(su2double *val_solution_pred_Old) {  }

inline void CVariable::SetSolution_Pred_Old(void) { }

inline su2double CVariable::GetSolution_Pred_Old(unsigned short val_var) { return 0.0; }

inline su2double *CVariable::GetSolution_Pred_Old(void) { return NULL; }

inline void CVariable::SetReference_Geometry(unsigned short iVar, su2double ref_geometry){  }

inline su2double *CVariable::GetReference_Geometry(void){ return NULL; }

inline su2double CVariable::GetReference_Geometry(unsigned short iVar){ return 0.0; }

inline void CVariable::SetPrestretch(unsigned short iVar, su2double val_prestretch){  }

inline su2double *CVariable::GetPrestretch(void) { return NULL; }

inline su2double CVariable::GetPrestretch(unsigned short iVar) { return 0.0; }

<<<<<<< HEAD
inline void CVariable::Register_femSolution_time_n() { }

inline void CVariable::RegisterSolution_Vel(bool input) { }

inline void CVariable::RegisterSolution_Vel_time_n() { }

inline void CVariable::RegisterSolution_Accel(bool input) { }

inline void CVariable::RegisterSolution_Accel_time_n() { }

inline void CVariable::SetAdjointSolution_Vel(su2double *adj_sol) { }

inline void CVariable::GetAdjointSolution_Vel(su2double *adj_sol) { }

inline void CVariable::SetAdjointSolution_Vel_time_n(su2double *adj_sol) { }

inline void CVariable::GetAdjointSolution_Vel_time_n(su2double *adj_sol) { }

inline void CVariable::SetAdjointSolution_Accel(su2double *adj_sol) { }

inline void CVariable::GetAdjointSolution_Accel(su2double *adj_sol) { }

inline void CVariable::SetAdjointSolution_Accel_time_n(su2double *adj_sol) { }

inline void CVariable::GetAdjointSolution_Accel_time_n(su2double *adj_sol) { }
=======
inline su2double CVariable::GetSolution_New(unsigned short val_var) { return 0.0; }

inline void CVariable::SetSolution_New(void) { }

inline void CVariable::AddSolution_New(unsigned short val_var, su2double val_solution) { }

inline su2double CEulerVariable::GetSolution_New(unsigned short val_var) { return Solution_New[val_var]; }

inline void CEulerVariable::SetSolution_New(void) {
  for (unsigned short iVar = 0; iVar < nVar; iVar++)
    Solution_New[iVar] = Solution[iVar];
}

inline void CEulerVariable::AddSolution_New(unsigned short val_var, su2double val_solution) {
  Solution_New[val_var] += val_solution;
}
>>>>>>> c02da04d

inline su2double CEulerVariable::GetDensity(void) { return Solution[0]; }

inline su2double CEulerVariable::GetEnergy(void) { return Solution[nVar-1]/Solution[0]; };

inline su2double CEulerVariable::GetEnthalpy(void) { return Primitive[nDim+3]; }

inline su2double CEulerVariable::GetPressure(void) { return Primitive[nDim+1]; }

inline su2double CEulerVariable::GetSoundSpeed(void) { return Primitive[nDim+4]; }

inline su2double CEulerVariable::GetTemperature(void) { return Primitive[0]; }

inline su2double CEulerVariable::GetVelocity(unsigned short val_dim) { return Primitive[val_dim+1]; }

inline su2double CEulerVariable::GetVelocity2(void) { return Velocity2; }

inline bool CEulerVariable::SetDensity(void) {
  Primitive[nDim+2] = Solution[0];
  if (Primitive[nDim+2] > 0.0) return false;
  else return true;
}

inline bool CEulerVariable::SetPressure(su2double pressure) {
  Primitive[nDim+1] = pressure;
  if (Primitive[nDim+1] > 0.0) return false;
  else return true;
}

inline void CEulerVariable::SetVelocity(void) {
  Velocity2 = 0.0;
  for (unsigned short iDim = 0; iDim < nDim; iDim++) {
    Primitive[iDim+1] = Solution[iDim+1] / Solution[0];
    Velocity2 += Primitive[iDim+1]*Primitive[iDim+1];
  }
}

inline void CEulerVariable::SetEnthalpy(void) { Primitive[nDim+3] = (Solution[nVar-1] + Primitive[nDim+1]) / Solution[0]; }

inline bool CEulerVariable::SetSoundSpeed(su2double soundspeed2) {
  su2double radical = soundspeed2;
  if (radical < 0.0) return true;
  else {
    Primitive[nDim+4] = sqrt(radical);
    return false;
  }
}

inline bool CEulerVariable::SetTemperature(su2double temperature) {
  Primitive[0] = temperature;
  if (Primitive[0] > 0.0) return false;
  else return true;
}

inline void CEulerVariable::SetdPdrho_e(su2double dPdrho_e) {
  Secondary[0] = dPdrho_e;
}

inline void CEulerVariable::SetdPde_rho(su2double dPde_rho) {
  Secondary[1] = dPde_rho;
}

inline su2double CEulerVariable::GetPrimitive(unsigned short val_var) { return Primitive[val_var]; }

inline void CEulerVariable::SetPrimitive(unsigned short val_var, su2double val_prim) { Primitive[val_var] = val_prim; }

inline void CEulerVariable::SetPrimitive(su2double *val_prim) {
  for (unsigned short iVar = 0; iVar < nPrimVar; iVar++)
    Primitive[iVar] = val_prim[iVar];
}

inline su2double *CEulerVariable::GetPrimitive(void) { return Primitive; }

inline su2double CEulerVariable::GetSecondary(unsigned short val_var) { return Secondary[val_var]; }

inline void CEulerVariable::SetSecondary(unsigned short val_var, su2double val_secondary) { Secondary[val_var] = val_secondary; }

inline void CEulerVariable::SetSecondary(su2double *val_secondary) {
  for (unsigned short iVar = 0; iVar < nSecondaryVar; iVar++)
    Secondary[iVar] = val_secondary[iVar];
}

inline su2double *CEulerVariable::GetSecondary(void) { return Secondary; }

inline void CEulerVariable::SetVelocity_Old(su2double *val_velocity) {
  for (unsigned short iDim = 0; iDim < nDim; iDim++)
    Solution_Old[iDim+1] = val_velocity[iDim]*Solution[0];
}

inline void CEulerVariable::AddGradient_Primitive(unsigned short val_var, unsigned short val_dim, su2double val_value) { Gradient_Primitive[val_var][val_dim] += val_value; }

inline void CEulerVariable::SubtractGradient_Primitive(unsigned short val_var, unsigned short val_dim, su2double val_value) { Gradient_Primitive[val_var][val_dim] -= val_value; }

inline su2double CEulerVariable::GetGradient_Primitive(unsigned short val_var, unsigned short val_dim) { return Gradient_Primitive[val_var][val_dim]; }

inline su2double CEulerVariable::GetLimiter_Primitive(unsigned short val_var) { return Limiter_Primitive[val_var]; }

inline void CEulerVariable::SetGradient_Primitive(unsigned short val_var, unsigned short val_dim, su2double val_value) { Gradient_Primitive[val_var][val_dim] = val_value; }

inline void CEulerVariable::SetLimiter_Primitive(unsigned short val_var, su2double val_value) { Limiter_Primitive[val_var] = val_value; }

inline su2double **CEulerVariable::GetGradient_Primitive(void) { return Gradient_Primitive; }

inline su2double *CEulerVariable::GetLimiter_Primitive(void) { return Limiter_Primitive; }

inline void CEulerVariable::AddGradient_Secondary(unsigned short val_var, unsigned short val_dim, su2double val_value) { Gradient_Secondary[val_var][val_dim] += val_value; }

inline void CEulerVariable::SubtractGradient_Secondary(unsigned short val_var, unsigned short val_dim, su2double val_value) { Gradient_Secondary[val_var][val_dim] -= val_value; }

inline su2double CEulerVariable::GetGradient_Secondary(unsigned short val_var, unsigned short val_dim) { return Gradient_Secondary[val_var][val_dim]; }

inline su2double CEulerVariable::GetLimiter_Secondary(unsigned short val_var) { return Limiter_Secondary[val_var]; }

inline void CEulerVariable::SetGradient_Secondary(unsigned short val_var, unsigned short val_dim, su2double val_value) { Gradient_Secondary[val_var][val_dim] = val_value; }

inline void CEulerVariable::SetLimiter_Secondary(unsigned short val_var, su2double val_value) { Limiter_Secondary[val_var] = val_value; }

inline su2double **CEulerVariable::GetGradient_Secondary(void) { return Gradient_Secondary; }

inline su2double *CEulerVariable::GetLimiter_Secondary(void) { return Limiter_Secondary; }

inline void CEulerVariable::SetHarmonicBalance_Source(unsigned short val_var, su2double val_source) { HB_Source[val_var] = val_source; }

inline su2double CEulerVariable::GetHarmonicBalance_Source(unsigned short val_var) { return HB_Source[val_var]; }

inline su2double CEulerVariable::GetPreconditioner_Beta() { return Precond_Beta; }

inline void CEulerVariable::SetPreconditioner_Beta(su2double val_Beta) { Precond_Beta = val_Beta; }

inline void CEulerVariable::SetWindGust( su2double* val_WindGust) {
  for (unsigned short iDim = 0; iDim < nDim; iDim++)
    WindGust[iDim] = val_WindGust[iDim];}

inline su2double* CEulerVariable::GetWindGust() { return WindGust;}

inline void CEulerVariable::SetWindGustDer( su2double* val_WindGustDer) {
  for (unsigned short iDim = 0; iDim < nDim+1; iDim++)
    WindGustDer[iDim] = val_WindGustDer[iDim];}

inline su2double* CEulerVariable::GetWindGustDer() { return WindGustDer;}

inline su2double CNSVariable::GetEddyViscosity(void) { return Primitive[nDim+6]; }

inline su2double CNSVariable::GetLaminarViscosity(void) { return Primitive[nDim+5]; }

inline su2double CNSVariable::GetThermalConductivity(void) { return Primitive[nDim+7]; }

inline su2double CNSVariable::GetSpecificHeatCp(void) { return Primitive[nDim+8]; }

inline su2double* CNSVariable::GetVorticity(void) { return Vorticity; }

inline su2double CNSVariable::GetStrainMag(void) { return StrainMag; }

inline void CNSVariable::SetLaminarViscosity(su2double laminarViscosity) {
  Primitive[nDim+5] = laminarViscosity;
}

inline void CNSVariable::SetThermalConductivity(su2double thermalConductivity) {
  Primitive[nDim+7] = thermalConductivity;
}

inline void CNSVariable::SetSpecificHeatCp(su2double Cp) {
  Primitive[nDim+8] = Cp;
}

inline void CNSVariable::SetdTdrho_e(su2double dTdrho_e) {
  Secondary[2] = dTdrho_e;
}

inline void CNSVariable::SetdTde_rho(su2double dTde_rho) {
  Secondary[3] = dTde_rho;
}

inline void CNSVariable::Setdmudrho_T(su2double dmudrho_T) {
  Secondary[4] = dmudrho_T;
}

inline void CNSVariable::SetdmudT_rho(su2double dmudT_rho) {
  Secondary[5] = dmudT_rho;
}

inline void CNSVariable::Setdktdrho_T(su2double dktdrho_T) {
  Secondary[6] = dktdrho_T;
}

inline void CNSVariable::SetdktdT_rho(su2double dktdT_rho) {
  Secondary[7] = dktdT_rho;
}

inline void CNSVariable::SetEddyViscosity(su2double eddy_visc) { Primitive[nDim+6] = eddy_visc; }

inline void CNSVariable::SetWallTemperature(su2double Temperature_Wall ) { Primitive[0] = Temperature_Wall; }

inline su2double *CAdjEulerVariable::GetForceProj_Vector(void) { return ForceProj_Vector; }

inline su2double *CAdjEulerVariable::GetObjFuncSource(void) { return ObjFuncSource; }

inline su2double *CAdjEulerVariable::GetIntBoundary_Jump(void) { return IntBoundary_Jump; }

inline void CAdjEulerVariable::SetForceProj_Vector(su2double *val_ForceProj_Vector) { for (unsigned short iDim = 0; iDim < nDim; iDim++) ForceProj_Vector[iDim] = val_ForceProj_Vector[iDim]; }

inline void CAdjEulerVariable::SetObjFuncSource(su2double *val_ObjFuncSource) { for (unsigned short iVar = 0; iVar < nVar; iVar++) ObjFuncSource[iVar] = val_ObjFuncSource[iVar]; }

inline void CAdjEulerVariable::SetIntBoundary_Jump(su2double *val_IntBoundary_Jump) { for (unsigned short iVar = 0; iVar < nVar; iVar++) IntBoundary_Jump[iVar] = val_IntBoundary_Jump[iVar]; }

inline void CAdjEulerVariable::SetPhi_Old(su2double *val_phi) { for (unsigned short iDim = 0; iDim < nDim; iDim++) Solution_Old[iDim+1]=val_phi[iDim]; };

inline void CAdjEulerVariable::SetHarmonicBalance_Source(unsigned short val_var, su2double val_source) { HB_Source[val_var] = val_source; }

inline su2double CAdjEulerVariable::GetHarmonicBalance_Source(unsigned short val_var) { return HB_Source[val_var]; }

inline su2double *CAdjNSVariable::GetForceProj_Vector(void) { return ForceProj_Vector; }

inline void CAdjNSVariable::SetForceProj_Vector(su2double *val_ForceProj_Vector) {	for (unsigned short iDim = 0; iDim < nDim; iDim++) ForceProj_Vector[iDim] = val_ForceProj_Vector[iDim]; }

inline void CAdjNSVariable::SetPhi_Old(su2double *val_phi) { for (unsigned short iDim = 0; iDim < nDim; iDim++) Solution_Old[iDim+1] = val_phi[iDim]; };

inline void CAdjNSVariable::SetVelSolutionOldDVector(void) { for (unsigned short iDim = 0; iDim < nDim; iDim++) Solution_Old[iDim+1] = ForceProj_Vector[iDim]; };

inline void CAdjNSVariable::SetVelSolutionDVector(void) { for (unsigned short iDim = 0; iDim < nDim; iDim++) Solution[iDim+1] = ForceProj_Vector[iDim]; };

inline su2double CIncEulerVariable::GetDensity(void) { return Primitive[nDim+1]; }

inline su2double CIncEulerVariable::GetBetaInc2(void) { return Primitive[nDim+2]; }

inline su2double CIncEulerVariable::GetPressure(void) { return Primitive[0]; }

inline su2double CIncEulerVariable::GetVelocity(unsigned short val_dim) { return Primitive[val_dim+1]; }

inline su2double CIncEulerVariable::GetVelocity2(void) { return Velocity2; }

inline void CIncEulerVariable::SetDensity(su2double val_density) { Primitive[nDim+1] = val_density; }

inline void CIncEulerVariable::SetPressure(void) { Primitive[0] = Solution[0]; }

inline void CIncEulerVariable::SetVelocity(void) {
  Velocity2 = 0.0;
  for (unsigned short iDim = 0; iDim < nDim; iDim++) {
    Primitive[iDim+1] = Solution[iDim+1] / Primitive[nDim+1];
    Velocity2 += Primitive[iDim+1]*Primitive[iDim+1];
  }
}

inline void CIncEulerVariable::SetBetaInc2(su2double val_betainc2) { Primitive[nDim+2] = val_betainc2; }

inline su2double CIncEulerVariable::GetPrimitive(unsigned short val_var) { return Primitive[val_var]; }

inline void CIncEulerVariable::SetPrimitive(unsigned short val_var, su2double val_prim) { Primitive[val_var] = val_prim; }

inline void CIncEulerVariable::SetPrimitive(su2double *val_prim) {
  for (unsigned short iVar = 0; iVar < nPrimVar; iVar++)
    Primitive[iVar] = val_prim[iVar];
}

inline su2double *CIncEulerVariable::GetPrimitive(void) { return Primitive; }

inline void CIncEulerVariable::SetVelocity_Old(su2double *val_velocity) {
  for (unsigned short iDim = 0; iDim < nDim; iDim++)
    Solution_Old[iDim+1] = val_velocity[iDim]*Primitive[nDim+1];
}

inline void CIncEulerVariable::AddGradient_Primitive(unsigned short val_var, unsigned short val_dim, su2double val_value) { Gradient_Primitive[val_var][val_dim] += val_value; }

inline void CIncEulerVariable::SubtractGradient_Primitive(unsigned short val_var, unsigned short val_dim, su2double val_value) { Gradient_Primitive[val_var][val_dim] -= val_value; }

inline su2double CIncEulerVariable::GetGradient_Primitive(unsigned short val_var, unsigned short val_dim) { return Gradient_Primitive[val_var][val_dim]; }

inline su2double CIncEulerVariable::GetLimiter_Primitive(unsigned short val_var) { return Limiter_Primitive[val_var]; }

inline void CIncEulerVariable::SetGradient_Primitive(unsigned short val_var, unsigned short val_dim, su2double val_value) { Gradient_Primitive[val_var][val_dim] = val_value; }

inline void CIncEulerVariable::SetLimiter_Primitive(unsigned short val_var, su2double val_value) { Limiter_Primitive[val_var] = val_value; }

inline su2double **CIncEulerVariable::GetGradient_Primitive(void) { return Gradient_Primitive; }

inline su2double *CIncEulerVariable::GetLimiter_Primitive(void) { return Limiter_Primitive; }

inline void CIncEulerVariable::SetWindGust( su2double* val_WindGust) {
  for (unsigned short iDim = 0; iDim < nDim; iDim++)
    WindGust[iDim] = val_WindGust[iDim];}

inline su2double* CIncEulerVariable::GetWindGust() { return WindGust;}

inline void CIncEulerVariable::SetWindGustDer( su2double* val_WindGustDer) {
  for (unsigned short iDim = 0; iDim < nDim+1; iDim++)
    WindGustDer[iDim] = val_WindGustDer[iDim];}

inline su2double* CIncEulerVariable::GetWindGustDer() { return WindGustDer;}

inline su2double CIncNSVariable::GetEddyViscosity(void) { return Primitive[nDim+4]; }

inline su2double CIncNSVariable::GetLaminarViscosity(void) { return Primitive[nDim+3]; }

inline su2double* CIncNSVariable::GetVorticity(void) { return Vorticity; }

inline su2double CIncNSVariable::GetStrainMag(void) { return StrainMag; }

inline void CIncNSVariable::SetLaminarViscosity(su2double val_laminar_viscosity_inc) { Primitive[nDim+3] = val_laminar_viscosity_inc; }

inline void CIncNSVariable::SetEddyViscosity(su2double eddy_visc) { Primitive[nDim+4] = eddy_visc; }

inline su2double *CAdjIncEulerVariable::GetForceProj_Vector(void) { return ForceProj_Vector; }

inline su2double *CAdjIncEulerVariable::GetObjFuncSource(void) { return ObjFuncSource; }

inline su2double *CAdjIncEulerVariable::GetIntBoundary_Jump(void) { return IntBoundary_Jump; }

inline void CAdjIncEulerVariable::SetForceProj_Vector(su2double *val_ForceProj_Vector) { for (unsigned short iDim = 0; iDim < nDim; iDim++) ForceProj_Vector[iDim] = val_ForceProj_Vector[iDim]; }

inline void CAdjIncEulerVariable::SetObjFuncSource(su2double *val_ObjFuncSource) { for (unsigned short iVar = 0; iVar < nVar; iVar++) ObjFuncSource[iVar] = val_ObjFuncSource[iVar]; }

inline void CAdjIncEulerVariable::SetIntBoundary_Jump(su2double *val_IntBoundary_Jump) { for (unsigned short iVar = 0; iVar < nVar; iVar++) IntBoundary_Jump[iVar] = val_IntBoundary_Jump[iVar]; }

inline void CAdjIncEulerVariable::SetPhi_Old(su2double *val_phi) { for (unsigned short iDim = 0; iDim < nDim; iDim++) Solution_Old[iDim+1]=val_phi[iDim]; };

inline su2double *CAdjIncNSVariable::GetForceProj_Vector(void) { return ForceProj_Vector; }

inline void CAdjIncNSVariable::SetForceProj_Vector(su2double *val_ForceProj_Vector) {  for (unsigned short iDim = 0; iDim < nDim; iDim++) ForceProj_Vector[iDim] = val_ForceProj_Vector[iDim]; }

inline void CAdjIncNSVariable::SetPhi_Old(su2double *val_phi) { for (unsigned short iDim = 0; iDim < nDim; iDim++) Solution_Old[iDim+1] = val_phi[iDim]; };

inline void CAdjIncNSVariable::SetVelSolutionOldDVector(void) { for (unsigned short iDim = 0; iDim < nDim; iDim++) Solution_Old[iDim+1] = ForceProj_Vector[iDim]; };

inline void CAdjIncNSVariable::SetVelSolutionDVector(void) { for (unsigned short iDim = 0; iDim < nDim; iDim++) Solution[iDim+1] = ForceProj_Vector[iDim]; };

inline su2double CTransLMVariable::GetIntermittency() { return Solution[0]; }

inline void CTransLMVariable::SetGammaSep(su2double gamma_sep_in) {gamma_sep = gamma_sep_in;}

inline void CFEM_ElasVariable::SetStress_FEM(unsigned short iVar, su2double val_stress) { Stress[iVar] = val_stress; }

inline void CFEM_ElasVariable::AddStress_FEM(unsigned short iVar, su2double val_stress) { Stress[iVar] += val_stress; }

inline su2double *CFEM_ElasVariable::GetStress_FEM(void) { return Stress; }

inline void CFEM_ElasVariable::Add_SurfaceLoad_Res(su2double *val_surfForce) {
	for (unsigned short iVar = 0; iVar < nVar; iVar++)
		Residual_Ext_Surf[iVar] += val_surfForce[iVar];
}

inline void CFEM_ElasVariable::Set_SurfaceLoad_Res(unsigned short iVar, su2double val_surfForce) { Residual_Ext_Surf[iVar] = val_surfForce;}

inline su2double *CFEM_ElasVariable::Get_SurfaceLoad_Res(void) { return Residual_Ext_Surf;}

inline su2double CFEM_ElasVariable::Get_SurfaceLoad_Res(unsigned short iVar) { return Residual_Ext_Surf[iVar];}

inline void CFEM_ElasVariable::Clear_SurfaceLoad_Res(void) {
	for (unsigned short iVar = 0; iVar < nVar; iVar++)	Residual_Ext_Surf[iVar] = 0.0;
}

inline void CFEM_ElasVariable::Set_SurfaceLoad_Res_n(void) {
	for (unsigned short iVar = 0; iVar < nVar; iVar++)	Residual_Ext_Surf_n[iVar] = Residual_Ext_Surf[iVar];
}

inline su2double CFEM_ElasVariable::Get_SurfaceLoad_Res_n(unsigned short iVar) { return Residual_Ext_Surf_n[iVar];}

inline void CFEM_ElasVariable::Add_BodyForces_Res(su2double *val_bodyForce) {
	for (unsigned short iVar = 0; iVar < nVar; iVar++)
		Residual_Ext_Body[iVar] += val_bodyForce[iVar];
}

inline su2double *CFEM_ElasVariable::Get_BodyForces_Res(void) { return Residual_Ext_Body;}

inline su2double CFEM_ElasVariable::Get_BodyForces_Res(unsigned short iVar) { return Residual_Ext_Body[iVar];}

inline void CFEM_ElasVariable::Clear_BodyForces_Res(void) {
	for (unsigned short iVar = 0; iVar < nVar; iVar++)	Residual_Ext_Body[iVar] = 0.0;
}

inline void CFEM_ElasVariable::Set_FlowTraction(su2double *val_flowTraction) {
	for (unsigned short iVar = 0; iVar < nVar; iVar++)
		FlowTraction[iVar] = val_flowTraction[iVar];
}

inline void CFEM_ElasVariable::Add_FlowTraction(su2double *val_flowTraction) {
	for (unsigned short iVar = 0; iVar < nVar; iVar++)
		FlowTraction[iVar] += val_flowTraction[iVar];
}

inline su2double *CFEM_ElasVariable::Get_FlowTraction(void) { return FlowTraction;}

inline su2double CFEM_ElasVariable::Get_FlowTraction(unsigned short iVar) { return FlowTraction[iVar];}

inline void CFEM_ElasVariable::Clear_FlowTraction(void) {
	for (unsigned short iVar = 0; iVar < nVar; iVar++)	FlowTraction[iVar] = 0.0;
}

inline void CFEM_ElasVariable::Set_FlowTraction_n(void) {
	for (unsigned short iVar = 0; iVar < nVar; iVar++)	FlowTraction_n[iVar] = FlowTraction[iVar];
}

inline su2double CFEM_ElasVariable::Get_FlowTraction_n(unsigned short iVar) { return FlowTraction_n[iVar];}

inline void CFEM_ElasVariable::SetSolution_time_n(void) {
	for (unsigned short iVar = 0; iVar < nVar; iVar++)	Solution_time_n[iVar] = Solution[iVar];
}

inline void CFEM_ElasVariable::SetSolution_time_n(su2double *val_solution_time_n) {
	for (unsigned short iVar = 0; iVar < nVar; iVar++)	Solution_time_n[iVar] = val_solution_time_n[iVar];
}

inline void CFEM_ElasVariable::SetSolution_time_n(unsigned short val_var, su2double val_solution_time_n) { Solution_time_n[val_var] = val_solution_time_n; }

inline su2double CFEM_ElasVariable::GetSolution_Adj(unsigned short val_var) {return Solution_Adj[val_var]; }

inline void CFEM_ElasVariable::SetSolution_Adj(unsigned short val_var, su2double val_solution_adj) { Solution_Adj[val_var] = val_solution_adj;}

inline su2double CFEM_ElasVariable::GetGradient_Adj(unsigned short val_var) {return Gradient_Adj[val_var]; }

inline void CFEM_ElasVariable::SetGradient_Adj(unsigned short val_var, su2double val_gradient_adj) { Gradient_Adj[val_var] = val_gradient_adj; }

inline void CFEM_ElasVariable::AddGradient_Adj(unsigned short val_var, su2double val_gradient_adj) { Gradient_Adj[val_var] += val_gradient_adj; }

inline void CFEM_ElasVariable::SetSolution_Vel(unsigned short val_var, su2double val_solution_vel) { Solution_Vel[val_var] = val_solution_vel; }

inline void CFEM_ElasVariable::SetSolution_Vel(su2double *val_solution_vel) {
	for (unsigned short iVar = 0; iVar < nVar; iVar++)	Solution_Vel[iVar] = val_solution_vel[iVar];
}

inline void CFEM_ElasVariable::SetSolution_Vel_time_n(unsigned short val_var, su2double val_solution_vel_time_n) { Solution_Vel_time_n[val_var] = val_solution_vel_time_n; }

inline void CFEM_ElasVariable::SetSolution_Vel_time_n(void) {
	for (unsigned short iVar = 0; iVar < nVar; iVar++)	Solution_Vel_time_n[iVar] = Solution_Vel[iVar];
}

inline void CFEM_ElasVariable::SetSolution_Vel_time_n(su2double *val_solution_vel_time_n) {
	for (unsigned short iVar = 0; iVar < nVar; iVar++)	Solution_Vel_time_n[iVar] = val_solution_vel_time_n[iVar];
}

inline void CFEM_ElasVariable::SetSolution_Accel(unsigned short val_var, su2double val_solution_accel) { Solution_Accel[val_var] = val_solution_accel;  }

inline void CFEM_ElasVariable::SetSolution_Accel(su2double *val_solution_accel) {
	for (unsigned short iVar = 0; iVar < nVar; iVar++)	Solution_Accel[iVar] = val_solution_accel[iVar];
}

inline void CFEM_ElasVariable::SetSolution_Accel_time_n(unsigned short val_var, su2double val_solution_accel_time_n) { Solution_Accel_time_n[val_var] = val_solution_accel_time_n; }

inline void CFEM_ElasVariable::SetSolution_Accel_time_n(void) {
	for (unsigned short iVar = 0; iVar < nVar; iVar++)	Solution_Accel_time_n[iVar] = Solution_Accel[iVar];
}

inline void CFEM_ElasVariable::SetSolution_Accel_time_n(su2double *val_solution_accel_time_n) {
	for (unsigned short iVar = 0; iVar < nVar; iVar++)	Solution_Accel_time_n[iVar] = val_solution_accel_time_n[iVar];
}

inline void CFEM_ElasVariable::SetSolution_Pred(unsigned short val_var, su2double val_solution_pred) { Solution_Pred[val_var] = val_solution_pred;  }

inline void CFEM_ElasVariable::SetSolution_Pred(su2double *val_solution_pred) { Solution_Pred = val_solution_pred;  }

inline void CFEM_ElasVariable::SetSolution_Pred(void) {
	for (unsigned short iVar = 0; iVar < nVar; iVar++) Solution_Pred[iVar] = Solution[iVar];
}

inline void CFEM_ElasVariable::SetSolution_Pred_Old(unsigned short val_var, su2double val_solution_pred_old) { Solution_Pred_Old[val_var] = val_solution_pred_old;  }

inline void CFEM_ElasVariable::SetSolution_Pred_Old(su2double *val_solution_pred_Old) { Solution_Pred_Old = val_solution_pred_Old;  }

inline void CFEM_ElasVariable::SetSolution_Pred_Old(void) {
	for (unsigned short iVar = 0; iVar < nVar; iVar++) Solution_Pred_Old[iVar] = Solution_Pred[iVar];
}


inline su2double CFEM_ElasVariable::GetSolution_time_n(unsigned short val_var) { return Solution_time_n[val_var]; }

inline su2double *CFEM_ElasVariable::Get_femSolution_time_n(void) { return Solution_time_n; }

inline su2double *CFEM_ElasVariable::GetSolution_Vel(void) { return Solution_Vel; }

inline su2double CFEM_ElasVariable::GetSolution_Vel(unsigned short val_var) { return Solution_Vel[val_var]; }

inline su2double *CFEM_ElasVariable::GetSolution_Vel_time_n(void) { return Solution_Vel_time_n; }

inline su2double CFEM_ElasVariable::GetSolution_Vel_time_n(unsigned short val_var) { return Solution_Vel_time_n[val_var]; }

inline su2double *CFEM_ElasVariable::GetSolution_Accel(void) { return Solution_Accel; }

inline su2double CFEM_ElasVariable::GetSolution_Accel(unsigned short val_var) { return Solution_Accel[val_var]; }

inline su2double *CFEM_ElasVariable::GetSolution_Accel_time_n(void) { return Solution_Accel_time_n; }

inline su2double CFEM_ElasVariable::GetSolution_Accel_time_n(unsigned short val_var) { return Solution_Accel_time_n[val_var]; }

inline su2double *CFEM_ElasVariable::GetSolution_Pred(void) { return Solution_Pred; }

inline su2double CFEM_ElasVariable::GetSolution_Pred(unsigned short val_var) { return Solution_Pred[val_var]; }

inline su2double *CFEM_ElasVariable::GetSolution_Pred_Old(void) { return Solution_Pred_Old; }

inline su2double CFEM_ElasVariable::GetSolution_Pred_Old(unsigned short val_var) { return Solution_Pred_Old[val_var]; }

inline void CFEM_ElasVariable::SetVonMises_Stress(su2double val_stress) { VonMises_Stress = val_stress; }

inline su2double CFEM_ElasVariable::GetVonMises_Stress(void) { return VonMises_Stress; }

inline void CFEM_ElasVariable::SetReference_Geometry(unsigned short iVar, su2double ref_geometry){ Reference_Geometry[iVar] = ref_geometry;}

inline su2double *CFEM_ElasVariable::GetReference_Geometry(void){ return Reference_Geometry; }

inline su2double CFEM_ElasVariable::GetReference_Geometry(unsigned short iVar){ return Reference_Geometry[iVar]; }

inline void CFEM_ElasVariable::Register_femSolution_time_n() {
	  for (unsigned short iVar = 0; iVar < nVar; iVar++)
	    AD::RegisterInput(Solution_time_n[iVar]);
}

inline void CFEM_ElasVariable::RegisterSolution_Vel(bool input) {
	  if (input) {
	    for (unsigned short iVar = 0; iVar < nVar; iVar++)
	      AD::RegisterInput(Solution_Vel[iVar]);
	  }
	  else { for (unsigned short iVar = 0; iVar < nVar; iVar++)
	      AD::RegisterOutput(Solution_Vel[iVar]);}
}

inline void CFEM_ElasVariable::RegisterSolution_Vel_time_n() {
	  for (unsigned short iVar = 0; iVar < nVar; iVar++)
	    AD::RegisterInput(Solution_Vel_time_n[iVar]);
}

inline void CFEM_ElasVariable::RegisterSolution_Accel(bool input) {
	  if (input) {
	    for (unsigned short iVar = 0; iVar < nVar; iVar++)
	      AD::RegisterInput(Solution_Accel[iVar]);
	  }
	  else { for (unsigned short iVar = 0; iVar < nVar; iVar++)
	      AD::RegisterOutput(Solution_Accel[iVar]);}
}

inline void CFEM_ElasVariable::RegisterSolution_Accel_time_n() {
	  for (unsigned short iVar = 0; iVar < nVar; iVar++)
	    AD::RegisterInput(Solution_Accel_time_n[iVar]);
}

inline void CFEM_ElasVariable_Adj::SetReference_Geometry(unsigned short iVar, su2double ref_geometry){ Reference_Geometry[iVar] = ref_geometry;}

inline su2double *CFEM_ElasVariable_Adj::GetReference_Geometry(void){ return Reference_Geometry; }

inline su2double CFEM_ElasVariable_Adj::GetReference_Geometry(unsigned short iVar){ return Reference_Geometry[iVar]; }

inline su2double CFEM_ElasVariable_Adj::GetGradient_Adj(unsigned short val_var) {return Gradient_Adj[val_var]; }

inline void CFEM_ElasVariable_Adj::SetGradient_Adj(unsigned short val_var, su2double val_gradient_adj) { Gradient_Adj[val_var] = val_gradient_adj; }

inline void CFEM_ElasVariable_Adj::AddGradient_Adj(unsigned short val_var, su2double val_gradient_adj) { Gradient_Adj[val_var] += val_gradient_adj; }

inline void CFEM_ElasVariable::SetPrestretch(unsigned short iVar, su2double val_prestretch){ Prestretch[iVar] = val_prestretch;}

inline su2double *CFEM_ElasVariable::GetPrestretch(void) { return Prestretch; }

inline su2double CFEM_ElasVariable::GetPrestretch(unsigned short iVar) { return Prestretch[iVar]; }

inline void CFEABoundVariable::SetTraction(unsigned short iVar, unsigned short jVar, su2double val_traction) { Traction[iVar][jVar] = val_traction; }

inline void CFEABoundVariable::AddTraction(unsigned short iVar, unsigned short jVar, su2double val_traction) { Traction[iVar][jVar] += val_traction; }

inline su2double **CFEABoundVariable::GetTraction(void) { return Traction; }

inline su2double* CWaveVariable::GetSolution_Direct() { return Solution_Direct;}

inline void CWaveVariable::SetSolution_Direct(su2double *val_solution_direct) { for (unsigned short iVar = 0; iVar < nVar; iVar++) Solution_Direct[iVar] += val_solution_direct[iVar];}

inline su2double* CPotentialVariable::GetChargeDensity() { return Charge_Density;}

inline void CPotentialVariable::SetChargeDensity(su2double positive_charge, su2double negative_charge) {Charge_Density[0] = positive_charge; Charge_Density[1] = negative_charge;}

inline su2double* CHeatVariable::GetSolution_Direct() { return Solution_Direct;}

inline void CHeatVariable::SetSolution_Direct(su2double *val_solution_direct) { for (unsigned short iVar = 0; iVar < nVar; iVar++) Solution_Direct[iVar] += val_solution_direct[iVar];}

inline void CTurbSAVariable::SetHarmonicBalance_Source(unsigned short val_var, su2double val_source) { HB_Source[val_var] = val_source; }

inline su2double CTurbSAVariable::GetHarmonicBalance_Source(unsigned short val_var) { return HB_Source[val_var]; }

inline su2double CTurbSAVariable::GetGammaBC(void) { return gamma_BC; }

inline void CTurbSAVariable::SetGammaBC(su2double val_gamma) { gamma_BC = val_gamma; }

inline su2double CTurbSSTVariable::GetF1blending() { return F1; }

inline su2double CTurbSSTVariable::GetF2blending() { return F2; }

inline su2double CTurbSSTVariable::GetCrossDiff() { return CDkw; }

inline void CAdjTurbVariable::SetEddyViscSens(su2double *val_EddyViscSens, unsigned short numTotalVar) {
  for (unsigned short iVar = 0; iVar < numTotalVar; iVar++) {
    EddyViscSens[iVar] = val_EddyViscSens[iVar];}
}

inline su2double *CAdjTurbVariable::GetEddyViscSens(void) { return EddyViscSens; }

inline void CVariable::RegisterSolution(bool input) {
  if (input) {
    for (unsigned short iVar = 0; iVar < nVar; iVar++)
      AD::RegisterInput(Solution[iVar]);
  }
  else { for (unsigned short iVar = 0; iVar < nVar; iVar++)
      AD::RegisterOutput(Solution[iVar]);}
}

inline void CVariable::RegisterSolution_time_n() {
  for (unsigned short iVar = 0; iVar < nVar; iVar++)
    AD::RegisterInput(Solution_time_n[iVar]);
}

inline void CVariable::RegisterSolution_time_n1() {
  for (unsigned short iVar = 0; iVar < nVar; iVar++)
    AD::RegisterInput(Solution_time_n1[iVar]);
}

inline void CVariable::SetAdjointSolution(su2double *adj_sol) {
    for (unsigned short iVar = 0; iVar < nVar; iVar++)
        SU2_TYPE::SetDerivative(Solution[iVar], SU2_TYPE::GetValue(adj_sol[iVar]));
}


inline void CVariable::GetAdjointSolution(su2double *adj_sol) {
    for (unsigned short iVar = 0; iVar < nVar; iVar++) {
        adj_sol[iVar] = SU2_TYPE::GetDerivative(Solution[iVar]);
    }
}

inline void CVariable::SetAdjointSolution_time_n(su2double *adj_sol) {
  for (unsigned short iVar = 0; iVar < nVar; iVar++)
      SU2_TYPE::SetDerivative(Solution_time_n[iVar], SU2_TYPE::GetValue(adj_sol[iVar]));
}


inline void CVariable::GetAdjointSolution_time_n(su2double *adj_sol) {
  for (unsigned short iVar = 0; iVar < nVar; iVar++) {
      adj_sol[iVar] = SU2_TYPE::GetDerivative(Solution_time_n[iVar]);
  }
}

inline void CVariable::SetAdjointSolution_time_n1(su2double *adj_sol) {
  for (unsigned short iVar = 0; iVar < nVar; iVar++)
      SU2_TYPE::SetDerivative(Solution_time_n1[iVar], SU2_TYPE::GetValue(adj_sol[iVar]));
}


inline void CVariable::GetAdjointSolution_time_n1(su2double *adj_sol) {
  for (unsigned short iVar = 0; iVar < nVar; iVar++) {
      adj_sol[iVar] = SU2_TYPE::GetDerivative(Solution_time_n1[iVar]);
  }
}
inline void CVariable::SetDual_Time_Derivative(unsigned short iVar, su2double der) {}

inline void CDiscAdjVariable::SetDual_Time_Derivative(unsigned short iVar, su2double der) {DualTime_Derivative[iVar] = der;}

inline void CVariable::SetDual_Time_Derivative_n(unsigned short iVar, su2double der) {}

inline void CDiscAdjVariable::SetDual_Time_Derivative_n(unsigned short iVar, su2double der) {DualTime_Derivative_n[iVar] = der;}

inline su2double CVariable::GetDual_Time_Derivative(unsigned short iVar) { return 0.0;}

inline su2double CDiscAdjVariable::GetDual_Time_Derivative(unsigned short iVar) { return DualTime_Derivative[iVar];}

inline su2double CVariable::GetDual_Time_Derivative_n(unsigned short iVar) { return 0.0;}

inline su2double CDiscAdjVariable::GetDual_Time_Derivative_n(unsigned short iVar) { return DualTime_Derivative_n[iVar];}

inline void CVariable::SetSensitivity(unsigned short iDim, su2double val) {}

inline su2double CVariable::GetSensitivity(unsigned short iDim) { return 0.0; }

inline void CDiscAdjVariable::SetSensitivity(unsigned short iDim, su2double val) {Sensitivity[iDim] = val;}

inline su2double CDiscAdjVariable::GetSensitivity(unsigned short iDim) { return Sensitivity[iDim];}

inline su2double* CDiscAdjVariable::GetSolution_Direct() { return Solution_Direct; }

inline void CDiscAdjVariable::SetSolution_Direct(su2double *val_solution_direct) {
  for (unsigned short iVar = 0; iVar < nVar; iVar++) {
    Solution_Direct[iVar] = val_solution_direct[iVar];
  }
}

inline su2double* CDiscAdjVariable::GetGeometry_Direct() { return Geometry_Direct; }

inline su2double CDiscAdjVariable::GetGeometry_Direct(unsigned short val_dim) { return Geometry_Direct[val_dim]; }

inline void CDiscAdjVariable::SetGeometry_Direct(su2double *val_geometry_direct) {
  for (unsigned short iDim = 0; iDim < nDim; iDim++){
    Geometry_Direct[iDim] = val_geometry_direct[iDim];
  }
}

inline su2double CDiscAdjVariable::GetSolution_Geometry(unsigned short val_var) { return Solution_Geometry[val_var];}

inline void CDiscAdjVariable::SetSolution_Geometry(su2double *val_solution_geometry) {
  for (unsigned short iDim = 0; iDim < nDim; iDim++){
    Solution_Geometry[iDim] = val_solution_geometry[iDim];
  }
}

inline void CDiscAdjVariable::SetSolution_Geometry(unsigned short val_var, su2double val_solution_geometry) {
    Solution_Geometry[val_var] = val_solution_geometry;
}

inline void CDiscAdjVariable::Set_OldSolution_Geometry(void) {
  for (unsigned short iDim = 0; iDim < nDim; iDim++){
    Solution_Geometry_Old[iDim] = Solution_Geometry[iDim];
  }
}

inline su2double CDiscAdjVariable::GetGeometry_CrossTerm_Derivative(unsigned short val_var) { return Geometry_CrossTerm_Derivative[val_var];}

inline void CDiscAdjVariable::SetGeometry_CrossTerm_Derivative(unsigned short iDim, su2double der) { Geometry_CrossTerm_Derivative[iDim] = der;}

inline su2double CDiscAdjVariable::GetGeometry_CrossTerm_Derivative_Flow(unsigned short val_var) { return Geometry_CrossTerm_Derivative_Flow[val_var];}

inline void CDiscAdjVariable::SetGeometry_CrossTerm_Derivative_Flow(unsigned short iDim, su2double der) { Geometry_CrossTerm_Derivative_Flow[iDim] = der;}

inline su2double CDiscAdjFEAVariable::GetGeometry_CrossTerm_Derivative(unsigned short val_var) { return Geometry_CrossTerm_Derivative[val_var];}

inline void CDiscAdjFEAVariable::SetGeometry_CrossTerm_Derivative(unsigned short iDim, su2double der) { Geometry_CrossTerm_Derivative[iDim] = der;}

inline su2double CDiscAdjVariable::Get_OldSolution_Geometry(unsigned short iDim) { return Solution_Geometry_Old[iDim];}

inline void CVariable::SetDynamic_Derivative(unsigned short iVar, su2double der) { }

inline void CVariable::SetDynamic_Derivative_n(unsigned short iVar, su2double der) { }

inline su2double CVariable::GetDynamic_Derivative(unsigned short iVar) { return 0.0; }

inline su2double CVariable::GetDynamic_Derivative_n(unsigned short iVar) { return 0.0; }

inline void CVariable::SetDynamic_Derivative_Vel(unsigned short iVar, su2double der) { }

inline void CVariable::SetDynamic_Derivative_Vel_n(unsigned short iVar, su2double der) { }

inline su2double CVariable::GetDynamic_Derivative_Vel(unsigned short iVar) { return 0.0; }

inline su2double CVariable::GetDynamic_Derivative_Vel_n(unsigned short iVar) { return 0.0; }

inline void CVariable::SetDynamic_Derivative_Accel(unsigned short iVar, su2double der) { }

inline void CVariable::SetDynamic_Derivative_Accel_n(unsigned short iVar, su2double der) { }

inline su2double CVariable::GetDynamic_Derivative_Accel(unsigned short iVar) { return 0.0; }

inline su2double CVariable::GetDynamic_Derivative_Accel_n(unsigned short iVar) { return 0.0; }

inline su2double CVariable::GetSolution_Old_Vel(unsigned short iVar){ return 0.0; }

inline su2double CVariable::GetSolution_Old_Accel(unsigned short iVar){ return 0.0; }

inline void CDiscAdjFEAVariable::SetDynamic_Derivative(unsigned short iVar, su2double der) { Dynamic_Derivative[iVar] = der; }

inline void CDiscAdjFEAVariable::SetDynamic_Derivative_n(unsigned short iVar, su2double der) { Dynamic_Derivative_n[iVar] = der; }

inline su2double CDiscAdjFEAVariable::GetDynamic_Derivative(unsigned short iVar) { return Dynamic_Derivative[iVar]; }

inline su2double CDiscAdjFEAVariable::GetDynamic_Derivative_n(unsigned short iVar) { return Dynamic_Derivative_n[iVar]; }

inline void CDiscAdjFEAVariable::SetDynamic_Derivative_Vel(unsigned short iVar, su2double der) { Dynamic_Derivative_Vel[iVar] = der; }

inline void CDiscAdjFEAVariable::SetDynamic_Derivative_Vel_n(unsigned short iVar, su2double der) { Dynamic_Derivative_Vel_n[iVar] = der; }

inline su2double CDiscAdjFEAVariable::GetDynamic_Derivative_Vel(unsigned short iVar) { return Dynamic_Derivative_Vel[iVar]; }

inline su2double CDiscAdjFEAVariable::GetDynamic_Derivative_Vel_n(unsigned short iVar) { return Dynamic_Derivative_Vel_n[iVar]; }

inline void CDiscAdjFEAVariable::SetDynamic_Derivative_Accel(unsigned short iVar, su2double der) { Dynamic_Derivative_Accel[iVar] = der; }

inline void CDiscAdjFEAVariable::SetDynamic_Derivative_Accel_n(unsigned short iVar, su2double der) { Dynamic_Derivative_Accel_n[iVar] = der; }

inline su2double CDiscAdjFEAVariable::GetDynamic_Derivative_Accel(unsigned short iVar) { return Dynamic_Derivative_Accel[iVar]; }

inline su2double CDiscAdjFEAVariable::GetDynamic_Derivative_Accel_n(unsigned short iVar) { return Dynamic_Derivative_Accel_n[iVar]; }

inline su2double CDiscAdjFEAVariable::GetSolution_Old_Vel(unsigned short iVar){ return Solution_Old_Vel[iVar]; }

inline su2double CDiscAdjFEAVariable::GetSolution_Old_Accel(unsigned short iVar){ return Solution_Old_Accel[iVar]; }


inline void CDiscAdjFEAVariable::SetSolution_Accel(su2double *val_solution_accel) {
	for (unsigned short iVar = 0; iVar < nVar; iVar++)	Solution_Accel[iVar] = val_solution_accel[iVar];
}

inline void CDiscAdjFEAVariable::SetSolution_Vel(su2double *val_solution_vel) {
	for (unsigned short iVar = 0; iVar < nVar; iVar++)	Solution_Vel[iVar] = val_solution_vel[iVar];
}

inline void CDiscAdjFEAVariable::Set_OldSolution_Accel(void) {
	for (unsigned short iVar = 0; iVar < nVar; iVar++)  Solution_Old_Accel[iVar] = Solution_Accel[iVar];
 }

inline void CDiscAdjFEAVariable::Set_OldSolution_Vel(void) {
	for (unsigned short iVar = 0; iVar < nVar; iVar++)  Solution_Old_Vel[iVar] = Solution_Vel[iVar];
}

inline void CDiscAdjFEAVariable::SetSolution_Accel_time_n(su2double *val_solution_accel_time_n) {
	for (unsigned short iVar = 0; iVar < nVar; iVar++)	Solution_Accel_time_n[iVar] = val_solution_accel_time_n[iVar];
}

inline void CDiscAdjFEAVariable::SetSolution_Vel_time_n(su2double *val_solution_vel_time_n) {
	for (unsigned short iVar = 0; iVar < nVar; iVar++)	Solution_Vel_time_n[iVar] = val_solution_vel_time_n[iVar];
}

inline void CDiscAdjFEAVariable::SetSolution_Direct(su2double *val_solution_direct) {
  for (unsigned short iVar = 0; iVar < nVar; iVar++){
    Solution_Direct[iVar] = val_solution_direct[iVar];
  }
}

inline void CDiscAdjFEAVariable::SetSensitivity(unsigned short iDim, su2double val){Sensitivity[iDim] = val;}

inline su2double CDiscAdjFEAVariable::GetSensitivity(unsigned short iDim){return Sensitivity[iDim];}

inline su2double* CDiscAdjFEAVariable::GetSolution_Direct() { return Solution_Direct; }

inline su2double* CDiscAdjFEAVariable::GetSolution_Vel_Direct() { return Solution_Direct_Vel; }

inline void CDiscAdjFEAVariable::SetSolution_Vel_Direct(su2double *val_solution_direct) {
	  for (unsigned short iVar = 0; iVar < nVar; iVar++){
	    Solution_Direct_Vel[iVar] = val_solution_direct[iVar];
	  }
 }

inline su2double* CDiscAdjFEAVariable::GetSolution_Accel_Direct() { return Solution_Direct_Accel; }

inline void CDiscAdjFEAVariable::SetSolution_Accel_Direct(su2double *val_solution_direct) {
	  for (unsigned short iVar = 0; iVar < nVar; iVar++){
	    Solution_Direct_Accel[iVar] = val_solution_direct[iVar];
	  }
}

inline void CDiscAdjFEAVariable::SetSolution_time_n(void) {
	for (unsigned short iVar = 0; iVar < nVar; iVar++)	Solution_time_n[iVar] = Solution[iVar];
}

inline su2double CDiscAdjFEAVariable::GetSolution_Accel(unsigned short val_var) { return Solution_Accel[val_var]; }
inline su2double CDiscAdjFEAVariable::GetSolution_Accel_time_n(unsigned short val_var) { return Solution_Accel_time_n[val_var]; }
inline su2double CDiscAdjFEAVariable::GetSolution_Vel_time_n(unsigned short val_var) { return Solution_Vel_time_n[val_var]; }
inline su2double CDiscAdjFEAVariable::GetSolution_Vel(unsigned short val_var) { return Solution_Vel[val_var]; }
inline su2double CDiscAdjFEAVariable::GetSolution_time_n(unsigned short val_var) { return Solution_time_n[val_var]; }

inline void CFEM_ElasVariable::SetAdjointSolution_Vel(su2double *adj_sol) {
    for (unsigned short iVar = 0; iVar < nVar; iVar++)
        SU2_TYPE::SetDerivative(Solution_Vel[iVar], SU2_TYPE::GetValue(adj_sol[iVar]));
}

inline void CFEM_ElasVariable::GetAdjointSolution_Vel(su2double *adj_sol) {
    for (unsigned short iVar = 0; iVar < nVar; iVar++){
        adj_sol[iVar] = SU2_TYPE::GetDerivative(Solution_Vel[iVar]);
    }
}

inline void CFEM_ElasVariable::SetAdjointSolution_Vel_time_n(su2double *adj_sol) {
	  for (unsigned short iVar = 0; iVar < nVar; iVar++)
	      SU2_TYPE::SetDerivative(Solution_Vel_time_n[iVar], SU2_TYPE::GetValue(adj_sol[iVar]));
}

inline void CFEM_ElasVariable::GetAdjointSolution_Vel_time_n(su2double *adj_sol) {
	  for (unsigned short iVar = 0; iVar < nVar; iVar++){
	      adj_sol[iVar] = SU2_TYPE::GetDerivative(Solution_Vel_time_n[iVar]);
	  }
}

inline void CFEM_ElasVariable::SetAdjointSolution_Accel(su2double *adj_sol) {
    for (unsigned short iVar = 0; iVar < nVar; iVar++)
        SU2_TYPE::SetDerivative(Solution_Accel[iVar], SU2_TYPE::GetValue(adj_sol[iVar]));
}

inline void CFEM_ElasVariable::GetAdjointSolution_Accel(su2double *adj_sol) {
    for (unsigned short iVar = 0; iVar < nVar; iVar++){
        adj_sol[iVar] = SU2_TYPE::GetDerivative(Solution_Accel[iVar]);
    }
}

inline void CFEM_ElasVariable::SetAdjointSolution_Accel_time_n(su2double *adj_sol) {
	  for (unsigned short iVar = 0; iVar < nVar; iVar++)
	      SU2_TYPE::SetDerivative(Solution_Accel_time_n[iVar], SU2_TYPE::GetValue(adj_sol[iVar]));
}

inline void CFEM_ElasVariable::GetAdjointSolution_Accel_time_n(su2double *adj_sol) {
	  for (unsigned short iVar = 0; iVar < nVar; iVar++){
	      adj_sol[iVar] = SU2_TYPE::GetDerivative(Solution_Accel_time_n[iVar]);
	  }
}

inline su2double CDiscAdjVariable::GetCross_Term_Derivative(unsigned short iVar) { return Cross_Term_Derivative[iVar]; }

inline void CDiscAdjVariable::SetCross_Term_Derivative(unsigned short iVar, su2double der) { Cross_Term_Derivative[iVar] = der; }

inline su2double CDiscAdjFEAVariable::GetCross_Term_Derivative(unsigned short iVar) { return Cross_Term_Derivative[iVar]; }

inline void CDiscAdjFEAVariable::SetCross_Term_Derivative(unsigned short iVar, su2double der) { Cross_Term_Derivative[iVar] = der; }

inline void CDiscAdjVariable::Set_BGSSolution_k(void) { 
  for (unsigned short iVar = 0; iVar < nVar; iVar++)
    Solution_BGS_k[iVar] = Solution_BGS[iVar];
}

inline void CDiscAdjVariable::Set_BGSSolution(unsigned short iDim, su2double val_solution) { 
  Solution_BGS[iDim] = val_solution;
}

inline su2double CDiscAdjVariable::Get_BGSSolution(unsigned short iDim) { return Solution_BGS[iDim];}

inline su2double CDiscAdjVariable::Get_BGSSolution_k(unsigned short iDim) { return Solution_BGS_k[iDim];}

inline void CDiscAdjVariable::Set_BGSSolution_Geometry(void) { 
  for (unsigned short iDim = 0; iDim < nDim; iDim++)
    Solution_Geometry_BGS_k[iDim] = Solution_Geometry[iDim];
}

inline su2double CDiscAdjVariable::Get_BGSSolution_Geometry(unsigned short iDim) { return Solution_Geometry_BGS_k[iDim];}

inline void CDiscAdjFEAVariable::Set_BGSSolution(unsigned short iDim, su2double val_solution) { 
  Solution_BGS[iDim] = val_solution;
}

inline void CDiscAdjFEAVariable::Set_BGSSolution_k(void) { 
  for (unsigned short iDim = 0; iDim < nDim; iDim++)
    Solution_BGS_k[iDim] = Solution_BGS[iDim];
}

inline su2double CDiscAdjFEAVariable::Get_BGSSolution(unsigned short iDim) { return Solution_BGS[iDim];}

inline su2double CDiscAdjFEAVariable::Get_BGSSolution_k(unsigned short iDim) { return Solution_BGS_k[iDim];}
<|MERGE_RESOLUTION|>--- conflicted
+++ resolved
@@ -243,9 +243,9 @@
 
 inline void CVariable::SetSensor(su2double val_sensor, unsigned short val_iSpecies) {}
 
-inline su2double CVariable::GetDensity(void) {	return 0; }
-
-inline su2double CVariable::GetDensity(unsigned short val_iSpecies) {	return 0; }
+inline su2double CVariable::GetDensity(void) {  return 0; }
+
+inline su2double CVariable::GetDensity(unsigned short val_iSpecies) {  return 0; }
 
 inline su2double CVariable::GetEnergy(void) { return 0; }
 
@@ -635,13 +635,12 @@
 
 inline su2double CVariable::GetReference_Geometry(unsigned short iVar){ return 0.0; }
 
-inline void CVariable::SetPrestretch(unsigned short iVar, su2double val_prestretch){  }
+inline void CVariable::SetPrestretch(unsigned short iVar, su2double val_prestretch) {  }
 
 inline su2double *CVariable::GetPrestretch(void) { return NULL; }
 
 inline su2double CVariable::GetPrestretch(unsigned short iVar) { return 0.0; }
 
-<<<<<<< HEAD
 inline void CVariable::Register_femSolution_time_n() { }
 
 inline void CVariable::RegisterSolution_Vel(bool input) { }
@@ -667,7 +666,7 @@
 inline void CVariable::SetAdjointSolution_Accel_time_n(su2double *adj_sol) { }
 
 inline void CVariable::GetAdjointSolution_Accel_time_n(su2double *adj_sol) { }
-=======
+
 inline su2double CVariable::GetSolution_New(unsigned short val_var) { return 0.0; }
 
 inline void CVariable::SetSolution_New(void) { }
@@ -684,7 +683,6 @@
 inline void CEulerVariable::AddSolution_New(unsigned short val_var, su2double val_solution) {
   Solution_New[val_var] += val_solution;
 }
->>>>>>> c02da04d
 
 inline su2double CEulerVariable::GetDensity(void) { return Solution[0]; }
 
@@ -898,7 +896,7 @@
 
 inline su2double *CAdjNSVariable::GetForceProj_Vector(void) { return ForceProj_Vector; }
 
-inline void CAdjNSVariable::SetForceProj_Vector(su2double *val_ForceProj_Vector) {	for (unsigned short iDim = 0; iDim < nDim; iDim++) ForceProj_Vector[iDim] = val_ForceProj_Vector[iDim]; }
+inline void CAdjNSVariable::SetForceProj_Vector(su2double *val_ForceProj_Vector) {  for (unsigned short iDim = 0; iDim < nDim; iDim++) ForceProj_Vector[iDim] = val_ForceProj_Vector[iDim]; }
 
 inline void CAdjNSVariable::SetPhi_Old(su2double *val_phi) { for (unsigned short iDim = 0; iDim < nDim; iDim++) Solution_Old[iDim+1] = val_phi[iDim]; };
 
@@ -1021,8 +1019,8 @@
 inline su2double *CFEM_ElasVariable::GetStress_FEM(void) { return Stress; }
 
 inline void CFEM_ElasVariable::Add_SurfaceLoad_Res(su2double *val_surfForce) {
-	for (unsigned short iVar = 0; iVar < nVar; iVar++)
-		Residual_Ext_Surf[iVar] += val_surfForce[iVar];
+  for (unsigned short iVar = 0; iVar < nVar; iVar++)
+    Residual_Ext_Surf[iVar] += val_surfForce[iVar];
 }
 
 inline void CFEM_ElasVariable::Set_SurfaceLoad_Res(unsigned short iVar, su2double val_surfForce) { Residual_Ext_Surf[iVar] = val_surfForce;}
@@ -1032,18 +1030,18 @@
 inline su2double CFEM_ElasVariable::Get_SurfaceLoad_Res(unsigned short iVar) { return Residual_Ext_Surf[iVar];}
 
 inline void CFEM_ElasVariable::Clear_SurfaceLoad_Res(void) {
-	for (unsigned short iVar = 0; iVar < nVar; iVar++)	Residual_Ext_Surf[iVar] = 0.0;
+  for (unsigned short iVar = 0; iVar < nVar; iVar++)  Residual_Ext_Surf[iVar] = 0.0;
 }
 
 inline void CFEM_ElasVariable::Set_SurfaceLoad_Res_n(void) {
-	for (unsigned short iVar = 0; iVar < nVar; iVar++)	Residual_Ext_Surf_n[iVar] = Residual_Ext_Surf[iVar];
+  for (unsigned short iVar = 0; iVar < nVar; iVar++)  Residual_Ext_Surf_n[iVar] = Residual_Ext_Surf[iVar];
 }
 
 inline su2double CFEM_ElasVariable::Get_SurfaceLoad_Res_n(unsigned short iVar) { return Residual_Ext_Surf_n[iVar];}
 
 inline void CFEM_ElasVariable::Add_BodyForces_Res(su2double *val_bodyForce) {
-	for (unsigned short iVar = 0; iVar < nVar; iVar++)
-		Residual_Ext_Body[iVar] += val_bodyForce[iVar];
+  for (unsigned short iVar = 0; iVar < nVar; iVar++)
+    Residual_Ext_Body[iVar] += val_bodyForce[iVar];
 }
 
 inline su2double *CFEM_ElasVariable::Get_BodyForces_Res(void) { return Residual_Ext_Body;}
@@ -1051,17 +1049,17 @@
 inline su2double CFEM_ElasVariable::Get_BodyForces_Res(unsigned short iVar) { return Residual_Ext_Body[iVar];}
 
 inline void CFEM_ElasVariable::Clear_BodyForces_Res(void) {
-	for (unsigned short iVar = 0; iVar < nVar; iVar++)	Residual_Ext_Body[iVar] = 0.0;
+  for (unsigned short iVar = 0; iVar < nVar; iVar++)  Residual_Ext_Body[iVar] = 0.0;
 }
 
 inline void CFEM_ElasVariable::Set_FlowTraction(su2double *val_flowTraction) {
-	for (unsigned short iVar = 0; iVar < nVar; iVar++)
-		FlowTraction[iVar] = val_flowTraction[iVar];
+  for (unsigned short iVar = 0; iVar < nVar; iVar++)
+    FlowTraction[iVar] = val_flowTraction[iVar];
 }
 
 inline void CFEM_ElasVariable::Add_FlowTraction(su2double *val_flowTraction) {
-	for (unsigned short iVar = 0; iVar < nVar; iVar++)
-		FlowTraction[iVar] += val_flowTraction[iVar];
+  for (unsigned short iVar = 0; iVar < nVar; iVar++)
+    FlowTraction[iVar] += val_flowTraction[iVar];
 }
 
 inline su2double *CFEM_ElasVariable::Get_FlowTraction(void) { return FlowTraction;}
@@ -1069,21 +1067,21 @@
 inline su2double CFEM_ElasVariable::Get_FlowTraction(unsigned short iVar) { return FlowTraction[iVar];}
 
 inline void CFEM_ElasVariable::Clear_FlowTraction(void) {
-	for (unsigned short iVar = 0; iVar < nVar; iVar++)	FlowTraction[iVar] = 0.0;
+  for (unsigned short iVar = 0; iVar < nVar; iVar++)  FlowTraction[iVar] = 0.0;
 }
 
 inline void CFEM_ElasVariable::Set_FlowTraction_n(void) {
-	for (unsigned short iVar = 0; iVar < nVar; iVar++)	FlowTraction_n[iVar] = FlowTraction[iVar];
+  for (unsigned short iVar = 0; iVar < nVar; iVar++)  FlowTraction_n[iVar] = FlowTraction[iVar];
 }
 
 inline su2double CFEM_ElasVariable::Get_FlowTraction_n(unsigned short iVar) { return FlowTraction_n[iVar];}
 
 inline void CFEM_ElasVariable::SetSolution_time_n(void) {
-	for (unsigned short iVar = 0; iVar < nVar; iVar++)	Solution_time_n[iVar] = Solution[iVar];
+  for (unsigned short iVar = 0; iVar < nVar; iVar++)  Solution_time_n[iVar] = Solution[iVar];
 }
 
 inline void CFEM_ElasVariable::SetSolution_time_n(su2double *val_solution_time_n) {
-	for (unsigned short iVar = 0; iVar < nVar; iVar++)	Solution_time_n[iVar] = val_solution_time_n[iVar];
+  for (unsigned short iVar = 0; iVar < nVar; iVar++)  Solution_time_n[iVar] = val_solution_time_n[iVar];
 }
 
 inline void CFEM_ElasVariable::SetSolution_time_n(unsigned short val_var, su2double val_solution_time_n) { Solution_time_n[val_var] = val_solution_time_n; }
@@ -1101,33 +1099,33 @@
 inline void CFEM_ElasVariable::SetSolution_Vel(unsigned short val_var, su2double val_solution_vel) { Solution_Vel[val_var] = val_solution_vel; }
 
 inline void CFEM_ElasVariable::SetSolution_Vel(su2double *val_solution_vel) {
-	for (unsigned short iVar = 0; iVar < nVar; iVar++)	Solution_Vel[iVar] = val_solution_vel[iVar];
+  for (unsigned short iVar = 0; iVar < nVar; iVar++)  Solution_Vel[iVar] = val_solution_vel[iVar];
 }
 
 inline void CFEM_ElasVariable::SetSolution_Vel_time_n(unsigned short val_var, su2double val_solution_vel_time_n) { Solution_Vel_time_n[val_var] = val_solution_vel_time_n; }
 
 inline void CFEM_ElasVariable::SetSolution_Vel_time_n(void) {
-	for (unsigned short iVar = 0; iVar < nVar; iVar++)	Solution_Vel_time_n[iVar] = Solution_Vel[iVar];
+  for (unsigned short iVar = 0; iVar < nVar; iVar++)  Solution_Vel_time_n[iVar] = Solution_Vel[iVar];
 }
 
 inline void CFEM_ElasVariable::SetSolution_Vel_time_n(su2double *val_solution_vel_time_n) {
-	for (unsigned short iVar = 0; iVar < nVar; iVar++)	Solution_Vel_time_n[iVar] = val_solution_vel_time_n[iVar];
+  for (unsigned short iVar = 0; iVar < nVar; iVar++)  Solution_Vel_time_n[iVar] = val_solution_vel_time_n[iVar];
 }
 
 inline void CFEM_ElasVariable::SetSolution_Accel(unsigned short val_var, su2double val_solution_accel) { Solution_Accel[val_var] = val_solution_accel;  }
 
 inline void CFEM_ElasVariable::SetSolution_Accel(su2double *val_solution_accel) {
-	for (unsigned short iVar = 0; iVar < nVar; iVar++)	Solution_Accel[iVar] = val_solution_accel[iVar];
+  for (unsigned short iVar = 0; iVar < nVar; iVar++)  Solution_Accel[iVar] = val_solution_accel[iVar];
 }
 
 inline void CFEM_ElasVariable::SetSolution_Accel_time_n(unsigned short val_var, su2double val_solution_accel_time_n) { Solution_Accel_time_n[val_var] = val_solution_accel_time_n; }
 
 inline void CFEM_ElasVariable::SetSolution_Accel_time_n(void) {
-	for (unsigned short iVar = 0; iVar < nVar; iVar++)	Solution_Accel_time_n[iVar] = Solution_Accel[iVar];
+  for (unsigned short iVar = 0; iVar < nVar; iVar++)  Solution_Accel_time_n[iVar] = Solution_Accel[iVar];
 }
 
 inline void CFEM_ElasVariable::SetSolution_Accel_time_n(su2double *val_solution_accel_time_n) {
-	for (unsigned short iVar = 0; iVar < nVar; iVar++)	Solution_Accel_time_n[iVar] = val_solution_accel_time_n[iVar];
+  for (unsigned short iVar = 0; iVar < nVar; iVar++)  Solution_Accel_time_n[iVar] = val_solution_accel_time_n[iVar];
 }
 
 inline void CFEM_ElasVariable::SetSolution_Pred(unsigned short val_var, su2double val_solution_pred) { Solution_Pred[val_var] = val_solution_pred;  }
@@ -1135,7 +1133,7 @@
 inline void CFEM_ElasVariable::SetSolution_Pred(su2double *val_solution_pred) { Solution_Pred = val_solution_pred;  }
 
 inline void CFEM_ElasVariable::SetSolution_Pred(void) {
-	for (unsigned short iVar = 0; iVar < nVar; iVar++) Solution_Pred[iVar] = Solution[iVar];
+  for (unsigned short iVar = 0; iVar < nVar; iVar++) Solution_Pred[iVar] = Solution[iVar];
 }
 
 inline void CFEM_ElasVariable::SetSolution_Pred_Old(unsigned short val_var, su2double val_solution_pred_old) { Solution_Pred_Old[val_var] = val_solution_pred_old;  }
@@ -1143,7 +1141,7 @@
 inline void CFEM_ElasVariable::SetSolution_Pred_Old(su2double *val_solution_pred_Old) { Solution_Pred_Old = val_solution_pred_Old;  }
 
 inline void CFEM_ElasVariable::SetSolution_Pred_Old(void) {
-	for (unsigned short iVar = 0; iVar < nVar; iVar++) Solution_Pred_Old[iVar] = Solution_Pred[iVar];
+  for (unsigned short iVar = 0; iVar < nVar; iVar++) Solution_Pred_Old[iVar] = Solution_Pred[iVar];
 }
 
 
@@ -1230,7 +1228,7 @@
 
 inline void CFEM_ElasVariable_Adj::AddGradient_Adj(unsigned short val_var, su2double val_gradient_adj) { Gradient_Adj[val_var] += val_gradient_adj; }
 
-inline void CFEM_ElasVariable::SetPrestretch(unsigned short iVar, su2double val_prestretch){ Prestretch[iVar] = val_prestretch;}
+inline void CFEM_ElasVariable::SetPrestretch(unsigned short iVar, su2double val_prestretch) { Prestretch[iVar] = val_prestretch;}
 
 inline su2double *CFEM_ElasVariable::GetPrestretch(void) { return Prestretch; }
 
