﻿/*!
 * \file flow_sources.hpp
 * \brief Delarations of numerics classes for source-term integration.
 * \author F. Palacios, T. Economon
 * \version 7.0.2 "Blackbird"
 *
 * SU2 Project Website: https://su2code.github.io
 *
 * The SU2 Project is maintained by the SU2 Foundation
 * (http://su2foundation.org)
 *
 * Copyright 2012-2020, SU2 Contributors (cf. AUTHORS.md)
 *
 * SU2 is free software; you can redistribute it and/or
 * modify it under the terms of the GNU Lesser General Public
 * License as published by the Free Software Foundation; either
 * version 2.1 of the License, or (at your option) any later version.
 *
 * SU2 is distributed in the hope that it will be useful,
 * but WITHOUT ANY WARRANTY; without even the implied warranty of
 * MERCHANTABILITY or FITNESS FOR A PARTICULAR PURPOSE. See the GNU
 * Lesser General Public License for more details.
 *
 * You should have received a copy of the GNU Lesser General Public
 * License along with SU2. If not, see <http://www.gnu.org/licenses/>.
 */

#pragma once

#include "../CNumerics.hpp"

/*!
 * \class CSourceBase_Flow
 * \brief Intermediate source term class to allocate the internally
 *        stored residual and Jacobian. Not for stand alone use,
 *        just a helper to build more complicated classes.
 * \ingroup SourceDiscr
 */
class CSourceBase_Flow : public CNumerics {
protected:
  su2double* residual = nullptr;
  su2double** jacobian = nullptr;

  /*!
   * \brief Constructor of the class.
   * \param[in] val_nDim - Number of dimensions of the problem.
   * \param[in] val_nVar - Number of variables of the problem.
   * \param[in] config - Definition of the particular problem.
   */
  CSourceBase_Flow(unsigned short val_nDim, unsigned short val_nVar, const CConfig* config);

public:
  /*!
   * \brief Destructor of the class.
   */
  virtual ~CSourceBase_Flow();

};

/*!
 * \class CSourceAxisymmetric_Flow
 * \brief Class for source term for solving axisymmetric problems.
 * \ingroup SourceDiscr
 * \author F. Palacios
 */
class CSourceAxisymmetric_Flow final : public CSourceBase_Flow {
public:
  /*!
   * \brief Constructor of the class.
   * \param[in] val_nDim - Number of dimensions of the problem.
   * \param[in] val_nVar - Number of variables of the problem.
   * \param[in] config - Definition of the particular problem.
   */
  CSourceAxisymmetric_Flow(unsigned short val_nDim, unsigned short val_nVar, const CConfig* config);

  /*!
   * \brief Residual of the rotational frame source term.
   * \param[in] config - Definition of the particular problem.
   * \return Lightweight const-view of residual and Jacobian.
   */
  ResidualType<> ComputeResidual(const CConfig* config) override;

};

/*!
 * \class CSourceIncAxisymmetric_Flow
 * \brief Class for source term for solving incompressible axisymmetric problems.
 * \ingroup SourceDiscr
 * \author T. Economon
 */
class CSourceIncAxisymmetric_Flow final : public CSourceBase_Flow {
  bool implicit, /*!< \brief Implicit calculation. */
  viscous,       /*!< \brief Viscous incompressible flows. */
  energy;        /*!< \brief computation with the energy equation. */

public:
  /*!
   * \brief Constructor of the class.
   * \param[in] val_nDim - Number of dimensions of the problem.
   * \param[in] val_nVar - Number of variables of the problem.
   * \param[in] config - Definition of the particular problem.
   */
  CSourceIncAxisymmetric_Flow(unsigned short val_nDim, unsigned short val_nVar, const CConfig* config);

  /*!
   * \brief Residual of the rotational frame source term.
   * \param[in] config - Definition of the particular problem.
   * \return Lightweight const-view of residual and Jacobian.
   */
  ResidualType<> ComputeResidual(const CConfig* config) override;

};

/*!
 * \class CSourceBodyForce
 * \brief Class for the source term integration of a body force.
 * \ingroup SourceDiscr
 * \author T. Economon
 */
class CSourceBodyForce final : public CSourceBase_Flow {
  su2double Body_Force_Vector[3];

public:
  /*!
   * \param[in] val_nDim - Number of dimensions of the problem.
   * \param[in] val_nVar - Number of variables of the problem.
   * \param[in] config - Definition of the particular problem.
   */
  CSourceBodyForce(unsigned short val_nDim, unsigned short val_nVar, const CConfig* config);

  /*!
   * \brief Source term integration for a body force.
   * \param[in] config - Definition of the particular problem.
   * \return Lightweight const-view of residual and Jacobian.
   */
  ResidualType<> ComputeResidual(const CConfig* config) override;

};

/*!
 * \class CSourceIncBodyForce
 * \brief Class for the source term integration of a body force in the incompressible solver.
 * \ingroup SourceDiscr
 * \author T. Economon
 * \version 7.0.2 "Blackbird"
 */
class CSourceIncBodyForce final : public CSourceBase_Flow {
  su2double Body_Force_Vector[3];

public:
  /*!
   * \param[in] val_nDim - Number of dimensions of the problem.
   * \param[in] val_nVar - Number of variables of the problem.
   * \param[in] config - Definition of the particular problem.
   */
  CSourceIncBodyForce(unsigned short val_nDim, unsigned short val_nVar, const CConfig* config);

  /*!
   * \brief Source term integration for a body force.
   * \param[in] config - Definition of the particular problem.
   * \return Lightweight const-view of residual and Jacobian.
   */
  ResidualType<> ComputeResidual(const CConfig* config) override;

};

/*!
 * \class CSourceBoussinesq
 * \brief Class for the source term integration of the Boussinesq approximation for incompressible flow.
 * \ingroup SourceDiscr
 * \author T. Economon
 * \version 7.0.2 "Blackbird"
 */
class CSourceBoussinesq final : public CSourceBase_Flow {
  su2double Gravity_Vector[3];

public:
  /*!
   * \param[in] val_nDim - Number of dimensions of the problem.
   * \param[in] val_nVar - Number of variables of the problem.
   * \param[in] config - Definition of the particular problem.
   */
  CSourceBoussinesq(unsigned short val_nDim, unsigned short val_nVar, const CConfig* config);

  /*!
   * \brief Source term integration for the Boussinesq approximation.
   * \param[in] config - Definition of the particular problem.
   * \return Lightweight const-view of residual and Jacobian.
   */
  ResidualType<> ComputeResidual(const CConfig* config) override;

};

/*!
 * \class CSourceGravity
 * \brief Class for the source term integration of the gravity force.
 * \ingroup SourceDiscr
 * \author F. Palacios
 */
class CSourceGravity final : public CSourceBase_Flow {
public:
  /*!
   * \param[in] val_nDim - Number of dimensions of the problem.
   * \param[in] val_nVar - Number of variables of the problem.
   * \param[in] config - Definition of the particular problem.
   */
  CSourceGravity(unsigned short val_nDim, unsigned short val_nVar, const CConfig* config);

  /*!
   * \brief Source term integration for the poissonal potential.
   * \param[in] config - Definition of the particular problem.
   * \return Lightweight const-view of residual and Jacobian.
   */
  ResidualType<> ComputeResidual(const CConfig* config) override;

};

/*!
 * \class CSourceRotatingFrame_Flow
 * \brief Class for a rotating frame source term.
 * \ingroup SourceDiscr
 * \author F. Palacios, T. Economon.
 */
class CSourceRotatingFrame_Flow final : public CSourceBase_Flow {
public:
  /*!
   * \brief Constructor of the class.
   * \param[in] val_nDim - Number of dimensions of the problem.
   * \param[in] val_nVar - Number of variables of the problem.
   * \param[in] config - Definition of the particular problem.
   */
  CSourceRotatingFrame_Flow(unsigned short val_nDim, unsigned short val_nVar, const CConfig* config);

  /*!
   * \brief Residual of the rotational frame source term.
   * \param[in] config - Definition of the particular problem.
   * \return Lightweight const-view of residual and Jacobian.
   */
  ResidualType<> ComputeResidual(const CConfig* config) override;

};

/*!
 * \class CSourceIncRotatingFrame_Flow
 * \brief Class for a rotating frame source term.
 * \ingroup SourceDiscr
 */
class CSourceIncRotatingFrame_Flow final : public CSourceBase_Flow {

private:
  su2double Omega[3];  /*!< \brief Angular velocity */
  bool implicit; /*!< \brief Implicit calculation. */

public:
  /*!
   * \brief Constructor of the class.
   * \param[in] val_nDim - Number of dimensions of the problem.
   * \param[in] val_nVar - Number of variables of the problem.
   * \param[in] config - Definition of the particular problem.
   */
  CSourceIncRotatingFrame_Flow(unsigned short val_nDim, unsigned short val_nVar, const CConfig* config);

  /*!
   * \brief Residual of the rotational frame source term.
   * \param[in] config - Definition of the particular problem.
   * \return Lightweight const-view of residual and Jacobian.
   */
  ResidualType<> ComputeResidual(const CConfig* config) override;

};

/*!
 * \class CSourceWindGust
 * \brief Class for a source term due to a wind gust.
 * \ingroup SourceDiscr
 * \author S. Padrón
 */
class CSourceWindGust final : public CSourceBase_Flow {
public:
  /*!
   * \brief Constructor of the class.
   * \param[in] val_nDim - Number of dimensions of the problem.
   * \param[in] val_nVar - Number of variables of the problem.
   * \param[in] config - Definition of the particular problem.
   */
  CSourceWindGust(unsigned short val_nDim, unsigned short val_nVar, const CConfig* config);

  /*!
   * \brief Residual of the wind gust source term.
   * \param[in] config - Definition of the particular problem.
   * \return Lightweight const-view of residual and Jacobian.
   */
  ResidualType<> ComputeResidual(const CConfig* config) override;

};

<<<<<<< HEAD

/*!
 * \class CSourceIncStreamwise_Periodic
 * \brief Class for the source term integration of a streamwise periodic body force in the incompressible solver.
 * \ingroup SourceDiscr
 * \author T. Kattmann
 * \version 6.1.0 "Falcon"
 */
class CSourceIncStreamwise_Periodic : public CNumerics {
private:

  bool implicit,  /*!< \brief Implicit calculation. */
       turbulent, /*!< \brief Turbulence model used. */
       energy;    /*!< \brief Energy equation on. */

  vector<su2double> Streamwise_Coord_Vector; /*!< \brief Translation vector between streamwise periodic surfaces. */

  su2double norm2_translation, /*!< \brief Square of distance between the 2 periodic surfaces. */
            integrated_heatflow,  /*!< \brief Total heat added intto the domain via heatflux marker. */
            massflow,  /*!< \brief Massflow through streamwise periodic 'outlet' marker. */
            delta_p, /*!< \brief Value of prescribed pressure drop which results in an artificial body force vector. */
            dot_product, /*!< \brief Container for various dot-products. */
            scalar_factor; /*!< brief Holds scalar factors to simplify final equations. */

  unsigned short iDim, /*!< brief Counts over Dimensions. */
                 iVar, jVar; /*!< brief Count over Variables. */

public:

=======
/*!
 * \class CSourceRadiation
 * \brief Class for a source term due to radiation.
 * \ingroup SourceDiscr
 * \author Ruben Sanchez
 */
class CSourceRadiation : public CSourceBase_Flow {
private:
  bool implicit;

public:
>>>>>>> 22500d1c
  /*!
   * \param[in] val_nDim - Number of dimensions of the problem.
   * \param[in] val_nVar - Number of variables of the problem.
   * \param[in] config - Definition of the particular problem.
   */
<<<<<<< HEAD
  CSourceIncStreamwise_Periodic(unsigned short val_nDim,
                                unsigned short val_nVar,
                                CConfig        *config);

  /*!
   * \brief Destructor of the class.
   */
  ~CSourceIncStreamwise_Periodic(void);

  /*!
   * \brief Source term integration for a body force.
   * \param[out] val_residual - Pointer to the residual vector.
   * \param[out] val_Jacobian_i - Jacobian of the numerical method at node i (implicit computation).
   * \param[in] config - Definition of the particular problem.
   */
  void ComputeResidual(su2double *val_residual,
                       su2double **Jacobian_i,
                       CConfig   *config);
=======
  CSourceRadiation(unsigned short val_nDim, unsigned short val_nVar, const CConfig *config);

  /*!
   * \brief Source term integration for a radiation source.
   * \param[in] config - Definition of the particular problem.
   * \return Lightweight const-view of residual and Jacobian.
   */
  ResidualType<> ComputeResidual(const CConfig* config) override;
>>>>>>> 22500d1c

};<|MERGE_RESOLUTION|>--- conflicted
+++ resolved
@@ -293,8 +293,6 @@
   ResidualType<> ComputeResidual(const CConfig* config) override;
 
 };
-
-<<<<<<< HEAD
 
 /*!
  * \class CSourceIncStreamwise_Periodic
@@ -324,7 +322,32 @@
 
 public:
 
-=======
+  /*!
+   * \param[in] val_nDim - Number of dimensions of the problem.
+   * \param[in] val_nVar - Number of variables of the problem.
+   * \param[in] config - Definition of the particular problem.
+   */
+  CSourceIncStreamwise_Periodic(unsigned short val_nDim,
+                                unsigned short val_nVar,
+                                CConfig        *config);
+
+  /*!
+   * \brief Destructor of the class.
+   */
+  ~CSourceIncStreamwise_Periodic(void);
+
+  /*!
+   * \brief Source term integration for a body force.
+   * \param[out] val_residual - Pointer to the residual vector.
+   * \param[out] val_Jacobian_i - Jacobian of the numerical method at node i (implicit computation).
+   * \param[in] config - Definition of the particular problem.
+   */
+  void ComputeResidual(su2double *val_residual,
+                       su2double **Jacobian_i,
+                       CConfig   *config);
+
+};
+
 /*!
  * \class CSourceRadiation
  * \brief Class for a source term due to radiation.
@@ -336,32 +359,7 @@
   bool implicit;
 
 public:
->>>>>>> 22500d1c
-  /*!
-   * \param[in] val_nDim - Number of dimensions of the problem.
-   * \param[in] val_nVar - Number of variables of the problem.
-   * \param[in] config - Definition of the particular problem.
-   */
-<<<<<<< HEAD
-  CSourceIncStreamwise_Periodic(unsigned short val_nDim,
-                                unsigned short val_nVar,
-                                CConfig        *config);
-
-  /*!
-   * \brief Destructor of the class.
-   */
-  ~CSourceIncStreamwise_Periodic(void);
-
-  /*!
-   * \brief Source term integration for a body force.
-   * \param[out] val_residual - Pointer to the residual vector.
-   * \param[out] val_Jacobian_i - Jacobian of the numerical method at node i (implicit computation).
-   * \param[in] config - Definition of the particular problem.
-   */
-  void ComputeResidual(su2double *val_residual,
-                       su2double **Jacobian_i,
-                       CConfig   *config);
-=======
+
   CSourceRadiation(unsigned short val_nDim, unsigned short val_nVar, const CConfig *config);
 
   /*!
@@ -370,6 +368,5 @@
    * \return Lightweight const-view of residual and Jacobian.
    */
   ResidualType<> ComputeResidual(const CConfig* config) override;
->>>>>>> 22500d1c
 
 };