--- conflicted
+++ resolved
@@ -2048,7 +2048,6 @@
 	 */
 	virtual su2double *GetSolution_Pred_Old(void);
 
-<<<<<<< HEAD
 	/*!
 	 * \brief A virtual member.
 	 */
@@ -2058,7 +2057,7 @@
 	 * \brief A virtual member.
 	 */
     virtual su2double *GetReference_Geometry(void);
-=======
+
   /*!
    * \brief A virtual member.
    */
@@ -2073,7 +2072,6 @@
    * \brief A virtual member.
    */
   virtual su2double GetPrestretch(unsigned short iVar);
->>>>>>> ec109251
   
 	/*!
 	 * \brief A virtual member.
@@ -2355,13 +2353,11 @@
 	su2double *Solution_Pred,					/*!< \brief Predictor of the solution for FSI purposes */
 	*Solution_Pred_Old;						/*!< \brief Predictor of the solution at time n for FSI purposes */
 
-<<<<<<< HEAD
 	su2double *Reference_Geometry;			/*!< \brief Reference solution for optimization problems */
 	su2double *Solution_Adj;				/*!< \brief Adjoint solution */
 	su2double *Gradient_Adj;				/*!< \brief Adjoint gradient dS/dv */
-=======
-  su2double *Prestretch;        /*!< \brief Prestretch geometry */
->>>>>>> ec109251
+
+    su2double *Prestretch;        /*!< \brief Prestretch geometry */
 
 
 public:
