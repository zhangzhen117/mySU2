/*!
 * \file output_structure.inl
 * \brief In-Line subroutines of the <i>output_structure.hpp</i> file.
 * \author J. Smith
 * \version 6.1.0 "Falcon"
 *
 * The current SU2 release has been coordinated by the
 * SU2 International Developers Society <www.su2devsociety.org>
 * with selected contributions from the open-source community.
 *
 * The main research teams contributing to the current release are:
 *  - Prof. Juan J. Alonso's group at Stanford University.
 *  - Prof. Piero Colonna's group at Delft University of Technology.
 *  - Prof. Nicolas R. Gauger's group at Kaiserslautern University of Technology.
 *  - Prof. Alberto Guardone's group at Polytechnic University of Milan.
 *  - Prof. Rafael Palacios' group at Imperial College London.
 *  - Prof. Vincent Terrapon's group at the University of Liege.
 *  - Prof. Edwin van der Weide's group at the University of Twente.
 *  - Lab. of New Concepts in Aeronautics at Tech. Institute of Aeronautics.
 *
 * Copyright 2012-2018, Francisco D. Palacios, Thomas D. Economon,
 *                      Tim Albring, and the SU2 contributors.
 *
 * SU2 is free software; you can redistribute it and/or
 * modify it under the terms of the GNU Lesser General Public
 * License as published by the Free Software Foundation; either
 * version 2.1 of the License, or (at your option) any later version.
 *
 * SU2 is distributed in the hope that it will be useful,
 * but WITHOUT ANY WARRANTY; without even the implied warranty of
 * MERCHANTABILITY or FITNESS FOR A PARTICULAR PURPOSE. See the GNU
 * Lesser General Public License for more details.
 *
 * You should have received a copy of the GNU Lesser General Public
 * License along with SU2. If not, see <http://www.gnu.org/licenses/>.
 */

#pragma once
#include "output_structure.hpp"

inline su2double COutput::GetEntropyGen(unsigned short iMarkerTP, unsigned short iSpan) { return EntropyGen[iMarkerTP][iSpan]; }

inline su2double COutput::GetFlowAngleOut(unsigned short iMarkerTP, unsigned short iSpan) { return FlowAngleOut[iMarkerTP][iSpan]*180.0/PI_NUMBER; }

inline su2double COutput::GetMassFlowIn(unsigned short iMarkerTP, unsigned short iSpan) { return MassFlowIn[iMarkerTP][iSpan]; }

inline bool COutput::PrintOutput(unsigned long iIter, unsigned long iFreq) { return (iIter % iFreq == 0); }

inline void COutput::SetHistoryOutputFields(CConfig *config){}

inline void COutput::SetConvHistory_Header(CConfig *config, unsigned short val_iZone, unsigned short val_iInst) { }
 
inline bool COutput::WriteHistoryFile_Output(CConfig *config, bool write_dualtime) { return true; }

inline bool COutput::WriteScreen_Header(CConfig *config) { return true; }

inline bool COutput::WriteScreen_Output(CConfig *config, bool write_dualtime) { return true; }

inline void COutput::LoadHistoryData(CGeometry ****geometry, CSolver *****solver_container, CConfig **config,
      CIntegration ****integration, bool DualTime, su2double timeused, unsigned short val_iZone, unsigned short val_iInst) { }

<<<<<<< HEAD
=======
inline void COutput::LoadVolumeDataFEM(CConfig *config, CGeometry *geometry, CSolver **solver, unsigned long iElem, unsigned long index, unsigned short dof){}

>>>>>>> 8aa9bc7f
inline void COutput::PrintScreenFixed(stringstream& stream, su2double val) {
  stream.precision(6); stream.setf(ios::fixed, ios::floatfield); stream.width(field_width);
  stream << std::right << val;
  stream.unsetf(ios::fixed);
}

inline void COutput::PrintScreenScientific(stringstream& stream, su2double val) {
  stream.precision(4); stream.setf(ios::scientific, ios::floatfield); stream.width(field_width);
  stream << std::right << val;
  stream.unsetf(ios::scientific);  
}

inline void COutput::PrintScreenInteger(stringstream& stream, unsigned long val) {
  stream.width(field_width);
  stream << std::right << val;
}

inline void COutput::PrintScreenHeaderString(stringstream& stream, string header) {
  if (header.size() > field_width-1) header.resize(field_width-1);
  stream << std::right << std::setw(field_width) << header; 
}

inline void COutput::PrintHistorySep(stringstream& stream){
  stream << HistorySep;
}

inline void COutput::AddHistoryOutput(string name, string field_name, unsigned short format, string groupname , unsigned short field_type){
  HistoryOutput_Map[name] = HistoryOutputField(field_name, format, groupname, field_type);
  HistoryOutput_List.push_back(name);
}

inline void COutput::AddHistoryOutputPerSurface(string name, string field_name, unsigned short format, string groupname, vector<string> marker_names, unsigned short field_type){
  if (marker_names.size() != 0){
    HistoryOutputPerSurface_List.push_back(name);
    for (unsigned short i = 0; i < marker_names.size(); i++){
      HistoryOutputPerSurface_Map[name].push_back(HistoryOutputField(field_name+"("+marker_names[i]+")", format, groupname, field_type));
    }
  }
}

inline void COutput::SetHistoryOutputValue(string name, su2double value){
  if (HistoryOutput_Map.count(name) > 0){
    HistoryOutput_Map[name].Value = value;
  } else {
    SU2_MPI::Error(string("Cannot find output field with name ") + name, CURRENT_FUNCTION);
  }
}

inline void COutput::SetHistoryOutputPerSurfaceValue(string name, su2double value, unsigned short iMarker){
  if (HistoryOutputPerSurface_Map.count(name) > 0){
    HistoryOutputPerSurface_Map[name][iMarker].Value = value;
  } else {
    SU2_MPI::Error(string("Cannot find output field with name ") + name, CURRENT_FUNCTION);
  }
}

inline void COutput::AddVolumeOutput(string name, string field_name, string groupname){
  VolumeOutput_Map[name] = VolumeOutputField(field_name, -1, groupname);
  VolumeOutput_List.push_back(name);
}

inline void COutput::SetVolumeOutputValue(string name, unsigned long iPoint, su2double value){
  if (VolumeOutput_Map.count(name) > 0){
    if (VolumeOutput_Map[name].Offset != -1){
      Local_Data[iPoint][VolumeOutput_Map[name].Offset] = value;
    }
  } else {
    SU2_MPI::Error(string("Cannot find output field with name ") + name, CURRENT_FUNCTION);    
  }
}
inline void COutput::LoadVolumeData(CConfig *config, CGeometry *geometry, CSolver **solver, unsigned long iPoint) {}

inline void COutput::SetVolumeOutputFields(CConfig *config) {}

inline void COutput::LoadSurfaceData(CConfig *config, CGeometry *geometry, CSolver **solver, unsigned long iPoint, unsigned short iMarker, unsigned long iVertex) {}

inline bool COutput::SetInit_Residuals(CConfig *config) {return false;}

inline bool COutput::SetUpdate_Averages(CConfig *config, bool dualtime) {return false;}

inline COutputLegacy* COutput::GetLegacyOutput() {return output_legacy;}<|MERGE_RESOLUTION|>--- conflicted
+++ resolved
@@ -59,11 +59,8 @@
 inline void COutput::LoadHistoryData(CGeometry ****geometry, CSolver *****solver_container, CConfig **config,
       CIntegration ****integration, bool DualTime, su2double timeused, unsigned short val_iZone, unsigned short val_iInst) { }
 
-<<<<<<< HEAD
-=======
 inline void COutput::LoadVolumeDataFEM(CConfig *config, CGeometry *geometry, CSolver **solver, unsigned long iElem, unsigned long index, unsigned short dof){}
 
->>>>>>> 8aa9bc7f
 inline void COutput::PrintScreenFixed(stringstream& stream, su2double val) {
   stream.precision(6); stream.setf(ios::fixed, ios::floatfield); stream.width(field_width);
   stream << std::right << val;
