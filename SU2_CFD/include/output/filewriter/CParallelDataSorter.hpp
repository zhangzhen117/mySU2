/*!
 * \file CParallelDataSorter.hpp
 * \brief Headers fo the data sorter class.
 * \author T. Albring, T. Economon
 * \version 7.0.0 "Blackbird"
 *
 * SU2 Project Website: https://su2code.github.io
 *
 * The SU2 Project is maintained by the SU2 Foundation
 * (http://su2foundation.org)
 *
 * Copyright 2012-2019, SU2 Contributors (cf. AUTHORS.md)
 *
 * SU2 is free software; you can redistribute it and/or
 * modify it under the terms of the GNU Lesser General Public
 * License as published by the Free Software Foundation; either
 * version 2.1 of the License, or (at your option) any later version.
 *
 * SU2 is distributed in the hope that it will be useful,
 * but WITHOUT ANY WARRANTY; without even the implied warranty of
 * MERCHANTABILITY or FITNESS FOR A PARTICULAR PURPOSE. See the GNU
 * Lesser General Public License for more details.
 *
 * You should have received a copy of the GNU Lesser General Public
 * License along with SU2. If not, see <http://www.gnu.org/licenses/>.
 */

#pragma once

#include "../../../../Common/include/mpi_structure.hpp"
#include "../../../../Common/include/option_structure.hpp"
#include "../../../../Common/include/toolboxes/CLinearPartitioner.hpp"

class CGeometry;
class CConfig;

class CParallelDataSorter{
protected:

  /*!
   * \brief The MPI rank
   */
  int rank;

  /*!
   * \brief The MPI size, aka the number of processors.
   */
  int size;
  
  unsigned long nGlobalPointBeforeSort; //!< Global number of points without halos before sorting
  unsigned long nLocalPointBeforeSort;   //!< Local number of points without halos before sorting on this proc
 
  int *Conn_Line_Par;              //!< Local connectivity of line elements 
  int *Conn_Tria_Par;              //!< Local connectivity of triangle elements 
  int *Conn_Quad_Par;              //!< Local connectivity of quad elements
  int *Conn_Tetr_Par;              //!< Local connectivity of tetrahedral elements 
  int *Conn_Hexa_Par;              //!< Local connectivity of hexahedral elements
  int *Conn_Pris_Par;              //!< Local connectivity of prism elements 
  int *Conn_Pyra_Par;              //!< Local connectivity of pyramid elements 

  array<unsigned long, N_ELEM_TYPES> nGlobalPerElem;   //!< Global number of elements after sorting on this proc
  array<unsigned long, N_ELEM_TYPES> nLocalPerElem; //!< Local number of elements after sorting on this proc
  
  /*!
   * \brief Map that stores the index for each GEO_TYPE type where to find information
   * in the element arrays.
   */
  static const map<unsigned short, unsigned short> TypeMap; 
 
  unsigned long nGlobalPoint;   //!< Global number of points without halos 
  unsigned long nGlobalElem;    //!< Global number of elems without halos
  unsigned long nGlobalConn;    //!< Global size of the connectivity array
  unsigned long nLocalPoint;    //!< Local number of points 
  unsigned long nLocalElem;     //!< Local number of elements
  unsigned long nLocalConn;     //!< Local size of the connectivity array
  
  CLinearPartitioner* linearPartitioner;  //!< Linear partitioner based on the global number of points.

  unsigned short GlobalField_Counter;  //!< Number of output fields

  bool connectivitySorted;            //!< Boolean to store information on whether the connectivity is sorted

  int *nPoint_Send;                    //!< Number of points this processor has to send to other processors
  int *nPoint_Recv;                    //!< Number of points this processor receives from other processors
  int *nElem_Send;                     //!< Number of elements this processor has to send to other processors
  int *nElem_Cum;                     //!< Cumulative number of elements
  int *nElemConn_Send;                     //!< Number of element connectivity this processor has to send to other processors
  int *nElemConn_Cum;                     //!< Cumulative number of element connectivity entries
  unsigned long *Index;                //!< Index each point has in the send buffer
  su2double *connSend;                 //!< Send buffer holding the data that will be send to other processors
  passivedouble *passiveDoubleBuffer;  //!< Buffer holding the sorted, partitioned data as passivedouble types
  su2double     *doubleBuffer;         //!< Buffer holding the sorted, partitioned data as su2double types
  /// Pointer used to allocate the memory used for ::passiveDoubleBuffer and ::doubleBuffer.
  char *dataBuffer;
  unsigned long *idSend;               //!< Send buffer holding global indices that will be send to other processors
  int nSends,                          //!< Number of sends
  nRecvs;                              //!< Number of receives

  vector<string> fieldNames;           //!< Vector with names of the output fields

  unsigned short nDim;                 //!< Spatial dimension of the data

  /*!
   * \brief Prepare the send buffers by filling them with the global indices.
   * After calling this function, the data buffer for sending can be filled with the
   * ::SetUnsorted_Data() routine.
   * \param[in] globalID - Vector containing the global indices of the points
   */
  void PrepareSendBuffers(std::vector<unsigned long>& globalID);

public:

  /*!
   * \brief Constructor
   * \param[in] config - Pointer to the current config structure
   * \param[in] fieldNames - Vector containing the field names
   */
  CParallelDataSorter(CConfig *config, const vector<string> &valFieldNames);

  /*!
   * \brief Destructor
   */
  virtual ~CParallelDataSorter();

  /*!
   * \brief Sort the output data for each grid node into a linear partitioning across all processors.
   */
  virtual void SortOutputData();

  /*!
   * \brief Sort the connectivities (volume and surface) into data structures.
   * \param[in] config - Definition of the particular problem.
   * \param[in] geometry - Geometrical definition of the problem.
   * \param[in] val_sort - boolean controlling whether the elements are sorted or simply loaded by their owning rank.
   */
  virtual void SortConnectivity(CConfig *config, CGeometry *geometry, bool val_sort = true){}

  /*!
   * \brief Sort the connectivities into data structures (only for surface data sorters).
   * \param[in] config - Definition of the particular problem.
   * \param[in] geometry - Geometrical definition of the problem.
   * \param[in] markerList - A list of marker names that should be sorted.
   */
  virtual void SortConnectivity(CConfig *config, CGeometry *geometry, const vector<string> &markerList){}

  /*!
   * \brief Get the number of points the local rank owns.
   * \return local number of points.
   */
  unsigned long GetnPoints() const {return nLocalPoint;}

  /*!
   * \brief Get the number of points to sort.
   * \return local number of points.
   */
  unsigned long GetnLocalPointSort() const {return nLocalPointBeforeSort;}

  /*!
   * \brief Get the global number of points (accumulated from all ranks)
   * \return Global number of points.
   */
  unsigned long GetnPointsGlobal() const {return nGlobalPoint;}

  /*!
   * \brief Get the global of elements (accumulated from all ranks and element types)
   * \return Global number elements.
   */
  unsigned long GetnElem() const {return nLocalElem;}

  /*!
   * \brief Get the local number of elements of a specific type that the current rank owns
   * \input type - The type of element, ref GEO_TYPE
   * \return Local number of elements of a specific type.
   */
  unsigned long GetnElem(GEO_TYPE type) const {
    return nLocalPerElem[TypeMap.at(type)];
  }
  
  /*!
   * \brief Get the global number of elements of a specific type 
   * \input type - The type of element, ref GEO_TYPE
   * \return global number of elements of a specific type.
   */
  unsigned long GetnElemGlobal(GEO_TYPE type) const {
    return nGlobalPerElem[TypeMap.at(type)];
  }
  
  /*!
   * \brief Get the global number of elements
   * \return global number of elements.
   */
  unsigned long GetnElemGlobal() const {
    return nGlobalElem;
  }
  
  /*!
   * \brief Get the global number entries of the connectivity array
   * \return global number of entries of the connectivity array
   */
  unsigned long GetnElemConnGlobal() const {
    return nGlobalConn;
  }
  
  /*!
   * \brief Get the local number entries of the connectivity array
   * \return local number of entries of the connectivity array
   */
  unsigned long GetnElemConn() const {
    return nLocalConn;
  }
  
  /*!
   * \brief Get the cumulated number of elements
   * \input rank - the processor rank.
   * \return The cumulated number of elements
   */
  unsigned long GetnElemCumulative(unsigned short rank) const {
    return nElem_Cum[rank];
  }
  
  /*!
   * \brief Get the cumulated number of entries of the connectivity array
   * \input rank - the processor rank.
   * \return The cumulated number of entries of the connectivity array
   */
  unsigned long GetnElemConnCumulative(unsigned short rank) const {
    return nElemConn_Cum[rank];
  }

  /*!
   * \brief Get the connectivity of specific element.
   * \input type - The type of element, ref GEO_TYPE
   * \input iElem - The element ID
   * \input iNode - The node ID
   * \return the connected node.
   */
  unsigned long GetElem_Connectivity(GEO_TYPE type, unsigned long iElem, unsigned long iNode) const ;

  /*!
   * \brief Beginning node ID of the linear partition owned by a specific processor.
   * \input rank - the processor rank.
   * \return The beginning node ID.
   */
<<<<<<< HEAD
  unsigned long GetNodeBegin(unsigned short rank) const {return linearPartitioner->GetFirstIndexOnRank(rank);}
=======
  virtual unsigned long GetNodeBegin(unsigned short rank) const {
    return linearPartitioner->GetFirstIndexOnRank(rank);
  }
>>>>>>> 4636c5f8

  /*!
   * \brief Ending node ID of the linear partition owned by a specific processor.
   * \param rank - the processor rank.
   * \return The ending node ID.
   */
<<<<<<< HEAD
  unsigned long GetNodeEnd(unsigned short rank) const {return linearPartitioner->GetLastIndexOnRank(rank);}
=======
  unsigned long GetNodeEnd(unsigned short rank) const {
    return linearPartitioner->GetLastIndexOnRank(rank);
  }
>>>>>>> 4636c5f8

  /*!
   * \brief Get the value of the linear partitioned data.
   * \input iField - the output field ID.
   * \input iPoint - the point ID.
   * \return the value of the data field at a point.
   */
  passivedouble GetData(unsigned short iField, unsigned long iPoint) const  {return passiveDoubleBuffer[iPoint*GlobalField_Counter + iField];}

  /*!
   * \brief Get the pointer to the sorted linear partitioned data.
   * \return Pointer to the sorted data.
   */
  const passivedouble *GetData() const {return passiveDoubleBuffer;}

  /*!
   * \brief Get the global index of a point.
   * \input iPoint - the point ID.
   * \return Global index of a specific point.
   */
<<<<<<< HEAD
  virtual unsigned long GetGlobalIndex(unsigned long iPoint) const {return 0;}
=======
  virtual unsigned long GetGlobalIndex(unsigned long iPoint) const { return 0; }
>>>>>>> 4636c5f8

  /*!
   * \brief Get the cumulated number of points
   * \input rank - the processor rank.
   * \return The cumulated number of points up to certain processor rank.
   */
  unsigned long GetnPointCumulative(unsigned short rank) const {return linearPartitioner->GetCumulativeSizeBeforeRank(rank);}

  /*!
   * \brief Get the linear number of points
   * \input rank - the processor rank.
   * \return The linear number of points up to certain processor rank.
   */
  unsigned long GetnPointLinear(unsigned short rank) const {return linearPartitioner->GetSizeOnRank(rank);}

  /*!
   * \brief Check whether the current connectivity is sorted (i.e. if SortConnectivity has been called)
   * \return <TRUE> if the connectivity is sorted.
   */
  bool GetConnectivitySorted() const {return connectivitySorted;}

  /*!
   * \brief Set the value of a specific field at a point.
   * ::PrepareSendBuffers must be called before using this function.
   *
   * \param[in] iPoint - ID of the point
   * \param[in] iField - Index of the field
   * \param[in] data - Value of the field
   */
  void SetUnsorted_Data(unsigned long iPoint, unsigned short iField, su2double data){
    connSend[Index[iPoint] + iField] = data;
  }

  su2double GetUnsorted_Data(unsigned long iPoint, unsigned short iField) const {
    return connSend[Index[iPoint] + iField];
  }

  /*!
<<<<<<< HEAD
   * \brief Get the vector containing the names of the output fields
   * \return Vector of strings containing the field names
   */
  const vector<string>& GetFieldNames() const{
    return fieldNames;
  }

  /*!
   * \brief Get the spatial dimension
   * \return The spatial dimension
   */
  unsigned short GetnDim() const {
    return nDim;
  }
  
  /*!
   * \brief Set the total number of elements after sorting individual element types
   */
  void SetTotalElements();
  
=======
   * \brief Get the Processor ID a Point belongs to.
   * \param[in] iPoint - global renumbered ID of the point
   * \return The rank/processor number.
   */
  virtual unsigned short FindProcessor(unsigned long iPoint) const {
    return linearPartitioner->GetRankContainingIndex(iPoint);
  }

>>>>>>> 4636c5f8
};<|MERGE_RESOLUTION|>--- conflicted
+++ resolved
@@ -241,26 +241,18 @@
    * \input rank - the processor rank.
    * \return The beginning node ID.
    */
-<<<<<<< HEAD
-  unsigned long GetNodeBegin(unsigned short rank) const {return linearPartitioner->GetFirstIndexOnRank(rank);}
-=======
   virtual unsigned long GetNodeBegin(unsigned short rank) const {
     return linearPartitioner->GetFirstIndexOnRank(rank);
   }
->>>>>>> 4636c5f8
 
   /*!
    * \brief Ending node ID of the linear partition owned by a specific processor.
    * \param rank - the processor rank.
    * \return The ending node ID.
    */
-<<<<<<< HEAD
-  unsigned long GetNodeEnd(unsigned short rank) const {return linearPartitioner->GetLastIndexOnRank(rank);}
-=======
   unsigned long GetNodeEnd(unsigned short rank) const {
     return linearPartitioner->GetLastIndexOnRank(rank);
   }
->>>>>>> 4636c5f8
 
   /*!
    * \brief Get the value of the linear partitioned data.
@@ -281,18 +273,14 @@
    * \input iPoint - the point ID.
    * \return Global index of a specific point.
    */
-<<<<<<< HEAD
-  virtual unsigned long GetGlobalIndex(unsigned long iPoint) const {return 0;}
-=======
   virtual unsigned long GetGlobalIndex(unsigned long iPoint) const { return 0; }
->>>>>>> 4636c5f8
 
   /*!
    * \brief Get the cumulated number of points
    * \input rank - the processor rank.
    * \return The cumulated number of points up to certain processor rank.
    */
-  unsigned long GetnPointCumulative(unsigned short rank) const {return linearPartitioner->GetCumulativeSizeBeforeRank(rank);}
+  virtual unsigned long GetnPointCumulative(unsigned short rank) const {return linearPartitioner->GetCumulativeSizeBeforeRank(rank);}
 
   /*!
    * \brief Get the linear number of points
@@ -324,28 +312,6 @@
   }
 
   /*!
-<<<<<<< HEAD
-   * \brief Get the vector containing the names of the output fields
-   * \return Vector of strings containing the field names
-   */
-  const vector<string>& GetFieldNames() const{
-    return fieldNames;
-  }
-
-  /*!
-   * \brief Get the spatial dimension
-   * \return The spatial dimension
-   */
-  unsigned short GetnDim() const {
-    return nDim;
-  }
-  
-  /*!
-   * \brief Set the total number of elements after sorting individual element types
-   */
-  void SetTotalElements();
-  
-=======
    * \brief Get the Processor ID a Point belongs to.
    * \param[in] iPoint - global renumbered ID of the point
    * \return The rank/processor number.
@@ -354,5 +320,25 @@
     return linearPartitioner->GetRankContainingIndex(iPoint);
   }
 
->>>>>>> 4636c5f8
+  /*!
+   * \brief Get the vector containing the names of the output fields
+   * \return Vector of strings containing the field names
+   */
+  const vector<string>& GetFieldNames() const{
+    return fieldNames;
+  }
+
+  /*!
+   * \brief Get the spatial dimension
+   * \return The spatial dimension
+   */
+  unsigned short GetnDim() const {
+    return nDim;
+  }
+  
+  /*!
+   * \brief Set the total number of elements after sorting individual element types
+   */
+  void SetTotalElements();
+
 };