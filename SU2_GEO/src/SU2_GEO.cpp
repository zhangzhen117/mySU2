/*!
 * \file SU2_GEO.cpp
 * \brief Main file of the Geometry Definition Code (SU2_GEO).
 * \author F. Palacios, T. Economon
 * \version 6.2.0 "Falcon"
 *
 * The current SU2 release has been coordinated by the
 * SU2 International Developers Society <www.su2devsociety.org>
 * with selected contributions from the open-source community.
 *
 * The main research teams contributing to the current release are:
 *  - Prof. Juan J. Alonso's group at Stanford University.
 *  - Prof. Piero Colonna's group at Delft University of Technology.
 *  - Prof. Nicolas R. Gauger's group at Kaiserslautern University of Technology.
 *  - Prof. Alberto Guardone's group at Polytechnic University of Milan.
 *  - Prof. Rafael Palacios' group at Imperial College London.
 *  - Prof. Vincent Terrapon's group at the University of Liege.
 *  - Prof. Edwin van der Weide's group at the University of Twente.
 *  - Lab. of New Concepts in Aeronautics at Tech. Institute of Aeronautics.
 *
 * Copyright 2012-2019, Francisco D. Palacios, Thomas D. Economon,
 *                      Tim Albring, and the SU2 contributors.
 *
 * SU2 is free software; you can redistribute it and/or
 * modify it under the terms of the GNU Lesser General Public
 * License as published by the Free Software Foundation; either
 * version 2.1 of the License, or (at your option) any later version.
 *
 * SU2 is distributed in the hope that it will be useful,
 * but WITHOUT ANY WARRANTY; without even the implied warranty of
 * MERCHANTABILITY or FITNESS FOR A PARTICULAR PURPOSE. See the GNU
 * Lesser General Public License for more details.
 *
 * You should have received a copy of the GNU Lesser General Public
 * License along with SU2. If not, see <http://www.gnu.org/licenses/>.
 */

#include "../include/SU2_GEO.hpp"
using namespace std;

int main(int argc, char *argv[]) {
  
  unsigned short iZone, nZone = SINGLE_ZONE;
  su2double StartTime = 0.0, StopTime = 0.0, UsedTime = 0.0;
  unsigned short iDV, iFFDBox, iPlane, nPlane, iVar;
  su2double *ObjectiveFunc, *ObjectiveFunc_New, *Gradient, delta_eps,
  **Plane_P0, **Plane_Normal,
  
  Fuselage_Volume = 0.0, Fuselage_WettedArea = 0.0, Fuselage_MinWidth = 0.0, Fuselage_MaxWidth = 0.0, Fuselage_MinWaterLineWidth = 0.0, Fuselage_MaxWaterLineWidth = 0.0, Fuselage_MinHeight = 0.0, Fuselage_MaxHeight = 0.0, Fuselage_MaxCurvature = 0.0,
  Fuselage_Volume_New = 0.0, Fuselage_WettedArea_New = 0.0, Fuselage_MinWidth_New = 0.0, Fuselage_MaxWidth_New = 0.0, Fuselage_MinWaterLineWidth_New = 0.0, Fuselage_MaxWaterLineWidth_New = 0.0, Fuselage_MinHeight_New = 0.0, Fuselage_MaxHeight_New = 0.0, Fuselage_MaxCurvature_New = 0.0,
  Fuselage_Volume_Grad = 0.0, Fuselage_WettedArea_Grad = 0.0, Fuselage_MinWidth_Grad = 0.0, Fuselage_MaxWidth_Grad = 0.0, Fuselage_MinWaterLineWidth_Grad = 0.0, Fuselage_MaxWaterLineWidth_Grad = 0.0, Fuselage_MinHeight_Grad = 0.0, Fuselage_MaxHeight_Grad = 0.0, Fuselage_MaxCurvature_Grad = 0.0,
  
  Wing_Volume = 0.0, Wing_MinThickness = 0.0, Wing_MaxThickness = 0.0, Wing_MinChord = 0.0, Wing_MaxChord = 0.0, Wing_MinLERadius = 0.0, Wing_MaxLERadius = 0.0, Wing_MinToC = 0.0, Wing_MaxToC = 0.0, Wing_ObjFun_MinToC = 0.0, Wing_MaxTwist = 0.0, Wing_MaxCurvature = 0.0, Wing_MaxDihedral = 0.0,
  Wing_Volume_New = 0.0, Wing_MinThickness_New = 0.0, Wing_MaxThickness_New = 0.0, Wing_MinChord_New = 0.0, Wing_MaxChord_New = 0.0, Wing_MinLERadius_New = 0.0, Wing_MaxLERadius_New = 0.0, Wing_MinToC_New = 0.0, Wing_MaxToC_New = 0.0, Wing_ObjFun_MinToC_New = 0.0, Wing_MaxTwist_New = 0.0, Wing_MaxCurvature_New = 0.0, Wing_MaxDihedral_New = 0.0,
  Wing_Volume_Grad = 0.0, Wing_MinThickness_Grad = 0.0, Wing_MaxThickness_Grad = 0.0, Wing_MinChord_Grad = 0.0, Wing_MaxChord_Grad = 0.0, Wing_MinLERadius_Grad = 0.0, Wing_MaxLERadius_Grad = 0.0, Wing_MinToC_Grad = 0.0, Wing_MaxToC_Grad = 0.0, Wing_ObjFun_MinToC_Grad = 0.0, Wing_MaxTwist_Grad = 0.0, Wing_MaxCurvature_Grad = 0.0, Wing_MaxDihedral_Grad = 0.0,
  
  Nacelle_Volume = 0.0, Nacelle_MinThickness = 0.0, Nacelle_MaxThickness = 0.0, Nacelle_MinChord = 0.0, Nacelle_MaxChord = 0.0, Nacelle_MinLERadius = 0.0, Nacelle_MaxLERadius = 0.0, Nacelle_MinToC = 0.0, Nacelle_MaxToC = 0.0, Nacelle_ObjFun_MinToC = 0.0, Nacelle_MaxTwist = 0.0,
  Nacelle_Volume_New = 0.0, Nacelle_MinThickness_New = 0.0, Nacelle_MaxThickness_New = 0.0, Nacelle_MinChord_New = 0.0, Nacelle_MaxChord_New = 0.0, Nacelle_MinLERadius_New = 0.0, Nacelle_MaxLERadius_New = 0.0, Nacelle_MinToC_New = 0.0, Nacelle_MaxToC_New = 0.0, Nacelle_ObjFun_MinToC_New = 0.0, Nacelle_MaxTwist_New = 0.0,
  Nacelle_Volume_Grad = 0.0, Nacelle_MinThickness_Grad = 0.0, Nacelle_MaxThickness_Grad = 0.0, Nacelle_MinChord_Grad = 0.0, Nacelle_MaxChord_Grad = 0.0, Nacelle_MinLERadius_Grad = 0.0, Nacelle_MaxLERadius_Grad = 0.0, Nacelle_MinToC_Grad = 0.0, Nacelle_MaxToC_Grad = 0.0, Nacelle_ObjFun_MinToC_Grad = 0.0, Nacelle_MaxTwist_Grad = 0.0;

  vector<su2double> *Xcoord_Airfoil, *Ycoord_Airfoil, *Zcoord_Airfoil, *Variable_Airfoil;
  vector<su2double> Xcoord_Fan, Ycoord_Fan, Zcoord_Fan;
  char config_file_name[MAX_STRING_SIZE];
 	char *cstr;
  bool Local_MoveSurface, MoveSurface = false;
  ofstream Gradient_file, ObjFunc_file;
  int rank, size;
  
  /*--- MPI initialization ---*/
  
#ifdef HAVE_MPI
  SU2_MPI::Init(&argc,&argv);
  SU2_MPI::Comm MPICommunicator(MPI_COMM_WORLD);
#else
  SU2_Comm MPICommunicator(0);
#endif

  rank = SU2_MPI::GetRank();
  size = SU2_MPI::GetSize();
  
  /*--- Pointer to different structures that will be used throughout the entire code ---*/
  
  CConfig **config_container          = NULL;
  CGeometry **geometry_container      = NULL;
  CSurfaceMovement *surface_movement  = NULL;
  CFreeFormDefBox** FFDBox            = NULL;
  
  /*--- Load in the number of zones and spatial dimensions in the mesh file (if no config
   file is specified, default.cfg is used) ---*/
  
  if (argc == 2) { strcpy(config_file_name,argv[1]); }
  else { strcpy(config_file_name, "default.cfg"); }

  /*--- Read the name and format of the input mesh file to get from the mesh
   file the number of zones and dimensions from the numerical grid (required
   for variables allocation)  ---*/

  CConfig *config = NULL;
  config = new CConfig(config_file_name, SU2_GEO);

<<<<<<< HEAD
  nZone    = config->GetnZone();
  periodic = CConfig::GetPeriodic(config->GetMesh_FileName(), config->GetMesh_FileFormat(), config);
=======
  nZone    = CConfig::GetnZone(config->GetMesh_FileName(), config->GetMesh_FileFormat(), config);
>>>>>>> 64637462

  /*--- Definition of the containers per zones ---*/
  
  config_container = new CConfig*[nZone];
  geometry_container = new CGeometry*[nZone];
  
  for (iZone = 0; iZone < nZone; iZone++) {
    config_container[iZone]       = NULL;
    geometry_container[iZone]     = NULL;
  }
  
  /*--- Loop over all zones to initialize the various classes. In most
   cases, nZone is equal to one. This represents the solution of a partial
   differential equation on a single block, unstructured mesh. ---*/
  
  for (iZone = 0; iZone < nZone; iZone++) {
    
    /*--- Definition of the configuration option class for all zones. In this
     constructor, the input configuration file is parsed and all options are
     read and stored. ---*/
    
<<<<<<< HEAD
    config_container[iZone] = new CConfig(config_file_name, SU2_GEO, nZone, VERB_HIGH);
=======
    config_container[iZone] = new CConfig(config_file_name, SU2_GEO, iZone, nZone, 0, true);
>>>>>>> 64637462
    config_container[iZone]->SetMPICommunicator(MPICommunicator);
    
    /*--- Definition of the geometry class to store the primal grid in the partitioning process. ---*/
    
    CGeometry *geometry_aux = NULL;
    
    /*--- All ranks process the grid and call ParMETIS for partitioning ---*/
    
    geometry_aux = new CPhysicalGeometry(config_container[iZone], iZone, nZone);
    
    /*--- Color the initial grid and set the send-receive domains (ParMETIS) ---*/
    
    geometry_aux->SetColorGrid_Parallel(config_container[iZone]);
    
    /*--- Build the grid data structures using the ParMETIS coloring. ---*/

    geometry_container[iZone] = new CPhysicalGeometry(geometry_aux, config_container[iZone]);
    
    /*--- Deallocate the memory of geometry_aux ---*/
    
    delete geometry_aux;
    
    /*--- Add the Send/Receive boundaries ---*/
    
    geometry_container[iZone]->SetSendReceive(config_container[iZone]);
    
    /*--- Add the Send/Receive boundaries ---*/
    
    geometry_container[iZone]->SetBoundaries(config_container[iZone]);
    
  }
  
  /*--- Set up a timer for performance benchmarking (preprocessing time is included) ---*/
  
#ifdef HAVE_MPI
  StartTime = MPI_Wtime();
#else
  StartTime = su2double(clock())/su2double(CLOCKS_PER_SEC);
#endif
  
  /*--- Evaluation of the objective function ---*/
  
  if (rank == MASTER_NODE)
    cout << endl <<"----------------------- Preprocessing computations ----------------------" << endl;
  
  /*--- Set the number of sections, and allocate the memory ---*/
  
  if (geometry_container[ZONE_0]->GetnDim() == 2) nPlane = 1;
  else nPlane = config_container[ZONE_0]->GetnLocationStations();
  
  Xcoord_Airfoil = new vector<su2double>[nPlane];
  Ycoord_Airfoil = new vector<su2double>[nPlane];
  Zcoord_Airfoil = new vector<su2double>[nPlane];
  Variable_Airfoil = new vector<su2double>[nPlane];
  
  Plane_P0 = new su2double*[nPlane];
  Plane_Normal = new su2double*[nPlane];
  for(iPlane = 0; iPlane < nPlane; iPlane++ ) {
    Plane_P0[iPlane] = new su2double[3];
    Plane_Normal[iPlane] = new su2double[3];
  }
  
  ObjectiveFunc = new su2double[nPlane*20];
  ObjectiveFunc_New = new su2double[nPlane*20];
  Gradient = new su2double[nPlane*20];
  
  for (iVar = 0; iVar < nPlane*20; iVar++) {
    ObjectiveFunc[iVar] = 0.0;
    ObjectiveFunc_New[iVar] = 0.0;
    Gradient[iVar] = 0.0;
  }
  
  
  /*--- Compute elements surrounding points, points surrounding points ---*/
  
  if (rank == MASTER_NODE) cout << "Setting local point connectivity." <<endl;
  geometry_container[ZONE_0]->SetPoint_Connectivity();
  
  /*--- Check the orientation before computing geometrical quantities ---*/
  
  if (config_container[ZONE_0]->GetReorientElements()) {
    if (rank == MASTER_NODE) cout << "Checking the numerical grid orientation of the interior elements." <<endl;
    geometry_container[ZONE_0]->Check_IntElem_Orientation(config_container[ZONE_0]);
  }
  
  /*--- Create the edge structure ---*/
  
  if (rank == MASTER_NODE) cout << "Identify edges and vertices." <<endl;
  geometry_container[ZONE_0]->SetEdges(); geometry_container[ZONE_0]->SetVertex(config_container[ZONE_0]);
  
  /*--- Compute center of gravity ---*/
  
  if (rank == MASTER_NODE) cout << "Computing centers of gravity." << endl;
  geometry_container[ZONE_0]->SetCoord_CG();
  
  /*--- Create the dual control volume structures ---*/
  
  if (rank == MASTER_NODE) cout << "Setting the bound control volume structure." << endl;
  geometry_container[ZONE_0]->SetBoundControlVolume(config_container[ZONE_0], ALLOCATE);
  
  /*--- Compute the surface curvature ---*/
  
  if (rank == MASTER_NODE) cout << "Compute the surface curvature." << endl;
  geometry_container[ZONE_0]->ComputeSurf_Curvature(config_container[ZONE_0]);
  
  /*--- Computation of positive surface area in the z-plane ---*/
  
  if (rank == MASTER_NODE) cout << "Setting reference area and span." << endl;
  geometry_container[ZONE_0]->SetPositive_ZArea(config_container[ZONE_0]);
  
  /*--- Create the point-to-point MPI communication structures. ---*/
  geometry_container[ZONE_0]->PreprocessP2PComms(geometry_container[ZONE_0], config_container[ZONE_0]);
  
  /*--- Create plane structure ---*/
  
  if (rank == MASTER_NODE) cout << "Set plane structure." << endl;
  
  if (geometry_container[ZONE_0]->GetnDim() == 2) {
    Plane_Normal[0][0] = 0.0;   Plane_P0[0][0] = 0.0;
    Plane_Normal[0][1] = 1.0;   Plane_P0[0][1] = 0.0;
    Plane_Normal[0][2] = 0.0;   Plane_P0[0][2] = 0.0;
  }
  else if (geometry_container[ZONE_0]->GetnDim() == 3) {
    for (iPlane = 0; iPlane < nPlane; iPlane++) {
      Plane_Normal[iPlane][0] = 0.0;    Plane_P0[iPlane][0] = 0.0;
      Plane_Normal[iPlane][1] = 0.0;    Plane_P0[iPlane][1] = 0.0;
      Plane_Normal[iPlane][2] = 0.0;    Plane_P0[iPlane][2] = 0.0;

      if (config_container[ZONE_0]->GetGeo_Description() == FUSELAGE) {
        Plane_Normal[iPlane][0] = 1.0;
        Plane_P0[iPlane][0] = config_container[ZONE_0]->GetLocationStations(iPlane);
      }
      else if (config_container[ZONE_0]->GetGeo_Description() == NACELLE) {
        Plane_Normal[iPlane][0] = 0.0;
        Plane_Normal[iPlane][1] = -sin(config_container[ZONE_0]->GetLocationStations(iPlane)*PI_NUMBER/180.0);
        Plane_Normal[iPlane][2] = cos(config_container[ZONE_0]->GetLocationStations(iPlane)*PI_NUMBER/180.0);
        
        /*--- Apply tilt angle to the plane ---*/
        
        su2double Tilt_Angle = config_container[ZONE_0]->GetNacelleLocation(3)*PI_NUMBER/180;
        su2double Plane_NormalX_Tilt = Plane_Normal[iPlane][0]*cos(Tilt_Angle) + Plane_Normal[iPlane][2]*sin(Tilt_Angle);
        su2double Plane_NormalY_Tilt = Plane_Normal[iPlane][1];
        su2double Plane_NormalZ_Tilt = Plane_Normal[iPlane][2]*cos(Tilt_Angle) - Plane_Normal[iPlane][0]*sin(Tilt_Angle);
        
        /*--- Apply toe angle to the plane ---*/
        
        su2double Toe_Angle = config_container[ZONE_0]->GetNacelleLocation(4)*PI_NUMBER/180;
        su2double Plane_NormalX_Tilt_Toe = Plane_NormalX_Tilt*cos(Toe_Angle) - Plane_NormalY_Tilt*sin(Toe_Angle);
        su2double Plane_NormalY_Tilt_Toe = Plane_NormalX_Tilt*sin(Toe_Angle) + Plane_NormalY_Tilt*cos(Toe_Angle);
        su2double Plane_NormalZ_Tilt_Toe = Plane_NormalZ_Tilt;
        
        /*--- Update normal vector ---*/
        
        Plane_Normal[iPlane][0] = Plane_NormalX_Tilt_Toe;
        Plane_Normal[iPlane][1] = Plane_NormalY_Tilt_Toe;
        Plane_Normal[iPlane][2] = Plane_NormalZ_Tilt_Toe;
        
        /*--- Point in the plane ---*/
        
        Plane_P0[iPlane][0] = config_container[ZONE_0]->GetNacelleLocation(0);
        Plane_P0[iPlane][1] = config_container[ZONE_0]->GetNacelleLocation(1);
        Plane_P0[iPlane][2] = config_container[ZONE_0]->GetNacelleLocation(2);
      }
      else {
        Plane_Normal[iPlane][1] = 1.0;
        Plane_P0[iPlane][1] = config_container[ZONE_0]->GetLocationStations(iPlane);
      }
      
    }
  }
  
  /*--- Compute the wing and fan description (only 3D). ---*/
  
  if (geometry_container[ZONE_0]->GetnDim() == 3) {
    
    if (config_container[ZONE_0]->GetGeo_Description() == FUSELAGE) {
      
      if (rank == MASTER_NODE) {
        cout << "Computing the fuselage continuous description." << endl << endl;
      }
      
      geometry_container[ZONE_0]->Compute_Fuselage(config_container[ZONE_0], true,
                                                   Fuselage_Volume, Fuselage_WettedArea, Fuselage_MinWidth, Fuselage_MaxWidth,
                                                   Fuselage_MinWaterLineWidth, Fuselage_MaxWaterLineWidth,
                                                   Fuselage_MinHeight, Fuselage_MaxHeight,
                                                   Fuselage_MaxCurvature);
      
      /*--- Screen output for the wing definition ---*/
      
      if (rank == MASTER_NODE) {
        if (config_container[ZONE_0]->GetSystemMeasurements() == US) cout << "Fuselage volume: "    << Fuselage_Volume << " in^3. ";
        else cout << "Fuselage volume: "    << Fuselage_Volume << " m^3. ";
        if (config_container[ZONE_0]->GetSystemMeasurements() == US) cout << "Fuselage wetted area: "    << Fuselage_WettedArea << " in^2. " << endl;
        else cout << "Fuselage wetted area: "    << Fuselage_WettedArea << " m^2. " << endl;
        if (config_container[ZONE_0]->GetSystemMeasurements() == US) cout << "Fuselage min. width: "  << Fuselage_MinWidth << " in. ";
        else cout << "Fuselage min. width: "  << Fuselage_MinWidth << " m. ";
        if (config_container[ZONE_0]->GetSystemMeasurements() == US) cout << "Fuselage max. width: "  << Fuselage_MaxWidth << " in. " << endl;
        else cout << "Fuselage max. width: "  << Fuselage_MaxWidth << " m. " << endl;
        if (config_container[ZONE_0]->GetSystemMeasurements() == US) cout << "Fuselage min. waterline width: "  << Fuselage_MinWaterLineWidth << " in. ";
        else cout << "Fuselage min. waterline width: "  << Fuselage_MinWaterLineWidth << " m. ";
        if (config_container[ZONE_0]->GetSystemMeasurements() == US) cout << "Fuselage max. waterline width: "  << Fuselage_MaxWaterLineWidth << " in. " << endl;
        else cout << "Fuselage max. waterline width: "  << Fuselage_MaxWaterLineWidth << " m. " << endl;
        if (config_container[ZONE_0]->GetSystemMeasurements() == US) cout << "Fuselage min. height: "  << Fuselage_MinHeight << " in. ";
        else cout << "Fuselage min. height: "  << Fuselage_MinHeight << " m. ";
        if (config_container[ZONE_0]->GetSystemMeasurements() == US) cout << "Fuselage max. height: "  << Fuselage_MaxHeight << " in. " << endl;
        else cout << "Fuselage max. height: "  << Fuselage_MaxHeight << " m. " << endl;
        if (config_container[ZONE_0]->GetSystemMeasurements() == US) cout << "Fuselage max. curvature: "  << Fuselage_MaxCurvature << " 1/in. " << endl;
        else cout << "Fuselage max. curvature: "  << Fuselage_MaxCurvature << " 1/m. " << endl;
      }
      
    }
    
    else if (config_container[ZONE_0]->GetGeo_Description() == NACELLE) {
      
      if (rank == MASTER_NODE) {
        cout << "Computing the nacelle continuous description." << endl << endl;
      }
      
      geometry_container[ZONE_0]->Compute_Nacelle(config_container[ZONE_0], true,
                                               Nacelle_Volume, Nacelle_MinThickness, Nacelle_MaxThickness, Nacelle_MinChord, Nacelle_MaxChord,
                                               Nacelle_MinLERadius, Nacelle_MaxLERadius, Nacelle_MinToC, Nacelle_MaxToC, Nacelle_ObjFun_MinToC,
                                               Nacelle_MaxTwist);

      /*--- Screen output for the wing definition ---*/
      
      if (rank == MASTER_NODE) {
        if (config_container[ZONE_0]->GetSystemMeasurements() == US) cout << "Nacelle volume: "    << Nacelle_Volume << " in^3. ";
        else cout << "Nacelle volume: "    << Nacelle_Volume << " m^3. ";
        if (config_container[ZONE_0]->GetSystemMeasurements() == US) cout << "Nacelle min. thickness: "  << Nacelle_MinThickness << " in. ";
        else cout << "Nacelle min. thickness: "  << Nacelle_MinThickness << " m. ";
        if (config_container[ZONE_0]->GetSystemMeasurements() == US) cout << "Nacelle max. thickness: "  << Nacelle_MaxThickness << " in. " << endl;
        else cout << "Nacelle max. thickness: "  << Nacelle_MaxThickness << " m. " << endl;
        if (config_container[ZONE_0]->GetSystemMeasurements() == US) cout << "Nacelle min. chord: "  << Nacelle_MinChord << " in. ";
        else cout << "Nacelle min. chord: "  << Nacelle_MinChord << " m. ";
        if (config_container[ZONE_0]->GetSystemMeasurements() == US) cout << "Nacelle max. chord: "  << Nacelle_MaxChord << " in. ";
        else cout << "Nacelle max. chord: "  << Nacelle_MaxChord << " m. ";
        if (config_container[ZONE_0]->GetSystemMeasurements() == US) cout << "Nacelle min. LE radius: "  << Nacelle_MinLERadius << " 1/in. ";
        else cout << "Nacelle min. LE radius: "  << Nacelle_MinLERadius << " 1/m. ";
        if (config_container[ZONE_0]->GetSystemMeasurements() == US) cout << "Nacelle max. LE radius: "  << Nacelle_MaxLERadius << " 1/in. " << endl;
        else cout << "Nacelle max. LE radius: "  << Nacelle_MaxLERadius << " 1/m. " << endl;
        cout << "Nacelle min. ToC: "  << Nacelle_MinToC << ". ";
        cout << "Nacelle max. ToC: "  << Nacelle_MaxToC << ". ";
        cout << "Nacelle delta ToC: "  << Nacelle_ObjFun_MinToC << ". ";
        cout << "Nacelle max. twist: "  << Nacelle_MaxTwist << " deg. "<< endl;
      }
      
    }
    
    else {
      
      if (rank == MASTER_NODE) {
        cout << "Computing the wing continuous description." << endl << endl;
      }
      
      geometry_container[ZONE_0]->Compute_Wing(config_container[ZONE_0], true,
                                               Wing_Volume, Wing_MinThickness, Wing_MaxThickness, Wing_MinChord, Wing_MaxChord,
                                               Wing_MinLERadius, Wing_MaxLERadius, Wing_MinToC, Wing_MaxToC, Wing_ObjFun_MinToC,
                                               Wing_MaxTwist, Wing_MaxCurvature, Wing_MaxDihedral);
      
      /*--- Screen output for the wing definition ---*/
      
      if (rank == MASTER_NODE) {
        if (config_container[ZONE_0]->GetSystemMeasurements() == US) cout << "Wing volume: "    << Wing_Volume << " in^3. ";
        else cout << "Wing volume: "    << Wing_Volume << " m^3. ";
        if (config_container[ZONE_0]->GetSystemMeasurements() == US) cout << "Wing min. thickness: "  << Wing_MinThickness << " in. ";
        else cout << "Wing min. thickness: "  << Wing_MinThickness << " m. ";
        if (config_container[ZONE_0]->GetSystemMeasurements() == US) cout << "Wing max. thickness: "  << Wing_MaxThickness << " in. " << endl;
        else cout << "Wing max. thickness: "  << Wing_MaxThickness << " m. " << endl;
        if (config_container[ZONE_0]->GetSystemMeasurements() == US) cout << "Wing min. chord: "  << Wing_MinChord << " in. ";
        else cout << "Wing min. chord: "  << Wing_MinChord << " m. ";
        if (config_container[ZONE_0]->GetSystemMeasurements() == US) cout << "Wing max. chord: "  << Wing_MaxChord << " in. ";
        else cout << "Wing max. chord: "  << Wing_MaxChord << " m. ";
        if (config_container[ZONE_0]->GetSystemMeasurements() == US) cout << "Wing min. LE radius: "  << Wing_MinLERadius << " 1/in. ";
        else cout << "Wing min. LE radius: "  << Wing_MinLERadius << " 1/m. ";
        if (config_container[ZONE_0]->GetSystemMeasurements() == US) cout << "Wing max. LE radius: "  << Wing_MaxLERadius << " 1/in. " << endl;
        else cout << "Wing max. LE radius: "  << Wing_MaxLERadius << " 1/m. " << endl;
        cout << "Wing min. ToC: "  << Wing_MinToC << ". ";
        cout << "Wing max. ToC: "  << Wing_MaxToC << ". ";
        cout << "Wing delta ToC: "  << Wing_ObjFun_MinToC << ". ";
        cout << "Wing max. twist: "  << Wing_MaxTwist << " deg. "<< endl;
        if (config_container[ZONE_0]->GetSystemMeasurements() == US) cout << "Wing max. curvature: "  << Wing_MaxCurvature << " 1/in. ";
        else cout << "Wing max. curvature: "  << Wing_MaxCurvature << " 1/m. ";
        cout << "Wing max. dihedral: "  << Wing_MaxDihedral << " deg." << endl;
      }
      
    }
    
  }
  
  for (iPlane = 0; iPlane < nPlane; iPlane++) {
    
    geometry_container[ZONE_0]->ComputeAirfoil_Section(Plane_P0[iPlane], Plane_Normal[iPlane], -1E6, 1E6, -1E6, 1E6, -1E6, 1E6, NULL,
                                                       Xcoord_Airfoil[iPlane], Ycoord_Airfoil[iPlane], Zcoord_Airfoil[iPlane],
                                                       Variable_Airfoil[iPlane], true, config_container[ZONE_0]);
  }
  
  if (rank == MASTER_NODE)
    cout << endl <<"-------------------- Objective function evaluation ----------------------" << endl;
  
  if (rank == MASTER_NODE) {
    
    /*--- Evaluate objective function ---*/
    
    for (iPlane = 0; iPlane < nPlane; iPlane++) {
      
      if (Xcoord_Airfoil[iPlane].size() > 1) {
        
        cout << "\nStation " << (iPlane+1);
        if (config_container[ZONE_0]->GetGeo_Description() == FUSELAGE) {
          if (config_container[ZONE_0]->GetSystemMeasurements() == US) cout << ". XCoord: " << Plane_P0[iPlane][0] << " in, ";
          else cout << ". XCoord: " << Plane_P0[iPlane][0] << " m, ";
        }
        if (config_container[ZONE_0]->GetGeo_Description() == WING) {
          if (config_container[ZONE_0]->GetSystemMeasurements() == US) cout << ". YCoord: " << Plane_P0[iPlane][1] << " in, ";
          else cout << ". YCoord: " << Plane_P0[iPlane][1] << " m, ";
        }
        if (config_container[ZONE_0]->GetGeo_Description() == TWOD_AIRFOIL) {
          if (config_container[ZONE_0]->GetSystemMeasurements() == US) cout << ". ZCoord: " << Plane_P0[iPlane][2] << " in, ";
          else cout << ". ZCoord: " << Plane_P0[iPlane][2] << " m, ";
        }
        if (config_container[ZONE_0]->GetGeo_Description() == NACELLE) cout << ". Theta: " << atan2(Plane_Normal[iPlane][1], -Plane_Normal[iPlane][2])/PI_NUMBER*180 + 180 << " deg, ";

        if (config_container[ZONE_0]->GetGeo_Description() == FUSELAGE) {
          ObjectiveFunc[0*nPlane+iPlane]  = geometry_container[ZONE_0]->Compute_Area(Plane_P0[iPlane], Plane_Normal[iPlane], config_container[ZONE_0], Xcoord_Airfoil[iPlane], Ycoord_Airfoil[iPlane], Zcoord_Airfoil[iPlane]);
          ObjectiveFunc[1*nPlane+iPlane]  = geometry_container[ZONE_0]->Compute_Length(Plane_P0[iPlane], Plane_Normal[iPlane], config_container[ZONE_0], Xcoord_Airfoil[iPlane], Ycoord_Airfoil[iPlane], Zcoord_Airfoil[iPlane]);
          ObjectiveFunc[2*nPlane+iPlane]  = geometry_container[ZONE_0]->Compute_Width(Plane_P0[iPlane], Plane_Normal[iPlane], Xcoord_Airfoil[iPlane], Ycoord_Airfoil[iPlane], Zcoord_Airfoil[iPlane]);
          ObjectiveFunc[3*nPlane+iPlane]  = geometry_container[ZONE_0]->Compute_WaterLineWidth(Plane_P0[iPlane], Plane_Normal[iPlane], config_container[ZONE_0], Xcoord_Airfoil[iPlane], Ycoord_Airfoil[iPlane], Zcoord_Airfoil[iPlane]);
          ObjectiveFunc[4*nPlane+iPlane]  = geometry_container[ZONE_0]->Compute_Height(Plane_P0[iPlane], Plane_Normal[iPlane], Xcoord_Airfoil[iPlane], Ycoord_Airfoil[iPlane], Zcoord_Airfoil[iPlane]);
          
          if (config_container[ZONE_0]->GetSystemMeasurements() == US)  cout << "Area: "             << ObjectiveFunc[0*nPlane+iPlane] << " in^2, ";
          else  cout << "Area: "             << ObjectiveFunc[0*nPlane+iPlane] << " m^2, ";
          if (config_container[ZONE_0]->GetSystemMeasurements() == US)  cout << "Length: "           << ObjectiveFunc[1*nPlane+iPlane] << " in, ";
          else  cout << "Length: "           << ObjectiveFunc[1*nPlane+iPlane] << " m, ";
          if (config_container[ZONE_0]->GetSystemMeasurements() == US)  cout << "Width: "            << ObjectiveFunc[2*nPlane+iPlane] << " in, ";
          else cout << "Width: "             << ObjectiveFunc[2*nPlane+iPlane] << " m, ";
          if (config_container[ZONE_0]->GetSystemMeasurements() == US)  cout << "Waterline width: "  << ObjectiveFunc[3*nPlane+iPlane] << " in, ";
          else cout << "Waterline width: "   << ObjectiveFunc[3*nPlane+iPlane] << " m, ";
          if (config_container[ZONE_0]->GetSystemMeasurements() == US)  cout << "Height: "           << ObjectiveFunc[4*nPlane+iPlane] << " in.";
          else cout << "Height: "            << ObjectiveFunc[4*nPlane+iPlane] << " m.";
        }
        else if (config_container[ZONE_0]->GetGeo_Description() == NACELLE) {
          ObjectiveFunc[0*nPlane+iPlane]  = geometry_container[ZONE_0]->Compute_Area(Plane_P0[iPlane], Plane_Normal[iPlane], config_container[ZONE_0], Xcoord_Airfoil[iPlane], Ycoord_Airfoil[iPlane], Zcoord_Airfoil[iPlane]);
          ObjectiveFunc[1*nPlane+iPlane]  = geometry_container[ZONE_0]->Compute_MaxThickness(Plane_P0[iPlane], Plane_Normal[iPlane], config_container[ZONE_0], Xcoord_Airfoil[iPlane], Ycoord_Airfoil[iPlane], Zcoord_Airfoil[iPlane]);
          ObjectiveFunc[2*nPlane+iPlane]  = geometry_container[ZONE_0]->Compute_Chord(Plane_P0[iPlane], Plane_Normal[iPlane], Xcoord_Airfoil[iPlane], Ycoord_Airfoil[iPlane], Zcoord_Airfoil[iPlane]);
          ObjectiveFunc[3*nPlane+iPlane]  = geometry_container[ZONE_0]->Compute_LERadius(Plane_P0[iPlane], Plane_Normal[iPlane], Xcoord_Airfoil[iPlane], Ycoord_Airfoil[iPlane], Zcoord_Airfoil[iPlane]);
          ObjectiveFunc[4*nPlane+iPlane]  = ObjectiveFunc[1*nPlane+iPlane]/ObjectiveFunc[2*nPlane+iPlane];
          ObjectiveFunc[5*nPlane+iPlane]  = geometry_container[ZONE_0]->Compute_Twist(Plane_P0[iPlane], Plane_Normal[iPlane], Xcoord_Airfoil[iPlane], Ycoord_Airfoil[iPlane], Zcoord_Airfoil[iPlane]);
          
          if (config_container[ZONE_0]->GetSystemMeasurements() == US)  cout << "Area: "             << ObjectiveFunc[0*nPlane+iPlane] << " in^2, ";
          else  cout << "Area: "                 << ObjectiveFunc[0*nPlane+iPlane] << " m^2, ";
          if (config_container[ZONE_0]->GetSystemMeasurements() == US)  cout << "Thickness: "   << ObjectiveFunc[1*nPlane+iPlane] << " in, " << endl;
          else cout << "Thickness: "             << ObjectiveFunc[1*nPlane+iPlane] << " m, " << endl;
          if (config_container[ZONE_0]->GetSystemMeasurements() == US)  cout << "Chord: "            << ObjectiveFunc[2*nPlane+iPlane] << " in, ";
          else cout << "Chord: "                 << ObjectiveFunc[2*nPlane+iPlane] << " m, ";
          if (config_container[ZONE_0]->GetSystemMeasurements() == US)  cout << "LE radius: "            << ObjectiveFunc[3*nPlane+iPlane] << " 1/in, ";
          else cout << "LE radius: "             << ObjectiveFunc[3*nPlane+iPlane] << " 1/m, ";
          cout << "ToC: "                        << ObjectiveFunc[4*nPlane+iPlane] << ", ";
          if (geometry_container[ZONE_0]->GetnDim() == 2) cout << "Alpha: "      << ObjectiveFunc[5*nPlane+iPlane] <<" deg.";
          else if (geometry_container[ZONE_0]->GetnDim() == 3) cout << "Twist angle: "      << ObjectiveFunc[5*nPlane+iPlane] <<" deg.";
        }
        else {
          ObjectiveFunc[0*nPlane+iPlane]  = geometry_container[ZONE_0]->Compute_Area(Plane_P0[iPlane], Plane_Normal[iPlane], config_container[ZONE_0], Xcoord_Airfoil[iPlane], Ycoord_Airfoil[iPlane], Zcoord_Airfoil[iPlane]);
          ObjectiveFunc[1*nPlane+iPlane]  = geometry_container[ZONE_0]->Compute_MaxThickness(Plane_P0[iPlane], Plane_Normal[iPlane], config_container[ZONE_0], Xcoord_Airfoil[iPlane], Ycoord_Airfoil[iPlane], Zcoord_Airfoil[iPlane]);
          ObjectiveFunc[2*nPlane+iPlane]  = geometry_container[ZONE_0]->Compute_Chord(Plane_P0[iPlane], Plane_Normal[iPlane], Xcoord_Airfoil[iPlane], Ycoord_Airfoil[iPlane], Zcoord_Airfoil[iPlane]);
          ObjectiveFunc[3*nPlane+iPlane]  = geometry_container[ZONE_0]->Compute_LERadius(Plane_P0[iPlane], Plane_Normal[iPlane], Xcoord_Airfoil[iPlane], Ycoord_Airfoil[iPlane], Zcoord_Airfoil[iPlane]);
          ObjectiveFunc[4*nPlane+iPlane]  = ObjectiveFunc[1*nPlane+iPlane]/ObjectiveFunc[2*nPlane+iPlane];
          ObjectiveFunc[5*nPlane+iPlane]  = geometry_container[ZONE_0]->Compute_Twist(Plane_P0[iPlane], Plane_Normal[iPlane], Xcoord_Airfoil[iPlane], Ycoord_Airfoil[iPlane], Zcoord_Airfoil[iPlane]);
          
          if (config_container[ZONE_0]->GetSystemMeasurements() == US)  cout << "Area: "             << ObjectiveFunc[0*nPlane+iPlane] << " in^2, ";
          else  cout << "Area: "                 << ObjectiveFunc[0*nPlane+iPlane] << " m^2, ";
          if (config_container[ZONE_0]->GetSystemMeasurements() == US)  cout << "Thickness: "   << ObjectiveFunc[1*nPlane+iPlane] << " in, " << endl;
          else cout << "Thickness: "             << ObjectiveFunc[1*nPlane+iPlane] << " m, " << endl;
          if (config_container[ZONE_0]->GetSystemMeasurements() == US)  cout << "Chord: "            << ObjectiveFunc[2*nPlane+iPlane] << " in, ";
          else cout << "Chord: "                 << ObjectiveFunc[2*nPlane+iPlane] << " m, ";
          if (config_container[ZONE_0]->GetSystemMeasurements() == US)  cout << "LE radius: "            << ObjectiveFunc[3*nPlane+iPlane] << " 1/in, ";
          else cout << "LE radius: "             << ObjectiveFunc[3*nPlane+iPlane] << " 1/m, ";
          cout << "ToC: "                        << ObjectiveFunc[4*nPlane+iPlane] << ", ";
          if (geometry_container[ZONE_0]->GetnDim() == 2) cout << "Alpha: "      << ObjectiveFunc[5*nPlane+iPlane] <<" deg.";
          else if (geometry_container[ZONE_0]->GetnDim() == 3) cout << "Twist angle: "      << ObjectiveFunc[5*nPlane+iPlane] <<" deg.";
        }
        
      }
      
    }
    
    /*--- Write the objective function in a external file ---*/
    
    cstr = new char [config_container[ZONE_0]->GetObjFunc_Value_FileName().size()+1];
    strcpy (cstr, config_container[ZONE_0]->GetObjFunc_Value_FileName().c_str());
    ObjFunc_file.open(cstr, ios::out);
    ObjFunc_file << "TITLE = \"SU2_GEO Evaluation\"" << endl;
    
    if (geometry_container[ZONE_0]->GetnDim() == 2) {
      ObjFunc_file << "VARIABLES = \"AIRFOIL_AREA\",\"AIRFOIL_THICKNESS\",\"AIRFOIL_CHORD\",\"AIRFOIL_LE_RADIUS\",\"AIRFOIL_TOC\",\"AIRFOIL_ALPHA\"";
    }
    else if (geometry_container[ZONE_0]->GetnDim() == 3) {
      
      ObjFunc_file << "VARIABLES = ";
      
      if (config_container[ZONE_0]->GetGeo_Description() == FUSELAGE) {
       	ObjFunc_file << "\"FUSELAGE_VOLUME\",\"FUSELAGE_WETTED_AREA\",\"FUSELAGE_MIN_WIDTH\",\"FUSELAGE_MAX_WIDTH\",\"FUSELAGE_MIN_WATERLINE_WIDTH\",\"FUSELAGE_MAX_WATERLINE_WIDTH\",\"FUSELAGE_MIN_HEIGHT\",\"FUSELAGE_MAX_HEIGHT\",\"FUSELAGE_MAX_CURVATURE\",";
        for (iPlane = 0; iPlane < nPlane; iPlane++) ObjFunc_file << "\"STATION"<< (iPlane+1) << "_AREA\",";
        for (iPlane = 0; iPlane < nPlane; iPlane++) ObjFunc_file << "\"STATION"<< (iPlane+1) << "_LENGTH\",";
        for (iPlane = 0; iPlane < nPlane; iPlane++) ObjFunc_file << "\"STATION"<< (iPlane+1) << "_WIDTH\",";
        for (iPlane = 0; iPlane < nPlane; iPlane++) ObjFunc_file << "\"STATION"<< (iPlane+1) << "_WATERLINE_WIDTH\",";
        for (iPlane = 0; iPlane < nPlane; iPlane++) {
          ObjFunc_file << "\"STATION" << (iPlane+1) << "_HEIGHT\"";
          if (iPlane != nPlane-1) ObjFunc_file << ",";
        }
      }
      else if (config_container[ZONE_0]->GetGeo_Description() == NACELLE) {
        ObjFunc_file << "\"NACELLE_VOLUME\",\"NACELLE_MIN_THICKNESS\",\"NACELLE_MAX_THICKNESS\",\"NACELLE_MIN_CHORD\",\"NACELLE_MAX_CHORD\",\"NACELLE_MIN_LE_RADIUS\",\"NACELLE_MAX_LE_RADIUS\",\"NACELLE_MIN_TOC\",\"NACELLE_MAX_TOC\",\"NACELLE_OBJFUN_MIN_TOC\",\"NACELLE_MAX_TWIST\",";
        for (iPlane = 0; iPlane < nPlane; iPlane++) ObjFunc_file << "\"STATION"<< (iPlane+1) << "_AREA\",";
        for (iPlane = 0; iPlane < nPlane; iPlane++) ObjFunc_file << "\"STATION"<< (iPlane+1) << "_THICKNESS\",";
        for (iPlane = 0; iPlane < nPlane; iPlane++) ObjFunc_file << "\"STATION"<< (iPlane+1) << "_CHORD\",";
        for (iPlane = 0; iPlane < nPlane; iPlane++) ObjFunc_file << "\"STATION"<< (iPlane+1) << "_LE_RADIUS\",";
        for (iPlane = 0; iPlane < nPlane; iPlane++) ObjFunc_file << "\"STATION"<< (iPlane+1) << "_TOC\",";
        for (iPlane = 0; iPlane < nPlane; iPlane++) {
          ObjFunc_file << "\"STATION" << (iPlane+1) << "_TWIST\"";
          if (iPlane != nPlane-1) ObjFunc_file << ",";
        }
      }
      else {
        ObjFunc_file << "\"WING_VOLUME\",\"WING_MIN_THICKNESS\",\"WING_MAX_THICKNESS\",\"WING_MIN_CHORD\",\"WING_MAX_CHORD\",\"WING_MIN_LE_RADIUS\",\"WING_MAX_LE_RADIUS\",\"WING_MIN_TOC\",\"WING_MAX_TOC\",\"WING_OBJFUN_MIN_TOC\",\"WING_MAX_TWIST\",\"WING_MAX_CURVATURE\",\"WING_MAX_DIHEDRAL\",";
        for (iPlane = 0; iPlane < nPlane; iPlane++) ObjFunc_file << "\"STATION"<< (iPlane+1) << "_AREA\",";
        for (iPlane = 0; iPlane < nPlane; iPlane++) ObjFunc_file << "\"STATION"<< (iPlane+1) << "_THICKNESS\",";
        for (iPlane = 0; iPlane < nPlane; iPlane++) ObjFunc_file << "\"STATION"<< (iPlane+1) << "_CHORD\",";
        for (iPlane = 0; iPlane < nPlane; iPlane++) ObjFunc_file << "\"STATION"<< (iPlane+1) << "_LE_RADIUS\",";
        for (iPlane = 0; iPlane < nPlane; iPlane++) ObjFunc_file << "\"STATION"<< (iPlane+1) << "_TOC\",";
        for (iPlane = 0; iPlane < nPlane; iPlane++) {
          ObjFunc_file << "\"STATION" << (iPlane+1) << "_TWIST\"";
          if (iPlane != nPlane-1) ObjFunc_file << ",";
        }
      }
      
    }
    
    ObjFunc_file << "\nZONE T= \"Geometrical variables (value)\"" << endl;
    
    if (config_container[ZONE_0]->GetGeo_Description() == FUSELAGE) {
      if (geometry_container[ZONE_0]->GetnDim() == 3) {
        ObjFunc_file << Fuselage_Volume <<", "<< Fuselage_WettedArea <<", "<< Fuselage_MinWidth <<", "<< Fuselage_MaxWidth <<", "<< Fuselage_MinWaterLineWidth <<", "<< Fuselage_MaxWaterLineWidth<<", "<< Fuselage_MinHeight <<", "<< Fuselage_MaxHeight <<", "<< Fuselage_MaxCurvature <<", ";
      }
      for (iPlane = 0; iPlane < nPlane*5; iPlane++) {
        ObjFunc_file << ObjectiveFunc[iPlane];
        if (iPlane != (nPlane*5)-1) ObjFunc_file <<", ";
      }
    }
    else if (config_container[ZONE_0]->GetGeo_Description() == NACELLE) {
      if (geometry_container[ZONE_0]->GetnDim() == 3) {
        ObjFunc_file << Nacelle_Volume <<", "<< Nacelle_MinThickness <<", "<< Nacelle_MaxThickness <<", "<< Nacelle_MinChord <<", "<< Nacelle_MaxChord <<", "<< Nacelle_MinLERadius <<", "<< Nacelle_MaxLERadius<<", "<< Nacelle_MinToC <<", "<< Nacelle_MaxToC <<", "<< Nacelle_ObjFun_MinToC <<", "<< Nacelle_MaxTwist <<", ";
      }
      for (iPlane = 0; iPlane < nPlane*6; iPlane++) {
        ObjFunc_file << ObjectiveFunc[iPlane];
        if (iPlane != (nPlane*6)-1) ObjFunc_file <<", ";
      }
    }
    else {
      if (geometry_container[ZONE_0]->GetnDim() == 3) {
        ObjFunc_file << Wing_Volume <<", "<< Wing_MinThickness <<", "<< Wing_MaxThickness <<", "<< Wing_MinChord <<", "<< Wing_MaxChord <<", "<< Wing_MinLERadius <<", "<< Wing_MaxLERadius<<", "<< Wing_MinToC <<", "<< Wing_MaxToC <<", "<< Wing_ObjFun_MinToC <<", "<< Wing_MaxTwist <<", "<< Wing_MaxCurvature <<", "<< Wing_MaxDihedral <<", ";
      }
      for (iPlane = 0; iPlane < nPlane*6; iPlane++) {
        ObjFunc_file << ObjectiveFunc[iPlane];
        if (iPlane != (nPlane*6)-1) ObjFunc_file <<", ";
      }
    }
    
    ObjFunc_file.close();
    
  }
  
  if (config_container[ZONE_0]->GetGeometryMode() == GRADIENT) {
    
    /*--- Definition of the Class for surface deformation ---*/
    surface_movement = new CSurfaceMovement();
    
    /*--- Copy coordinates to the surface structure ---*/
    surface_movement->CopyBoundary(geometry_container[ZONE_0], config_container[ZONE_0]);
    
    /*--- Definition of the FFD deformation class ---*/
    FFDBox = new CFreeFormDefBox*[MAX_NUMBER_FFD];
    for (iFFDBox = 0; iFFDBox < MAX_NUMBER_FFD; iFFDBox++) FFDBox[iFFDBox] = NULL;
    
    if (rank == MASTER_NODE)
      cout << endl << endl << "------------- Gradient evaluation using finite differences --------------" << endl;
    
    /*--- Write the gradient in a external file ---*/
    if (rank == MASTER_NODE) {
      cstr = new char [config_container[ZONE_0]->GetObjFunc_Grad_FileName().size()+1];
      strcpy (cstr, config_container[ZONE_0]->GetObjFunc_Grad_FileName().c_str());
      Gradient_file.open(cstr, ios::out);
    }
    
    for (iDV = 0; iDV < config_container[ZONE_0]->GetnDV(); iDV++) {
			   
      /*--- Free Form deformation based ---*/
      
      if ((config_container[ZONE_0]->GetDesign_Variable(iDV) == FFD_CONTROL_POINT_2D) ||
          (config_container[ZONE_0]->GetDesign_Variable(iDV) == FFD_CAMBER_2D) ||
          (config_container[ZONE_0]->GetDesign_Variable(iDV) == FFD_THICKNESS_2D) ||
          (config_container[ZONE_0]->GetDesign_Variable(iDV) == FFD_TWIST_2D) ||
          (config_container[ZONE_0]->GetDesign_Variable(iDV) == FFD_CONTROL_POINT) ||
          (config_container[ZONE_0]->GetDesign_Variable(iDV) == FFD_NACELLE) ||
          (config_container[ZONE_0]->GetDesign_Variable(iDV) == FFD_GULL) ||
          (config_container[ZONE_0]->GetDesign_Variable(iDV) == FFD_TWIST) ||
          (config_container[ZONE_0]->GetDesign_Variable(iDV) == FFD_ROTATION) ||
          (config_container[ZONE_0]->GetDesign_Variable(iDV) == FFD_CAMBER) ||
          (config_container[ZONE_0]->GetDesign_Variable(iDV) == FFD_THICKNESS) ) {
        
        /*--- Read the FFD information in the first iteration ---*/
        
        if (iDV == 0) {
          
          if (rank == MASTER_NODE) cout << "Read the FFD information from mesh file." << endl;
          
          /*--- Read the FFD information from the grid file ---*/
          
          surface_movement->ReadFFDInfo(geometry_container[ZONE_0], config_container[ZONE_0], FFDBox, config_container[ZONE_0]->GetMesh_FileName());
          
          /*--- Modify the control points for polar based computations ---*/
          
          if (config_container[ZONE_0]->GetFFD_CoordSystem() == CYLINDRICAL) {
            for (iFFDBox = 0; iFFDBox < surface_movement->GetnFFDBox(); iFFDBox++) {
              FFDBox[iFFDBox]->SetCart2Cyl_ControlPoints(config_container[ZONE_0]);
            }
          }
          else if (config_container[ZONE_0]->GetFFD_CoordSystem() == SPHERICAL) {
            for (iFFDBox = 0; iFFDBox < surface_movement->GetnFFDBox(); iFFDBox++) {
              FFDBox[iFFDBox]->SetCart2Sphe_ControlPoints(config_container[ZONE_0]);
            }
          }
          else if (config_container[ZONE_0]->GetFFD_CoordSystem() == POLAR) {
            for (iFFDBox = 0; iFFDBox < surface_movement->GetnFFDBox(); iFFDBox++) {
              FFDBox[iFFDBox]->SetCart2Sphe_ControlPoints(config_container[ZONE_0]);
            }
          }
          
          /*--- If the FFDBox was not defined in the input file ---*/
          
          if (!surface_movement->GetFFDBoxDefinition()) {
            SU2_MPI::Error("The input grid doesn't have the entire FFD information!", CURRENT_FUNCTION);
          }
          
          for (iFFDBox = 0; iFFDBox < surface_movement->GetnFFDBox(); iFFDBox++) {
            
            if (rank == MASTER_NODE) cout << "Checking FFD box dimension." << endl;
            surface_movement->CheckFFDDimension(geometry_container[ZONE_0], config_container[ZONE_0], FFDBox[iFFDBox], iFFDBox);
            
            
            if (rank == MASTER_NODE) cout << "Check the FFD box intersections with the solid surfaces." << endl;
            surface_movement->CheckFFDIntersections(geometry_container[ZONE_0], config_container[ZONE_0], FFDBox[iFFDBox], iFFDBox);
            
          }
          
          if (rank == MASTER_NODE)
            cout <<"-------------------------------------------------------------------------" << endl;
          
        }
        
        if (rank == MASTER_NODE) {
          cout << endl << "Design variable number "<< iDV <<"." << endl;
          cout << "Perform 3D deformation of the surface." << endl;
        }
        
        /*--- Apply the control point change ---*/
        
        MoveSurface = false;
        
        for (iFFDBox = 0; iFFDBox < surface_movement->GetnFFDBox(); iFFDBox++) {
          
          switch ( config_container[ZONE_0]->GetDesign_Variable(iDV) ) {
            case FFD_CONTROL_POINT_2D : Local_MoveSurface = surface_movement->SetFFDCPChange_2D(geometry_container[ZONE_0], config_container[ZONE_0], FFDBox[iFFDBox], FFDBox, iDV, true); break;
            case FFD_CAMBER_2D :        Local_MoveSurface = surface_movement->SetFFDCamber_2D(geometry_container[ZONE_0], config_container[ZONE_0], FFDBox[iFFDBox], FFDBox, iDV, true); break;
            case FFD_THICKNESS_2D :     Local_MoveSurface = surface_movement->SetFFDThickness_2D(geometry_container[ZONE_0], config_container[ZONE_0], FFDBox[iFFDBox], FFDBox, iDV, true); break;
            case FFD_TWIST_2D :         Local_MoveSurface = surface_movement->SetFFDTwist_2D(geometry_container[ZONE_0], config_container[ZONE_0], FFDBox[iFFDBox], FFDBox, iDV, true); break;
            case FFD_CONTROL_POINT :    Local_MoveSurface = surface_movement->SetFFDCPChange(geometry_container[ZONE_0], config_container[ZONE_0], FFDBox[iFFDBox], FFDBox, iDV, true); break;
            case FFD_NACELLE :          Local_MoveSurface = surface_movement->SetFFDNacelle(geometry_container[ZONE_0], config_container[ZONE_0], FFDBox[iFFDBox], FFDBox, iDV, true); break;
            case FFD_GULL :             Local_MoveSurface = surface_movement->SetFFDGull(geometry_container[ZONE_0], config_container[ZONE_0], FFDBox[iFFDBox], FFDBox, iDV, true); break;
            case FFD_TWIST :            Local_MoveSurface = surface_movement->SetFFDTwist(geometry_container[ZONE_0], config_container[ZONE_0], FFDBox[iFFDBox], FFDBox, iDV, true); break;
            case FFD_ROTATION :         Local_MoveSurface = surface_movement->SetFFDRotation(geometry_container[ZONE_0], config_container[ZONE_0], FFDBox[iFFDBox], FFDBox, iDV, true); break;
            case FFD_CAMBER :           Local_MoveSurface = surface_movement->SetFFDCamber(geometry_container[ZONE_0], config_container[ZONE_0], FFDBox[iFFDBox], FFDBox, iDV, true); break;
            case FFD_THICKNESS :        Local_MoveSurface = surface_movement->SetFFDThickness(geometry_container[ZONE_0], config_container[ZONE_0], FFDBox[iFFDBox], FFDBox, iDV, true); break;
            case FFD_CONTROL_SURFACE :  Local_MoveSurface = surface_movement->SetFFDControl_Surface(geometry_container[ZONE_0], config_container[ZONE_0], FFDBox[iFFDBox], FFDBox, iDV, true); break;
          }
          
          /*--- Recompute cartesian coordinates using the new control points position ---*/
          
          if (Local_MoveSurface) {
            MoveSurface = true;
            surface_movement->SetCartesianCoord(geometry_container[ZONE_0], config_container[ZONE_0], FFDBox[iFFDBox], iFFDBox, true);
          }
          
        }
        
      }
      
      /*--- Hicks Henne design variable ---*/
      
      else if (config_container[ZONE_0]->GetDesign_Variable(iDV) == HICKS_HENNE) {
        if (rank == MASTER_NODE) {
          cout << endl << "Design variable number "<< iDV <<"." << endl;
          cout << "Perform 2D deformation of the surface." << endl;
        }
        MoveSurface = true;
        surface_movement->SetHicksHenne(geometry_container[ZONE_0], config_container[ZONE_0], iDV, true);
      }
      
      /*--- Surface bump design variable ---*/
      
      else if (config_container[ZONE_0]->GetDesign_Variable(iDV) == SURFACE_BUMP) {
        if (rank == MASTER_NODE) {
          cout << endl << "Design variable number "<< iDV <<"." << endl;
          cout << "Perform 2D deformation of the surface." << endl;
        }
        MoveSurface = true;
        surface_movement->SetSurface_Bump(geometry_container[ZONE_0], config_container[ZONE_0], iDV, true);
      }
      
      /*--- CST design variable ---*/
      
      else if (config_container[ZONE_0]->GetDesign_Variable(iDV) == CST) {
        if (rank == MASTER_NODE) {
          cout << endl << "Design variable number "<< iDV <<"." << endl;
          cout << "Perform 2D deformation of the surface." << endl;
        }
        MoveSurface = true;
        surface_movement->SetCST(geometry_container[ZONE_0], config_container[ZONE_0], iDV, true);
      }
      
      /*--- Translation design variable ---*/
      
      else if (config_container[ZONE_0]->GetDesign_Variable(iDV) == TRANSLATION) {
        if (rank == MASTER_NODE) {
          cout << endl << "Design variable number "<< iDV <<"." << endl;
          cout << "Perform 2D deformation of the surface." << endl;
        }
        MoveSurface = true;
        surface_movement->SetTranslation(geometry_container[ZONE_0], config_container[ZONE_0], iDV, true);
      }
      
      /*--- Scale design variable ---*/
      
      else if (config_container[ZONE_0]->GetDesign_Variable(iDV) == SCALE) {
        if (rank == MASTER_NODE) {
          cout << endl << "Design variable number "<< iDV <<"." << endl;
          cout << "Perform 2D deformation of the surface." << endl;
        }
        MoveSurface = true;
        surface_movement->SetScale(geometry_container[ZONE_0], config_container[ZONE_0], iDV, true);
      }
      
      /*--- Rotation design variable ---*/
      
      else if (config_container[ZONE_0]->GetDesign_Variable(iDV) == ROTATION) {
        if (rank == MASTER_NODE) {
          cout << endl << "Design variable number "<< iDV <<"." << endl;
          cout << "Perform 2D deformation of the surface." << endl;
        }
        MoveSurface = true;
        surface_movement->SetRotation(geometry_container[ZONE_0], config_container[ZONE_0], iDV, true);
      }
      
      /*--- NACA_4Digits design variable ---*/
      
      else if (config_container[ZONE_0]->GetDesign_Variable(iDV) == NACA_4DIGITS) {
        if (rank == MASTER_NODE) {
          cout << endl << "Design variable number "<< iDV <<"." << endl;
          cout << "Perform 2D deformation of the surface." << endl;
        }
        MoveSurface = true;
        surface_movement->SetNACA_4Digits(geometry_container[ZONE_0], config_container[ZONE_0]);
      }
      
      /*--- Parabolic design variable ---*/
      
      else if (config_container[ZONE_0]->GetDesign_Variable(iDV) == PARABOLIC) {
        if (rank == MASTER_NODE) {
          cout << endl << "Design variable number "<< iDV <<"." << endl;
          cout << "Perform 2D deformation of the surface." << endl;
        }
        MoveSurface = true;
        surface_movement->SetParabolic(geometry_container[ZONE_0], config_container[ZONE_0]);
      }
      
      /*--- Design variable not implement ---*/
      
      else {
        if (rank == MASTER_NODE)
          cout << "Design Variable not implemented yet" << endl;
      }
      
      if (MoveSurface) {
        
        /*--- Compute the gradient for the volume. In 2D this is just
         the gradient of the area. ---*/
        
        if (geometry_container[ZONE_0]->GetnDim() == 3) {
          
          if (config_container[ZONE_0]->GetGeo_Description() == FUSELAGE) {
            geometry_container[ZONE_0]->Compute_Fuselage(config_container[ZONE_0], false,
                                                         Fuselage_Volume_New, Fuselage_WettedArea_New, Fuselage_MinWidth_New, Fuselage_MaxWidth_New,
                                                         Fuselage_MinWaterLineWidth_New, Fuselage_MaxWaterLineWidth_New,
                                                         Fuselage_MinHeight_New, Fuselage_MaxHeight_New,
                                                         Fuselage_MaxCurvature_New);
          }
          else if (config_container[ZONE_0]->GetGeo_Description() == NACELLE) {
            geometry_container[ZONE_0]->Compute_Nacelle(config_container[ZONE_0], false,
                                                        Nacelle_Volume_New, Nacelle_MinThickness_New, Nacelle_MaxThickness_New, Nacelle_MinChord_New,
                                                        Nacelle_MaxChord_New, Nacelle_MinLERadius_New, Nacelle_MaxLERadius_New, Nacelle_MinToC_New,
                                                        Nacelle_MaxToC_New, Nacelle_ObjFun_MinToC_New, Nacelle_MaxTwist_New);
          }
          else {
            geometry_container[ZONE_0]->Compute_Wing(config_container[ZONE_0], false,
                                                     Wing_Volume_New, Wing_MinThickness_New, Wing_MaxThickness_New, Wing_MinChord_New,
                                                     Wing_MaxChord_New, Wing_MinLERadius_New, Wing_MaxLERadius_New, Wing_MinToC_New, Wing_MaxToC_New,
                                                     Wing_ObjFun_MinToC_New, Wing_MaxTwist_New, Wing_MaxCurvature_New, Wing_MaxDihedral_New);
          }
          
        }
        
        /*--- Create airfoil structure ---*/
        
        for (iPlane = 0; iPlane < nPlane; iPlane++) {
          geometry_container[ZONE_0]->ComputeAirfoil_Section(Plane_P0[iPlane], Plane_Normal[iPlane], -1E6, 1E6, -1E6, 1E6, -1E6, 1E6, NULL,
                                                             Xcoord_Airfoil[iPlane], Ycoord_Airfoil[iPlane], Zcoord_Airfoil[iPlane],
                                                             Variable_Airfoil[iPlane], false, config_container[ZONE_0]);
        }
        
      }
      
      /*--- Compute gradient ---*/
      
      if (rank == MASTER_NODE) {
        
        delta_eps = config_container[ZONE_0]->GetDV_Value(iDV);
        
        if (delta_eps == 0) {
          SU2_MPI::Error("The finite difference steps is zero!!", CURRENT_FUNCTION);
        }
        
        if (MoveSurface) {
          
          if (config_container[ZONE_0]->GetGeo_Description() == FUSELAGE) {
            Fuselage_Volume_Grad = (Fuselage_Volume_New - Fuselage_Volume) / delta_eps;
            Fuselage_WettedArea_Grad = (Fuselage_WettedArea_New - Fuselage_WettedArea) / delta_eps;
            Fuselage_MinWidth_Grad = (Fuselage_MinWidth_New - Fuselage_MinWidth) / delta_eps;
            Fuselage_MaxWidth_Grad = (Fuselage_MaxWidth_New - Fuselage_MaxWidth) / delta_eps;
            Fuselage_MinWaterLineWidth_Grad = (Fuselage_MinWaterLineWidth_New - Fuselage_MinWaterLineWidth) / delta_eps;
            Fuselage_MaxWaterLineWidth_Grad = (Fuselage_MaxWaterLineWidth_New - Fuselage_MaxWaterLineWidth) / delta_eps;
            Fuselage_MinHeight_Grad = (Fuselage_MinHeight_New - Fuselage_MinHeight) / delta_eps;
            Fuselage_MaxHeight_Grad = (Fuselage_MaxHeight_New - Fuselage_MaxHeight) / delta_eps;
            Fuselage_MaxCurvature_Grad = (Fuselage_MaxCurvature_New - Fuselage_MaxCurvature) / delta_eps;
            
          }
          else if (config_container[ZONE_0]->GetGeo_Description() == NACELLE) {
            Nacelle_Volume_Grad = (Nacelle_Volume_New - Nacelle_Volume) / delta_eps;
            Nacelle_MinThickness_Grad = (Nacelle_MinThickness_New - Nacelle_MinThickness) / delta_eps;
            Nacelle_MaxThickness_Grad = (Nacelle_MaxThickness_New - Nacelle_MaxThickness) / delta_eps;
            Nacelle_MinChord_Grad = (Nacelle_MinChord_New - Nacelle_MinChord) / delta_eps;
            Nacelle_MaxChord_Grad = (Nacelle_MaxChord_New - Nacelle_MaxChord) / delta_eps;
            Nacelle_MinLERadius_Grad = (Nacelle_MinLERadius_New - Nacelle_MinLERadius) / delta_eps;
            Nacelle_MaxLERadius_Grad = (Nacelle_MaxLERadius_New - Nacelle_MaxLERadius) / delta_eps;
            Nacelle_MinToC_Grad = (Nacelle_MinToC_New - Nacelle_MinToC) / delta_eps;
            Nacelle_MaxToC_Grad = (Nacelle_MaxToC_New - Nacelle_MaxToC) / delta_eps;
            Nacelle_ObjFun_MinToC_Grad = (Nacelle_ObjFun_MinToC_New - Nacelle_ObjFun_MinToC) / delta_eps;
            Nacelle_MaxTwist_Grad = (Nacelle_MaxTwist_New - Nacelle_MaxTwist) / delta_eps;
          }
          else {
            Wing_Volume_Grad = (Wing_Volume_New - Wing_Volume) / delta_eps;
            Wing_MinThickness_Grad = (Wing_MinThickness_New - Wing_MinThickness) / delta_eps;
            Wing_MaxThickness_Grad = (Wing_MaxThickness_New - Wing_MaxThickness) / delta_eps;
            Wing_MinChord_Grad = (Wing_MinChord_New - Wing_MinChord) / delta_eps;
            Wing_MaxChord_Grad = (Wing_MaxChord_New - Wing_MaxChord) / delta_eps;
            Wing_MinLERadius_Grad = (Wing_MinLERadius_New - Wing_MinLERadius) / delta_eps;
            Wing_MaxLERadius_Grad = (Wing_MaxLERadius_New - Wing_MaxLERadius) / delta_eps;
            Wing_MinToC_Grad = (Wing_MinToC_New - Wing_MinToC) / delta_eps;
            Wing_MaxToC_Grad = (Wing_MaxToC_New - Wing_MaxToC) / delta_eps;
            Wing_ObjFun_MinToC_Grad = (Wing_ObjFun_MinToC_New - Wing_ObjFun_MinToC) / delta_eps;
            Wing_MaxTwist_Grad = (Wing_MaxTwist_New - Wing_MaxTwist) / delta_eps;
            Wing_MaxCurvature_Grad = (Wing_MaxCurvature_New - Wing_MaxCurvature) / delta_eps;
            Wing_MaxDihedral_Grad = (Wing_MaxDihedral_New - Wing_MaxDihedral) / delta_eps;
          }
          
          for (iPlane = 0; iPlane < nPlane; iPlane++) {
            if (Xcoord_Airfoil[iPlane].size() > 1) {
              
              if (config_container[ZONE_0]->GetGeo_Description() == FUSELAGE) {
                
                ObjectiveFunc_New[0*nPlane + iPlane] = geometry_container[ZONE_0]->Compute_Area(Plane_P0[iPlane], Plane_Normal[iPlane], config_container[ZONE_0], Xcoord_Airfoil[iPlane], Ycoord_Airfoil[iPlane], Zcoord_Airfoil[iPlane]);
                Gradient[0*nPlane + iPlane] = (ObjectiveFunc_New[0*nPlane + iPlane] - ObjectiveFunc[0*nPlane + iPlane]) / delta_eps;
                
                ObjectiveFunc_New[1*nPlane + iPlane] = geometry_container[ZONE_0]->Compute_Length(Plane_P0[iPlane], Plane_Normal[iPlane], config_container[ZONE_0], Xcoord_Airfoil[iPlane], Ycoord_Airfoil[iPlane], Zcoord_Airfoil[iPlane]);
                Gradient[1*nPlane + iPlane] = (ObjectiveFunc_New[1*nPlane + iPlane] - ObjectiveFunc[1*nPlane + iPlane]) / delta_eps;
                
                ObjectiveFunc_New[2*nPlane + iPlane] = geometry_container[ZONE_0]->Compute_Width(Plane_P0[iPlane], Plane_Normal[iPlane], Xcoord_Airfoil[iPlane], Ycoord_Airfoil[iPlane], Zcoord_Airfoil[iPlane]);
                Gradient[2*nPlane + iPlane] = (ObjectiveFunc_New[2*nPlane + iPlane] - ObjectiveFunc[2*nPlane + iPlane]) / delta_eps;
                
                ObjectiveFunc_New[3*nPlane + iPlane] = geometry_container[ZONE_0]->Compute_WaterLineWidth(Plane_P0[iPlane], Plane_Normal[iPlane], config_container[ZONE_0], Xcoord_Airfoil[iPlane], Ycoord_Airfoil[iPlane], Zcoord_Airfoil[iPlane]);
                Gradient[3*nPlane + iPlane] = (ObjectiveFunc_New[3*nPlane + iPlane] - ObjectiveFunc[3*nPlane + iPlane]) / delta_eps;
                
                ObjectiveFunc_New[4*nPlane + iPlane] = geometry_container[ZONE_0]->Compute_Height(Plane_P0[iPlane], Plane_Normal[iPlane], Xcoord_Airfoil[iPlane], Ycoord_Airfoil[iPlane], Zcoord_Airfoil[iPlane]);
                Gradient[4*nPlane + iPlane] = (ObjectiveFunc_New[4*nPlane + iPlane] - ObjectiveFunc[4*nPlane + iPlane]) / delta_eps;
                
              }
              
              else if (config_container[ZONE_0]->GetGeo_Description() == FUSELAGE) {
                
                ObjectiveFunc_New[0*nPlane + iPlane] = geometry_container[ZONE_0]->Compute_Area(Plane_P0[iPlane], Plane_Normal[iPlane], config_container[ZONE_0], Xcoord_Airfoil[iPlane], Ycoord_Airfoil[iPlane], Zcoord_Airfoil[iPlane]);
                Gradient[0*nPlane + iPlane] = (ObjectiveFunc_New[0*nPlane + iPlane] - ObjectiveFunc[0*nPlane + iPlane]) / delta_eps;
                
                ObjectiveFunc_New[1*nPlane + iPlane] = geometry_container[ZONE_0]->Compute_MaxThickness(Plane_P0[iPlane], Plane_Normal[iPlane], config_container[ZONE_0], Xcoord_Airfoil[iPlane], Ycoord_Airfoil[iPlane], Zcoord_Airfoil[iPlane]);
                Gradient[1*nPlane + iPlane] = (ObjectiveFunc_New[1*nPlane + iPlane] - ObjectiveFunc[1*nPlane + iPlane]) / delta_eps;
                
                ObjectiveFunc_New[2*nPlane + iPlane] = geometry_container[ZONE_0]->Compute_Chord(Plane_P0[iPlane], Plane_Normal[iPlane], Xcoord_Airfoil[iPlane], Ycoord_Airfoil[iPlane], Zcoord_Airfoil[iPlane]);
                Gradient[2*nPlane + iPlane] = (ObjectiveFunc_New[2*nPlane + iPlane] - ObjectiveFunc[2*nPlane + iPlane]) / delta_eps;
                
                ObjectiveFunc_New[3*nPlane + iPlane] = geometry_container[ZONE_0]->Compute_LERadius(Plane_P0[iPlane], Plane_Normal[iPlane], Xcoord_Airfoil[iPlane], Ycoord_Airfoil[iPlane], Zcoord_Airfoil[iPlane]);
                Gradient[3*nPlane + iPlane] = (ObjectiveFunc_New[3*nPlane + iPlane] - ObjectiveFunc[3*nPlane + iPlane]) / delta_eps;
                
                ObjectiveFunc_New[4*nPlane + iPlane] = ObjectiveFunc_New[1*nPlane + iPlane] / ObjectiveFunc_New[2*nPlane + iPlane];
                Gradient[4*nPlane + iPlane] = (ObjectiveFunc_New[4*nPlane + iPlane] - ObjectiveFunc[4*nPlane + iPlane]) / delta_eps;
                
                ObjectiveFunc_New[5*nPlane + iPlane] = geometry_container[ZONE_0]->Compute_Twist(Plane_P0[iPlane], Plane_Normal[iPlane], Xcoord_Airfoil[iPlane], Ycoord_Airfoil[iPlane], Zcoord_Airfoil[iPlane]);
                Gradient[5*nPlane + iPlane] = (ObjectiveFunc_New[5*nPlane + iPlane] - ObjectiveFunc[5*nPlane + iPlane]) / delta_eps;

              }
              
              else {
                
                ObjectiveFunc_New[0*nPlane + iPlane] = geometry_container[ZONE_0]->Compute_Area(Plane_P0[iPlane], Plane_Normal[iPlane], config_container[ZONE_0], Xcoord_Airfoil[iPlane], Ycoord_Airfoil[iPlane], Zcoord_Airfoil[iPlane]);
                Gradient[0*nPlane + iPlane] = (ObjectiveFunc_New[0*nPlane + iPlane] - ObjectiveFunc[0*nPlane + iPlane]) / delta_eps;
                
                ObjectiveFunc_New[1*nPlane + iPlane] = geometry_container[ZONE_0]->Compute_MaxThickness(Plane_P0[iPlane], Plane_Normal[iPlane], config_container[ZONE_0], Xcoord_Airfoil[iPlane], Ycoord_Airfoil[iPlane], Zcoord_Airfoil[iPlane]);
                Gradient[1*nPlane + iPlane] = (ObjectiveFunc_New[1*nPlane + iPlane] - ObjectiveFunc[1*nPlane + iPlane]) / delta_eps;
                
                ObjectiveFunc_New[2*nPlane + iPlane] = geometry_container[ZONE_0]->Compute_Chord(Plane_P0[iPlane], Plane_Normal[iPlane], Xcoord_Airfoil[iPlane], Ycoord_Airfoil[iPlane], Zcoord_Airfoil[iPlane]);
                Gradient[2*nPlane + iPlane] = (ObjectiveFunc_New[2*nPlane + iPlane] - ObjectiveFunc[2*nPlane + iPlane]) / delta_eps;
                
                ObjectiveFunc_New[3*nPlane + iPlane] = geometry_container[ZONE_0]->Compute_LERadius(Plane_P0[iPlane], Plane_Normal[iPlane], Xcoord_Airfoil[iPlane], Ycoord_Airfoil[iPlane], Zcoord_Airfoil[iPlane]);
                Gradient[3*nPlane + iPlane] = (ObjectiveFunc_New[3*nPlane + iPlane] - ObjectiveFunc[3*nPlane + iPlane]) / delta_eps;
                
                ObjectiveFunc_New[4*nPlane + iPlane] = ObjectiveFunc_New[1*nPlane + iPlane] / ObjectiveFunc_New[2*nPlane + iPlane];
                Gradient[4*nPlane + iPlane] = (ObjectiveFunc_New[4*nPlane + iPlane] - ObjectiveFunc[4*nPlane + iPlane]) / delta_eps;
                
                ObjectiveFunc_New[5*nPlane + iPlane] = geometry_container[ZONE_0]->Compute_Twist(Plane_P0[iPlane], Plane_Normal[iPlane], Xcoord_Airfoil[iPlane], Ycoord_Airfoil[iPlane], Zcoord_Airfoil[iPlane]);
                Gradient[5*nPlane + iPlane] = (ObjectiveFunc_New[5*nPlane + iPlane] - ObjectiveFunc[5*nPlane + iPlane]) / delta_eps;
                
              }
              
            }
          }
          
        }
        
        else {
          
          if (config_container[ZONE_0]->GetGeo_Description() == FUSELAGE) {
            Fuselage_Volume_Grad            = 0.0;
            Fuselage_WettedArea_Grad        = 0.0;
            Fuselage_MinWidth_Grad          = 0.0;
            Fuselage_MaxWidth_Grad          = 0.0;
            Fuselage_MinWaterLineWidth_Grad = 0.0;
            Fuselage_MaxWaterLineWidth_Grad = 0.0;
            Fuselage_MinHeight_Grad         = 0.0;
            Fuselage_MaxHeight_Grad         = 0.0;
            Fuselage_MaxCurvature_Grad      = 0.0;
            
            for (iPlane = 0; iPlane < nPlane; iPlane++) {
              Gradient[0*nPlane + iPlane] = 0.0;
              Gradient[1*nPlane + iPlane] = 0.0;
              Gradient[2*nPlane + iPlane] = 0.0;
              Gradient[3*nPlane + iPlane] = 0.0;
              Gradient[4*nPlane + iPlane] = 0.0;
            }
            
          }
          else if (config_container[ZONE_0]->GetGeo_Description() == NACELLE) {
            Nacelle_Volume_Grad          = 0.0;
            Nacelle_MinThickness_Grad    = 0.0;
            Nacelle_MaxThickness_Grad    = 0.0;
            Nacelle_MinChord_Grad        = 0.0;
            Nacelle_MaxChord_Grad        = 0.0;
            Nacelle_MinLERadius_Grad     = 0.0;
            Nacelle_MaxLERadius_Grad     = 0.0;
            Nacelle_MinToC_Grad          = 0.0;
            Nacelle_MaxToC_Grad          = 0.0;
            Nacelle_ObjFun_MinToC_Grad   = 0.0;
            Nacelle_MaxTwist_Grad        = 0.0;
            
            for (iPlane = 0; iPlane < nPlane; iPlane++) {
              Gradient[0*nPlane + iPlane] = 0.0;
              Gradient[1*nPlane + iPlane] = 0.0;
              Gradient[2*nPlane + iPlane] = 0.0;
              Gradient[3*nPlane + iPlane] = 0.0;
              Gradient[4*nPlane + iPlane] = 0.0;
              Gradient[5*nPlane + iPlane] = 0.0;
            }
          }
          else  {
            Wing_Volume_Grad          = 0.0;
            Wing_MinThickness_Grad    = 0.0;
            Wing_MaxThickness_Grad    = 0.0;
            Wing_MinChord_Grad        = 0.0;
            Wing_MaxChord_Grad        = 0.0;
            Wing_MinLERadius_Grad     = 0.0;
            Wing_MaxLERadius_Grad     = 0.0;
            Wing_MinToC_Grad          = 0.0;
            Wing_MaxToC_Grad          = 0.0;
            Wing_ObjFun_MinToC_Grad   = 0.0;
            Wing_MaxTwist_Grad        = 0.0;
            Wing_MaxCurvature_Grad    = 0.0;
            Wing_MaxDihedral_Grad     = 0.0;
            
            for (iPlane = 0; iPlane < nPlane; iPlane++) {
              Gradient[0*nPlane + iPlane] = 0.0;
              Gradient[1*nPlane + iPlane] = 0.0;
              Gradient[2*nPlane + iPlane] = 0.0;
              Gradient[3*nPlane + iPlane] = 0.0;
              Gradient[4*nPlane + iPlane] = 0.0;
              Gradient[5*nPlane + iPlane] = 0.0;
            }
          }
          
        }
        
        /*--- Screen output ---*/
        
        if (config_container[ZONE_0]->GetGeo_Description() == FUSELAGE) {
          if (geometry_container[ZONE_0]->GetnDim() == 3) {
            cout << "\nFuselage volume grad.: "    << Fuselage_Volume_Grad << ". ";
            cout << "Fuselage wetted area grad.: "    << Fuselage_WettedArea_Grad << ". ";
            cout << "Fuselage min. width grad.: "  << Fuselage_MinWidth_Grad << ". ";
            cout << "Fuselage max. width grad.: "  << Fuselage_MaxWidth_Grad << "."  << endl;
            cout << "Fuselage min. waterline width grad.: "  << Fuselage_MinWaterLineWidth_Grad << ". ";
            cout << "Fuselage max. waterline width grad.: "  << Fuselage_MaxWaterLineWidth_Grad << "."  << endl;
            cout << "Fuselage min. height grad.: " << Fuselage_MinHeight_Grad << ". ";
            cout << "Fuselage max. height grad.: " << Fuselage_MaxHeight_Grad << ". ";
            cout << "Fuselage max. curv. grad.: "  << Fuselage_MaxCurvature_Grad << ".";
          }
          
          for (iPlane = 0; iPlane < nPlane; iPlane++) {
            if (Xcoord_Airfoil[iPlane].size() > 1) {
              cout << "\nStation " << (iPlane+1) << ". XCoord: " << Plane_P0[iPlane][0] << ". ";
              cout << "Area grad.: "                 << Gradient[0*nPlane + iPlane] << ". ";
              cout << "Length grad.: "               << Gradient[1*nPlane + iPlane] << ". ";
              cout << "Width grad.: "                << Gradient[2*nPlane + iPlane] << ". ";
              cout << "Waterline width grad.: "      << Gradient[3*nPlane + iPlane] << ". ";
              cout << "Height grad.: "               << Gradient[4*nPlane + iPlane] << ". ";
            }
          }
        }
        else if (config_container[ZONE_0]->GetGeo_Description() == NACELLE) {
          if (geometry_container[ZONE_0]->GetnDim() == 3) {
            cout << "\nNacelle volume grad.: "             << Nacelle_Volume_Grad << ". ";
            cout << "Nacelle min. thickness grad.: "  << Nacelle_MinThickness_Grad << ". ";
            cout << "Nacelle max. thickness grad.: "  << Nacelle_MaxThickness_Grad << ". ";
            cout << "Nacelle min. chord grad.: "           << Nacelle_MinChord_Grad << ". ";
            cout << "Nacelle max. chord grad.: "           << Nacelle_MaxChord_Grad << "." << endl;
            cout << "Nacelle min. LE radius grad.: "       << Nacelle_MinChord_Grad << ". ";
            cout << "Nacelle max. LE radius grad.: "       << Nacelle_MaxChord_Grad << ". ";
            cout << "Nacelle min. ToC grad.: "             << Nacelle_MinToC_Grad << ". ";
            cout << "Nacelle max. ToC grad.: "             << Nacelle_MaxToC_Grad << ". ";
            cout << "Nacelle delta ToC grad.: "            << Nacelle_ObjFun_MinToC_Grad << "." << endl;
            cout << "Nacelle max. twist grad.: "           << Nacelle_MaxTwist_Grad << ". ";
          }
          
          for (iPlane = 0; iPlane < nPlane; iPlane++) {
            if (Xcoord_Airfoil[iPlane].size() > 1) {
              cout << "\nStation " << (iPlane+1) << ". YCoord: " << Plane_P0[iPlane][1] << ". ";
              cout << "Area grad.: "                 << Gradient[0*nPlane + iPlane] << ". ";
              cout << "Thickness grad.: "            << Gradient[1*nPlane + iPlane] << ". ";
              cout << "Chord grad.: "                << Gradient[2*nPlane + iPlane] << ". ";
              cout << "LE radius grad.: "            << Gradient[3*nPlane + iPlane] << ". ";
              cout << "ToC grad.: "                  << Gradient[4*nPlane + iPlane] << ". ";
              cout << "Twist angle grad.: "          << Gradient[5*nPlane + iPlane] << ". ";
            }
          }
        }
        else {
          if (geometry_container[ZONE_0]->GetnDim() == 3) {
            cout << "\nWing volume grad.: "             << Wing_Volume_Grad << ". ";
            cout << "Wing min. thickness grad.: "  << Wing_MinThickness_Grad << ". ";
            cout << "Wing max. thickness grad.: "  << Wing_MaxThickness_Grad << ". ";
            cout << "Wing min. chord grad.: "           << Wing_MinChord_Grad << ". ";
            cout << "Wing max. chord grad.: "           << Wing_MaxChord_Grad << "." << endl;
            cout << "Wing min. LE radius grad.: "       << Wing_MinChord_Grad << ". ";
            cout << "Wing max. LE radius grad.: "       << Wing_MaxChord_Grad << ". ";
            cout << "Wing min. ToC grad.: "             << Wing_MinToC_Grad << ". ";
            cout << "Wing max. ToC grad.: "             << Wing_MaxToC_Grad << ". ";
            cout << "Wing delta ToC grad.: "            << Wing_ObjFun_MinToC_Grad << "." << endl;
            cout << "Wing max. twist grad.: "           << Wing_MaxTwist_Grad << ". ";
            cout << "Wing max. curv. grad.: "           << Wing_MaxCurvature_Grad << ". ";
            cout << "Wing max. dihedral grad.: "        << Wing_MaxDihedral_Grad << "." << endl;
          }
          
          for (iPlane = 0; iPlane < nPlane; iPlane++) {
            if (Xcoord_Airfoil[iPlane].size() > 1) {
              cout << "\nStation " << (iPlane+1) << ". YCoord: " << Plane_P0[iPlane][1] << ". ";
              cout << "Area grad.: "                 << Gradient[0*nPlane + iPlane] << ". ";
              cout << "Thickness grad.: "            << Gradient[1*nPlane + iPlane] << ". ";
              cout << "Chord grad.: "                << Gradient[2*nPlane + iPlane] << ". ";
              cout << "LE radius grad.: "            << Gradient[3*nPlane + iPlane] << ". ";
              cout << "ToC grad.: "                  << Gradient[4*nPlane + iPlane] << ". ";
              cout << "Twist angle grad.: "          << Gradient[5*nPlane + iPlane] << ". ";
            }
          }
        }
        
        cout << endl;
        
        
        if (iDV == 0) {
          Gradient_file << "TITLE = \"SU2_GEO Gradient\"" << endl;
          
          if (geometry_container[ZONE_0]->GetnDim() == 2) {
            Gradient_file << "VARIABLES = \"DESIGN_VARIABLE\",\"AIRFOIL_AREA\",\"AIRFOIL_THICKNESS\",\"AIRFOIL_CHORD\",\"AIRFOIL_LE_RADIUS\",\"AIRFOIL_TOC\",\"AIRFOIL_ALPHA\"";
          }
          else if (geometry_container[ZONE_0]->GetnDim() == 3) {
            
            if (config_container[ZONE_0]->GetGeo_Description() == FUSELAGE) {
              Gradient_file << "VARIABLES = \"DESIGN_VARIABLE\",";
              Gradient_file << "\"FUSELAGE_VOLUME\",\"FUSELAGE_WETTED_AREA\",\"FUSELAGE_MIN_WIDTH\",\"FUSELAGE_MAX_WIDTH\",\"FUSELAGE_MIN_WATERLINE_WIDTH\",\"FUSELAGE_MAX_WATERLINE_WIDTH\",\"FUSELAGE_MIN_HEIGHT\",\"FUSELAGE_MAX_HEIGHT\",\"FUSELAGE_MAX_CURVATURE\",";
              for (iPlane = 0; iPlane < nPlane; iPlane++) Gradient_file << "\"STATION"<< (iPlane+1) << "_AREA\",";
              for (iPlane = 0; iPlane < nPlane; iPlane++) Gradient_file << "\"STATION"<< (iPlane+1) << "_LENGTH\",";
              for (iPlane = 0; iPlane < nPlane; iPlane++) Gradient_file << "\"STATION"<< (iPlane+1) << "_WIDTH\",";
              for (iPlane = 0; iPlane < nPlane; iPlane++) Gradient_file << "\"STATION"<< (iPlane+1) << "_WATERLINE_WIDTH\",";
              for (iPlane = 0; iPlane < nPlane; iPlane++) {
                Gradient_file << "\"STATION"<< (iPlane+1) << "_HEIGHT\"";
                if (iPlane != nPlane-1) Gradient_file << ",";
              }
            }
            else if (config_container[ZONE_0]->GetGeo_Description() == NACELLE) {
              Gradient_file << "VARIABLES = \"DESIGN_VARIABLE\",";
              Gradient_file << "\"NACELLE_VOLUME\",\"NACELLE_MIN_THICKNESS\",\"NACELLE_MAX_THICKNESS\",\"NACELLE_MIN_CHORD\",\"NACELLE_MAX_CHORD\",\"NACELLE_MIN_LE_RADIUS\",\"NACELLE_MAX_LE_RADIUS\",\"NACELLE_MIN_TOC\",\"NACELLE_MAX_TOC\",\"NACELLE_OBJFUN_MIN_TOC\",\"NACELLE_MAX_TWIST\",";
              for (iPlane = 0; iPlane < nPlane; iPlane++) Gradient_file << "\"STATION"<< (iPlane+1) << "_AREA\",";
              for (iPlane = 0; iPlane < nPlane; iPlane++) Gradient_file << "\"STATION"<< (iPlane+1) << "_THICKNESS\",";
              for (iPlane = 0; iPlane < nPlane; iPlane++) Gradient_file << "\"STATION"<< (iPlane+1) << "_CHORD\",";
              for (iPlane = 0; iPlane < nPlane; iPlane++) Gradient_file << "\"STATION"<< (iPlane+1) << "_LE_RADIUS\",";
              for (iPlane = 0; iPlane < nPlane; iPlane++) Gradient_file << "\"STATION"<< (iPlane+1) << "_TOC\",";
              for (iPlane = 0; iPlane < nPlane; iPlane++) {
                Gradient_file << "\"STATION"<< (iPlane+1) << "_TWIST\"";
                if (iPlane != nPlane-1) Gradient_file << ",";
              }
            }
            else {
              Gradient_file << "VARIABLES = \"DESIGN_VARIABLE\",";
              Gradient_file << "\"WING_VOLUME\",\"WING_MIN_THICKNESS\",\"WING_MAX_THICKNESS\",\"WING_MIN_CHORD\",\"WING_MAX_CHORD\",\"WING_MIN_LE_RADIUS\",\"WING_MAX_LE_RADIUS\",\"WING_MIN_TOC\",\"WING_MAX_TOC\",\"WING_OBJFUN_MIN_TOC\",\"WING_MAX_TWIST\",\"WING_MAX_CURVATURE\",\"WING_MAX_DIHEDRAL\",";
              for (iPlane = 0; iPlane < nPlane; iPlane++) Gradient_file << "\"STATION"<< (iPlane+1) << "_AREA\",";
              for (iPlane = 0; iPlane < nPlane; iPlane++) Gradient_file << "\"STATION"<< (iPlane+1) << "_THICKNESS\",";
              for (iPlane = 0; iPlane < nPlane; iPlane++) Gradient_file << "\"STATION"<< (iPlane+1) << "_CHORD\",";
              for (iPlane = 0; iPlane < nPlane; iPlane++) Gradient_file << "\"STATION"<< (iPlane+1) << "_LE_RADIUS\",";
              for (iPlane = 0; iPlane < nPlane; iPlane++) Gradient_file << "\"STATION"<< (iPlane+1) << "_TOC\",";
              for (iPlane = 0; iPlane < nPlane; iPlane++) {
                Gradient_file << "\"STATION"<< (iPlane+1) << "_TWIST\"";
                if (iPlane != nPlane-1) Gradient_file << ",";
              }
            }
            
          }
          
          Gradient_file << "\nZONE T= \"Geometrical variables (gradient)\"" << endl;
          
        }
        
        Gradient_file << (iDV) <<",";
        
        if (config_container[ZONE_0]->GetGeo_Description() == FUSELAGE) {
          if (geometry_container[ZONE_0]->GetnDim() == 3) {
            Gradient_file << Fuselage_Volume_Grad <<","<< Fuselage_WettedArea_Grad <<","<< Fuselage_MinWidth_Grad <<","<< Fuselage_MaxWidth_Grad <<","<< Fuselage_MinWaterLineWidth_Grad <<","<< Fuselage_MaxWaterLineWidth_Grad <<","<< Fuselage_MinHeight_Grad <<","<< Fuselage_MaxHeight_Grad <<","<< Fuselage_MaxCurvature_Grad <<",";
          }
          for (iPlane = 0; iPlane < nPlane*5; iPlane++) {
            Gradient_file << Gradient[iPlane];
            if (iPlane != (nPlane*5)-1) Gradient_file <<",";
          }
        }
        else if (config_container[ZONE_0]->GetGeo_Description() == NACELLE) {
          if (geometry_container[ZONE_0]->GetnDim() == 3) {
            Gradient_file << Nacelle_Volume_Grad <<","<< Nacelle_MinThickness_Grad <<","<< Nacelle_MaxThickness_Grad <<","<< Nacelle_MinChord_Grad <<","<< Nacelle_MaxChord_Grad <<","<< Nacelle_MinLERadius_Grad <<","<< Nacelle_MaxLERadius_Grad<<","<< Nacelle_MinToC_Grad <<","<< Nacelle_MaxToC_Grad <<","<< Nacelle_ObjFun_MinToC_Grad <<","<< Nacelle_MaxTwist_Grad <<",";
          }
          for (iPlane = 0; iPlane < nPlane*6; iPlane++) {
            Gradient_file << Gradient[iPlane];
            if (iPlane != (nPlane*6)-1) Gradient_file <<",";
          }
        }
        else {
          if (geometry_container[ZONE_0]->GetnDim() == 3) {
            Gradient_file << Wing_Volume_Grad <<","<< Wing_MinThickness_Grad <<","<< Wing_MaxThickness_Grad <<","<< Wing_MinChord_Grad <<","<< Wing_MaxChord_Grad <<","<< Wing_MinLERadius_Grad <<","<< Wing_MaxLERadius_Grad<<","<< Wing_MinToC_Grad <<","<< Wing_MaxToC_Grad <<","<< Wing_ObjFun_MinToC_Grad <<","<< Wing_MaxTwist_Grad <<","<< Wing_MaxCurvature_Grad <<","<< Wing_MaxDihedral_Grad <<",";
          }
          for (iPlane = 0; iPlane < nPlane*6; iPlane++) {
            Gradient_file << Gradient[iPlane];
            if (iPlane != (nPlane*6)-1) Gradient_file <<",";
          }
        }
        
        Gradient_file << endl;
        
        if (iDV != (config_container[ZONE_0]->GetnDV()-1)) cout <<"-------------------------------------------------------------------------" << endl;
        
      }
      
    }
    
    if (rank == MASTER_NODE)
      Gradient_file.close();
    
  }
		
  if (rank == MASTER_NODE)
    cout << endl <<"------------------------- Solver Postprocessing -------------------------" << endl;
  
  delete [] Xcoord_Airfoil; delete [] Ycoord_Airfoil; delete [] Zcoord_Airfoil;
  
  delete [] ObjectiveFunc; delete [] ObjectiveFunc_New; delete [] Gradient;
  
  for(iPlane = 0; iPlane < nPlane; iPlane++ ) {
    delete Plane_P0[iPlane];
    delete Plane_Normal[iPlane];
  }
  delete [] Plane_P0;
  delete [] Plane_Normal;
  
  delete config;
  config = NULL;

  if (rank == MASTER_NODE) cout << "Deleted main variables." << endl;
  
  
  if (geometry_container != NULL) {
    for (iZone = 0; iZone < nZone; iZone++) {
      if (geometry_container[iZone] != NULL) {
        delete geometry_container[iZone];
      }
    }
    delete [] geometry_container;
  }
  if (rank == MASTER_NODE) cout << "Deleted CGeometry container." << endl;

  if (surface_movement != NULL) delete surface_movement;
  if (rank == MASTER_NODE) cout << "Deleted CSurfaceMovement class." << endl;
  
  if (FFDBox != NULL) {
    for (iFFDBox = 0; iFFDBox < MAX_NUMBER_FFD; iFFDBox++) {
      if (FFDBox[iFFDBox] != NULL) {
        delete FFDBox[iFFDBox];
      }
    }
    delete [] FFDBox;
  }
  if (rank == MASTER_NODE) cout << "Deleted CFreeFormDefBox class." << endl;
  
  if (config_container != NULL) {
    for (iZone = 0; iZone < nZone; iZone++) {
      if (config_container[iZone] != NULL) {
        delete config_container[iZone];
      }
    }
    delete [] config_container;
  }
  if (rank == MASTER_NODE) cout << "Deleted CConfig container." << endl;
  
  /*--- Synchronization point after a single solver iteration. Compute the
   wall clock time required. ---*/
  
#ifdef HAVE_MPI
  StopTime = MPI_Wtime();
#else
  StopTime = su2double(clock())/su2double(CLOCKS_PER_SEC);
#endif
  
  /*--- Compute/print the total time for performance benchmarking. ---*/
  
  UsedTime = StopTime-StartTime;
  if (rank == MASTER_NODE) {
    cout << "\n\nCompleted in " << fixed << UsedTime << " seconds on "<< size;
    if (size == 1) cout << " core." << endl; else cout << " cores." << endl;
  }
  
  /*--- Exit the solver cleanly ---*/
  
  if (rank == MASTER_NODE)
    cout << endl <<"------------------------- Exit Success (SU2_GEO) ------------------------" << endl << endl;
  
  
  /*--- Finalize MPI parallelization ---*/
  
#ifdef HAVE_MPI
  SU2_MPI::Finalize();
#endif
  
  return EXIT_SUCCESS;
  
}<|MERGE_RESOLUTION|>--- conflicted
+++ resolved
@@ -98,12 +98,7 @@
   CConfig *config = NULL;
   config = new CConfig(config_file_name, SU2_GEO);
 
-<<<<<<< HEAD
   nZone    = config->GetnZone();
-  periodic = CConfig::GetPeriodic(config->GetMesh_FileName(), config->GetMesh_FileFormat(), config);
-=======
-  nZone    = CConfig::GetnZone(config->GetMesh_FileName(), config->GetMesh_FileFormat(), config);
->>>>>>> 64637462
 
   /*--- Definition of the containers per zones ---*/
   
@@ -125,11 +120,7 @@
      constructor, the input configuration file is parsed and all options are
      read and stored. ---*/
     
-<<<<<<< HEAD
-    config_container[iZone] = new CConfig(config_file_name, SU2_GEO, nZone, VERB_HIGH);
-=======
-    config_container[iZone] = new CConfig(config_file_name, SU2_GEO, iZone, nZone, 0, true);
->>>>>>> 64637462
+    config_container[iZone] = new CConfig(config_file_name, SU2_GEO, nZone, true);
     config_container[iZone]->SetMPICommunicator(MPICommunicator);
     
     /*--- Definition of the geometry class to store the primal grid in the partitioning process. ---*/
