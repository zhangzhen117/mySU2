--- conflicted
+++ resolved
@@ -108,22 +108,13 @@
   /*--- Get the value of the verification solution first.
         Use val_error to store this solution. ---*/
   
-<<<<<<< HEAD
   GetSolution(val_nParams, val_params, val_coords, val_t, val_error);
-=======
-  vector<su2double> verSol(nVar,0.0);
-  GetSolution(val_nParams, val_params, val_coords, val_t, verSol.data());
->>>>>>> 15909835
   
   /*--- Compute the local error as the difference between the current
    numerical solution and the verification solution. ---*/
   
   for (unsigned short iVar=0; iVar<nVar; ++iVar)
-<<<<<<< HEAD
     val_error[iVar] = val_solution[iVar] - val_error[iVar];
-=======
-    val_error[iVar] = val_solution[iVar] - verSol[iVar];
->>>>>>> 15909835
   
 }
 
