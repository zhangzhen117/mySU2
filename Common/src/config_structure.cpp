--- conflicted
+++ resolved
@@ -4289,7 +4289,6 @@
     }
   }
 
-<<<<<<< HEAD
   /*--- Delay the output until exit for minimal communication mode. ---*/
   
   if (Comm_Level != COMM_FULL) {
@@ -4304,7 +4303,6 @@
     Wrt_Csv_Sol = false;
   }
   
-=======
   /*--- Check the conductivity model. Deactivate the turbulent component
    if we are not running RANS. ---*/
   
@@ -4314,7 +4312,6 @@
     Kind_ConductivityModel_Turb = NO_CONDUCTIVITY_TURB;
   }
     
->>>>>>> 7033199a
 }
 
 void CConfig::SetMarkers(unsigned short val_software) {
