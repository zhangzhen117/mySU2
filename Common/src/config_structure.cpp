/*!
 * \file config_structure.cpp
 * \brief Main file for managing the config file
 * \author F. Palacios, T. Economon, B. Tracey, H. Kline
 * \version 6.0.1 "Falcon"
 *
 * The current SU2 release has been coordinated by the
 * SU2 International Developers Society <www.su2devsociety.org>
 * with selected contributions from the open-source community.
 *
 * The main research teams contributing to the current release are:
 *  - Prof. Juan J. Alonso's group at Stanford University.
 *  - Prof. Piero Colonna's group at Delft University of Technology.
 *  - Prof. Nicolas R. Gauger's group at Kaiserslautern University of Technology.
 *  - Prof. Alberto Guardone's group at Polytechnic University of Milan.
 *  - Prof. Rafael Palacios' group at Imperial College London.
 *  - Prof. Vincent Terrapon's group at the University of Liege.
 *  - Prof. Edwin van der Weide's group at the University of Twente.
 *  - Lab. of New Concepts in Aeronautics at Tech. Institute of Aeronautics.
 *
 * Copyright 2012-2018, Francisco D. Palacios, Thomas D. Economon,
 *                      Tim Albring, and the SU2 contributors.
 *
 * SU2 is free software; you can redistribute it and/or
 * modify it under the terms of the GNU Lesser General Public
 * License as published by the Free Software Foundation; either
 * version 2.1 of the License, or (at your option) any later version.
 *
 * SU2 is distributed in the hope that it will be useful,
 * but WITHOUT ANY WARRANTY; without even the implied warranty of
 * MERCHANTABILITY or FITNESS FOR A PARTICULAR PURPOSE. See the GNU
 * Lesser General Public License for more details.
 *
 * You should have received a copy of the GNU Lesser General Public
 * License along with SU2. If not, see <http://www.gnu.org/licenses/>.
 */

#include "../include/config_structure.hpp"
#include "../include/gauss_jacobi_quadrature.hpp"

vector<string> Profile_Function_tp;       /*!< \brief Vector of string names for profiled functions. */
vector<double> Profile_Time_tp;           /*!< \brief Vector of elapsed time for profiled functions. */
vector<double> Profile_ID_tp;             /*!< \brief Vector of group ID number for profiled functions. */
map<string, vector<int> > Profile_Map_tp; /*!< \brief Map containing the final results for profiled functions. */

vector<string> GEMM_Profile_Function;       /*!< \brief Vector of string names for profiled functions. */
vector<double> GEMM_Profile_Time;           /*!< \brief Vector of elapsed time for profiled functions. */
vector<double> GEMM_Profile_M;             /*!< \brief Vector of group ID number for profiled functions. */
vector<double> GEMM_Profile_N;             /*!< \brief Vector of group ID number for profiled functions. */
vector<double> GEMM_Profile_K;             /*!< \brief Vector of group ID number for profiled functions. */
map<string, vector<int> > GEMM_Profile_Map; /*!< \brief Map containing the final results for profiled functions. */

//#pragma omp threadprivate(Profile_Function_tp, Profile_Time_tp, Profile_ID_tp, Profile_Map_tp)

#include "../include/ad_structure.hpp"


CConfig::CConfig(char case_filename[MAX_STRING_SIZE], unsigned short val_software, unsigned short val_iZone, unsigned short val_nZone, unsigned short val_nDim, unsigned short verb_level) {
  
  /*--- Store MPI rank and size ---*/ 
  
  rank = SU2_MPI::GetRank();
  size = SU2_MPI::GetSize();

  /*--- Initialize pointers to Null---*/

  SetPointersNull();

  /*--- Reading config options  ---*/

  SetConfig_Options(val_iZone, val_nZone);

  /*--- Parsing the config file  ---*/

  SetConfig_Parsing(case_filename);

  /*--- Configuration file postprocessing ---*/

  SetPostprocessing(val_software, val_iZone, val_nDim);

  /*--- Configuration file boundaries/markers setting ---*/

  SetMarkers(val_software);

  /*--- Configuration file output ---*/

  if ((rank == MASTER_NODE) && (verb_level == VERB_HIGH) && (val_iZone == 0))
    SetOutput(val_software, val_iZone);

}

CConfig::CConfig(char case_filename[MAX_STRING_SIZE], unsigned short val_software) {

  /*--- Store MPI rank and size ---*/ 
  
  rank = SU2_MPI::GetRank();
  size = SU2_MPI::GetSize();
  
  /*--- Initialize pointers to Null---*/

  SetPointersNull();

  /*--- Reading config options  ---*/

  SetConfig_Options(0, 1);

  /*--- Parsing the config file  ---*/

  SetConfig_Parsing(case_filename);

  /*--- Configuration file postprocessing ---*/

  SetPostprocessing(val_software, 0, 1);

  /*--- Configuration file boundaries/markers setting ---*/

  SetMarkers(val_software);

}

CConfig::CConfig(char case_filename[MAX_STRING_SIZE], CConfig *config) {

  /*--- Store MPI rank and size ---*/ 
  
  rank = SU2_MPI::GetRank();
  size = SU2_MPI::GetSize();
  
  bool runtime_file = false;

  /*--- Initialize pointers to Null---*/

  SetPointersNull();

  /*--- Reading config options  ---*/

  SetRunTime_Options();

  /*--- Parsing the config file  ---*/

  runtime_file = SetRunTime_Parsing(case_filename);

  /*--- Update original config file ---*/

  if (runtime_file) {
    config->SetnExtIter(nExtIter);
  }

}

SU2_MPI::Comm CConfig::GetMPICommunicator() {

  return SU2_Communicator;

}

void CConfig::SetMPICommunicator(SU2_MPI::Comm Communicator) {

  SU2_Communicator = Communicator;

}

unsigned short CConfig::GetnZone(string val_mesh_filename, unsigned short val_format, CConfig *config) {

  int nZone = 1; /* Default value if nothing is specified. */

  switch (val_format) {
    case SU2: {

      /*--- Local variables for reading the SU2 file. ---*/
      string text_line;
      ifstream mesh_file;

      /*--- Check if the mesh file can be opened for reading. ---*/
      mesh_file.open(val_mesh_filename.c_str(), ios::in);
      if (mesh_file.fail())
        SU2_MPI::Error(string("There is no geometry file called ") + val_mesh_filename,
                              CURRENT_FUNCTION);

      /*--- Read the SU2 mesh file until the zone data is reached or
            when it can be decided that it is not present. ---*/
      while( getline (mesh_file, text_line) ) {

        /*--- Search for the "NZONE" keyword to see if there are multiple Zones ---*/
        if(text_line.find ("NZONE=",0) != string::npos) {
          text_line.erase (0,6); nZone = atoi(text_line.c_str());
          break;
        }

        /*--- If one of the keywords IZONE, NELEM or NPOIN, NMARK is encountered,
              it can be assumed that the NZONE keyword is not present and the loop
              can be terminated. ---*/
        if(text_line.find ("IZONE=",0) != string::npos) break;
        if(text_line.find ("NELEM=",0) != string::npos) break;
        if(text_line.find ("NPOIN=",0) != string::npos) break;
        if(text_line.find ("NMARK=",0) != string::npos) break;
      }

      mesh_file.close();
      break;
    }

    case CGNS: {

#ifdef HAVE_CGNS

      /*--- Local variables which are needed when calling the CGNS mid-level API. ---*/
      int fn, nbases, file_type;

      /*--- Check whether the supplied file is truly a CGNS file. ---*/
      if ( cg_is_cgns(val_mesh_filename.c_str(), &file_type) != CG_OK )
        SU2_MPI::Error(val_mesh_filename + string(" is not a CGNS file"),
                       CURRENT_FUNCTION);

      /*--- Open the CGNS file for reading. The value of fn returned
            is the specific index number for this file and will be
            repeatedly used in the function calls. ---*/
      if (cg_open(val_mesh_filename.c_str(), CG_MODE_READ, &fn) != CG_OK) cg_error_exit();

      /*--- Get the number of databases. This is the highest node
            in the CGNS heirarchy. ---*/
      if (cg_nbases(fn, &nbases) != CG_OK) cg_error_exit();

      /*--- Check if there is more than one database. Throw an
            error if there is because this reader can currently
            only handle one database. ---*/
      if ( nbases > 1 )
        SU2_MPI::Error("CGNS reader currently incapable of handling more than 1 database.",
                       CURRENT_FUNCTION);

      /*--- Determine the number of zones present in the first base.
            Note that the indexing starts at 1 in CGNS. Afterwards
            close the file again. ---*/
      if(cg_nzones(fn, 1, &nZone) != CG_OK) cg_error_exit();
      if (cg_close(fn) != CG_OK) cg_error_exit();
#endif

      break;
    }
  }

  /*--- For harmonic balance integration, nZones = nTimeInstances. ---*/
  if (config->GetUnsteady_Simulation() == HARMONIC_BALANCE && (config->GetKind_SU2() != SU2_DEF)   ) {
    nZone = config->GetnTimeInstances();
  }

  return (unsigned short) nZone;
}

unsigned short CConfig::GetnDim(string val_mesh_filename, unsigned short val_format) {

  short nDim = 3;   /* Default value if nothing is specified. */

  switch (val_format) {
    case SU2: {

      /*--- Local variables for reading the SU2 file. ---*/
      string text_line;
      ifstream mesh_file;

      /*--- Check if the mesh file can be opened for reading. ---*/
      mesh_file.open(val_mesh_filename.c_str(), ios::in);
      if (mesh_file.fail())
        SU2_MPI::Error(string("There is no geometry file called ") + val_mesh_filename,
                              CURRENT_FUNCTION);

      /*--- Read the SU2 mesh file until the dimension data is reached
            or when it can be decided that it is not present. ---*/
      while( getline (mesh_file, text_line) ) {

        /*--- Search for the "NDIME" keyword to determine the number
              of dimensions.  ---*/
        if(text_line.find ("NDIME=",0) != string::npos) {
          text_line.erase (0,6); nDim = atoi(text_line.c_str());
          break;
        }

        /*--- If one of the keywords NELEM or NPOIN, NMARK is encountered,
              it can be assumed that the NZONE keyword is not present and
              the loop can be terminated. ---*/
        if(text_line.find ("NELEM=",0) != string::npos) break;
        if(text_line.find ("NPOIN=",0) != string::npos) break;
        if(text_line.find ("NMARK=",0) != string::npos) break;
      }

      mesh_file.close();
      break;
    }

    case CGNS: {

#ifdef HAVE_CGNS

      /*--- Local variables which are needed when calling the CGNS mid-level API. ---*/
      int fn, nbases, file_type;
      int cell_dim, phys_dim;
      char basename[CGNS_STRING_SIZE];

      /*--- Check whether the supplied file is truly a CGNS file. ---*/
      if ( cg_is_cgns(val_mesh_filename.c_str(), &file_type) != CG_OK )
        SU2_MPI::Error(val_mesh_filename + string(" is not a CGNS file."),
                       CURRENT_FUNCTION);

      /*--- Open the CGNS file for reading. The value of fn returned
            is the specific index number for this file and will be
            repeatedly used in the function calls. ---*/
      if (cg_open(val_mesh_filename.c_str(), CG_MODE_READ, &fn) != CG_OK) cg_error_exit();

      /*--- Get the number of databases. This is the highest node
            in the CGNS heirarchy. ---*/
      if (cg_nbases(fn, &nbases) != CG_OK) cg_error_exit();

      /*--- Check if there is more than one database. Throw an
            error if there is because this reader can currently
            only handle one database. ---*/
      if ( nbases > 1 )
        SU2_MPI::Error("CGNS reader currently incapable of handling more than 1 database." ,
                       CURRENT_FUNCTION);

      /*--- Read the database. Note that the indexing starts at 1.
            Afterwards close the file again. ---*/
      if (cg_base_read(fn, 1, basename, &cell_dim, &phys_dim) != CG_OK) cg_error_exit();
      if (cg_close(fn) != CG_OK) cg_error_exit();

      /*--- Set the problem dimension as read from the CGNS file ---*/
      nDim = cell_dim;
#endif

      break;
    }
  }

  return (unsigned short) nDim;
}

bool CConfig::GetPeriodic(string val_mesh_filename,
                          unsigned short val_format,
                          CConfig *config) {

  bool isPeriodic = false;

  /*--- For now, assume that if we have periodic BCs in the config, that
   the user's intent is for there to be periodic BCs in the mesh too. ---*/

  if (config->GetnMarker_Periodic() > 0) isPeriodic = true;

  return isPeriodic;
  
}

void CConfig::SetPointersNull(void) {
  
  Marker_CfgFile_GeoEval      = NULL;   Marker_All_GeoEval       = NULL;
  Marker_CfgFile_Monitoring   = NULL;   Marker_All_Monitoring    = NULL;
  Marker_CfgFile_Designing    = NULL;   Marker_All_Designing     = NULL;
  Marker_CfgFile_Plotting     = NULL;   Marker_All_Plotting      = NULL;
  Marker_CfgFile_Analyze      = NULL;   Marker_All_Analyze       = NULL;
  Marker_CfgFile_DV           = NULL;   Marker_All_DV            = NULL;
  Marker_CfgFile_Moving       = NULL;   Marker_All_Moving        = NULL;
  Marker_CfgFile_PerBound     = NULL;   Marker_All_PerBound      = NULL;    Marker_PerBound   = NULL;
  Marker_CfgFile_Turbomachinery = NULL; Marker_All_Turbomachinery = NULL;
  Marker_CfgFile_TurbomachineryFlag = NULL; Marker_All_TurbomachineryFlag = NULL;
  Marker_CfgFile_MixingPlaneInterface = NULL; Marker_All_MixingPlaneInterface = NULL;
  Marker_CfgFile_ZoneInterface = NULL;

  Marker_CfgFile_Turbomachinery       = NULL; Marker_All_Turbomachinery       = NULL;
  Marker_CfgFile_TurbomachineryFlag   = NULL; Marker_All_TurbomachineryFlag   = NULL;
  Marker_CfgFile_MixingPlaneInterface = NULL; Marker_All_MixingPlaneInterface = NULL;

  Marker_CfgFile_PyCustom     = NULL;   Marker_All_PyCustom      = NULL;
  
  Marker_DV                   = NULL;   Marker_Moving            = NULL;    Marker_Monitoring = NULL;
  Marker_Designing            = NULL;   Marker_GeoEval           = NULL;    Marker_Plotting   = NULL;
  Marker_Analyze              = NULL;   Marker_PyCustom          = NULL;    Marker_WallFunctions        = NULL;
  Marker_CfgFile_KindBC       = NULL;   Marker_All_KindBC        = NULL;

  Kind_WallFunctions       = NULL;
  IntInfo_WallFunctions    = NULL;
  DoubleInfo_WallFunctions = NULL;
  
  /*--- Marker Pointers ---*/

  Marker_Euler                = NULL;    Marker_FarField         = NULL;    Marker_Custom         = NULL;
  Marker_SymWall              = NULL;    Marker_PerBound       = NULL;
  Marker_PerDonor             = NULL;    Marker_NearFieldBound   = NULL;    Marker_InterfaceBound = NULL;
  Marker_Dirichlet            = NULL;    Marker_Inlet            = NULL;    
  Marker_Supersonic_Inlet     = NULL;    Marker_Outlet           = NULL;
  Marker_Isothermal           = NULL;    Marker_HeatFlux         = NULL;    Marker_EngineInflow   = NULL;
  Marker_Supersonic_Outlet    = NULL;    Marker_Load             = NULL;    Marker_Disp_Dir       = NULL;
  Marker_EngineExhaust        = NULL;    Marker_Displacement     = NULL;    Marker_Load           = NULL;
  Marker_Load_Dir             = NULL;    Marker_Load_Sine        = NULL;    Marker_Clamped        = NULL;
  Marker_FlowLoad             = NULL;    Marker_Neumann          = NULL;    Marker_Internal       = NULL;
  Marker_All_TagBound         = NULL;    Marker_CfgFile_TagBound = NULL;    Marker_All_KindBC     = NULL;
  Marker_CfgFile_KindBC       = NULL;    Marker_All_SendRecv     = NULL;    Marker_All_PerBound   = NULL;
  Marker_ZoneInterface        = NULL;    Marker_All_ZoneInterface= NULL;    Marker_Riemann        = NULL;
  Marker_Fluid_InterfaceBound = NULL;    Marker_CHTInterface     = NULL;    Marker_Damper           = NULL;


    /*--- Boundary Condition settings ---*/

  Dirichlet_Value = NULL;    Isothermal_Temperature = NULL;
  Heat_Flux       = NULL;    Displ_Value            = NULL;    Load_Value = NULL;
  FlowLoad_Value  = NULL;    Damper_Constant        = NULL;
  
  /*--- Inlet Outlet Boundary Condition settings ---*/

  Inlet_Ttotal    = NULL;    Inlet_Ptotal      = NULL;
  Inlet_FlowDir   = NULL;    Inlet_Temperature = NULL;    Inlet_Pressure = NULL;
  Inlet_Velocity  = NULL;
  Outlet_Pressure = NULL;

  /*--- Engine Boundary Condition settings ---*/

  Inflow_Pressure      = NULL;    Inflow_MassFlow    = NULL;    Inflow_ReverseMassFlow  = NULL;
  Inflow_TotalPressure = NULL;    Inflow_Temperature = NULL;    Inflow_TotalTemperature = NULL;
  Inflow_RamDrag       = NULL;    Inflow_Force       = NULL;    Inflow_Power            = NULL;
  Inflow_Mach          = NULL;

  Exhaust_Pressure        = NULL;   Exhaust_Temperature        = NULL;    Exhaust_MassFlow = NULL;
  Exhaust_TotalPressure   = NULL;   Exhaust_TotalTemperature   = NULL;
  Exhaust_GrossThrust     = NULL;   Exhaust_Force              = NULL;
  Exhaust_Power           = NULL;   Exhaust_Temperature_Target = NULL;
  Exhaust_Pressure_Target = NULL;

  Engine_Mach  = NULL;    Engine_Force        = NULL;
  Engine_Power = NULL;    Engine_NetThrust    = NULL;    Engine_GrossThrust = NULL;
  Engine_Area  = NULL;    EngineInflow_Target = NULL;

  Periodic_Translate   = NULL;   Periodic_Rotation  = NULL;   Periodic_Center    = NULL;
  Periodic_Translation = NULL;   Periodic_RotAngles = NULL;   Periodic_RotCenter = NULL;

  Dirichlet_Value           = NULL;     Exhaust_Temperature_Target  = NULL;     Exhaust_Temperature   = NULL;
  Exhaust_Pressure_Target   = NULL;     Inlet_Ttotal                = NULL;     Inlet_Ptotal          = NULL;
  Inlet_FlowDir             = NULL;     Inlet_Temperature           = NULL;     Inlet_Pressure        = NULL;
  Inlet_Velocity            = NULL;     Inflow_Mach                 = NULL;     Inflow_Pressure       = NULL;
  Exhaust_Pressure          = NULL;     Outlet_Pressure             = NULL;     Isothermal_Temperature= NULL;
  Heat_Flux                 = NULL;     Displ_Value                 = NULL;     Load_Value            = NULL;
  FlowLoad_Value            = NULL;     Periodic_RotCenter          = NULL;     Periodic_RotAngles    = NULL;
  Periodic_Translation      = NULL;     Periodic_Center             = NULL;     Periodic_Rotation     = NULL;
  Periodic_Translate        = NULL;

  ElasticityMod             = NULL;     PoissonRatio                = NULL;     MaterialDensity       = NULL;

  Load_Dir = NULL;	          Load_Dir_Value = NULL;          Load_Dir_Multiplier = NULL;
  Disp_Dir = NULL;            Disp_Dir_Value = NULL;          Disp_Dir_Multiplier = NULL;
  Load_Sine_Dir = NULL;	      Load_Sine_Amplitude = NULL;     Load_Sine_Frequency = NULL;
  Electric_Field_Mod = NULL;  Electric_Field_Dir = NULL;      RefNode_Displacement = NULL;

  Electric_Constant = NULL;

  /*--- Actuator Disk Boundary Condition settings ---*/

  ActDiskInlet_Pressure         = NULL;    ActDiskInlet_TotalPressure = NULL;    ActDiskInlet_Temperature = NULL;
  ActDiskInlet_TotalTemperature = NULL;    ActDiskInlet_MassFlow      = NULL;    ActDiskInlet_RamDrag     = NULL;
  ActDiskInlet_Force            = NULL;    ActDiskInlet_Power         = NULL;

  ActDiskOutlet_Pressure      = NULL;
  ActDiskOutlet_TotalPressure = NULL;   ActDiskOutlet_GrossThrust = NULL;  ActDiskOutlet_Force            = NULL;
  ActDiskOutlet_Power         = NULL;   ActDiskOutlet_Temperature = NULL;  ActDiskOutlet_TotalTemperature = NULL;
  ActDiskOutlet_MassFlow      = NULL;

  ActDisk_DeltaPress      = NULL;    ActDisk_DeltaTemp      = NULL;
  ActDisk_TotalPressRatio = NULL;    ActDisk_TotalTempRatio = NULL;    ActDisk_StaticPressRatio = NULL;
  ActDisk_StaticTempRatio = NULL;    ActDisk_NetThrust      = NULL;    ActDisk_GrossThrust      = NULL;
  ActDisk_Power           = NULL;    ActDisk_MassFlow       = NULL;    ActDisk_Area             = NULL;
  ActDisk_ReverseMassFlow = NULL;    Surface_MassFlow        = NULL;   Surface_Mach             = NULL;
  Surface_Temperature      = NULL;   Surface_Pressure         = NULL;  Surface_Density          = NULL;   Surface_Enthalpy          = NULL;
  Surface_NormalVelocity   = NULL;   Surface_TotalTemperature = NULL;  Surface_TotalPressure    = NULL;   Surface_PressureDrop    = NULL;
  Surface_DC60             = NULL;    Surface_IDC = NULL;

  Surface_Uniformity = NULL; Surface_SecondaryStrength = NULL; Surface_SecondOverUniform = NULL;
  Surface_MomentumDistortion = NULL;

  Surface_IDC_Mach        = NULL;    Surface_IDR            = NULL;    ActDisk_Mach             = NULL;
  ActDisk_Force           = NULL;    ActDisk_BCThrust       = NULL;    ActDisk_BCThrust_Old     = NULL;

  /*--- Miscellaneous/unsorted ---*/

  Aeroelastic_plunge  = NULL;
  Aeroelastic_pitch   = NULL;
  MassFrac_FreeStream = NULL;
  Velocity_FreeStream = NULL;
  Inc_Velocity_Init   = NULL;

  RefOriginMoment     = NULL;
  CFL_AdaptParam      = NULL;
  CFL                 = NULL;
  HTP_Axis = NULL;
  PlaneTag            = NULL;
  Kappa_Flow          = NULL;
  Kappa_AdjFlow       = NULL;
  Kappa_Heat          = NULL;
  Stations_Bounds     = NULL;
  ParamDV             = NULL;     
  DV_Value            = NULL;    
  Design_Variable     = NULL;

  Hold_GridFixed_Coord      = NULL;
  SubsonicEngine_Cyl        = NULL;
  EA_IntLimit               = NULL;
  TimeDOFsADER_DG           = NULL;
  TimeIntegrationADER_DG    = NULL;
  WeightsIntegrationADER_DG = NULL;
  RK_Alpha_Step             = NULL;
  MG_CorrecSmooth           = NULL;
  MG_PreSmooth              = NULL;
  MG_PostSmooth             = NULL;
  Int_Coeffs                = NULL;

  Kind_Inc_Inlet = NULL;

  Kind_ObjFunc   = NULL;

  Weight_ObjFunc = NULL;

  /*--- Moving mesh pointers ---*/

  Kind_GridMovement   = NULL;    LocationStations   = NULL;
  Motion_Origin_X     = NULL;    Motion_Origin_Y     = NULL;    Motion_Origin_Z     = NULL;
  Translation_Rate_X  = NULL;    Translation_Rate_Y  = NULL;    Translation_Rate_Z  = NULL;
  Rotation_Rate_X     = NULL;    Rotation_Rate_Y     = NULL;    Rotation_Rate_Z     = NULL;
  Pitching_Omega_X    = NULL;    Pitching_Omega_Y    = NULL;    Pitching_Omega_Z    = NULL;
  Pitching_Ampl_X     = NULL;    Pitching_Ampl_Y     = NULL;    Pitching_Ampl_Z     = NULL;
  Pitching_Phase_X    = NULL;    Pitching_Phase_Y    = NULL;    Pitching_Phase_Z    = NULL;
  Plunging_Omega_X    = NULL;    Plunging_Omega_Y    = NULL;    Plunging_Omega_Z    = NULL;
  Plunging_Ampl_X     = NULL;    Plunging_Ampl_Y     = NULL;    Plunging_Ampl_Z     = NULL;
  RefOriginMoment_X   = NULL;    RefOriginMoment_Y   = NULL;    RefOriginMoment_Z   = NULL;
  MoveMotion_Origin   = NULL;
  Periodic_Translate  = NULL;    Periodic_Rotation   = NULL;    Periodic_Center     = NULL;
  Periodic_Translation= NULL;    Periodic_RotAngles  = NULL;    Periodic_RotCenter  = NULL;


  /* Harmonic Balance Frequency pointer */
  Omega_HB = NULL;

  /*--- Initialize some default arrays to NULL. ---*/
  default_vel_inf            = NULL;
  default_ffd_axis           = NULL;
  default_eng_cyl            = NULL;
  default_eng_val            = NULL;
  default_cfl_adapt          = NULL;
  default_jst_coeff          = NULL;
  default_ffd_coeff          = NULL;
  default_mixedout_coeff     = NULL;
  default_extrarelfac        = NULL;
  default_rampRotFrame_coeff = NULL;
  default_rampOutPres_coeff  = NULL;
  default_jst_adj_coeff      = NULL;
  default_ad_coeff_heat      = NULL;
  default_obj_coeff          = NULL;
  default_geo_loc            = NULL;
  default_distortion         = NULL;
  default_ea_lim             = NULL;
  default_grid_fix           = NULL;
  default_inc_crit           = NULL;
  default_htp_axis           = NULL;
  default_body_force         = NULL;
  default_sineload_coeff     = NULL;
  default_nacelle_location   = NULL;

  Riemann_FlowDir       = NULL;
  Giles_FlowDir         = NULL;
  CoordFFDBox           = NULL;
  DegreeFFDBox          = NULL;
  FFDTag                = NULL;
  nDV_Value             = NULL;
  TagFFDBox             = NULL;

  Kind_Data_Riemann        = NULL;
  Riemann_Var1             = NULL;
  Riemann_Var2             = NULL;
  Kind_Data_Giles          = NULL;
  Giles_Var1               = NULL;
  Giles_Var2               = NULL;
  RelaxFactorAverage       = NULL;
  RelaxFactorFourier       = NULL;
  nSpan_iZones             = NULL;
  FinalRotation_Rate_Z     = NULL;
  ExtraRelFacGiles         = NULL;
  Mixedout_Coeff           = NULL;
  RampRotatingFrame_Coeff  = NULL;
  RampOutletPressure_Coeff = NULL;
  Kind_TurboMachinery      = NULL;
  SineLoad_Coeff           = NULL;

  Marker_MixingPlaneInterface  = NULL;
  Marker_TurboBoundIn          = NULL;
  Marker_TurboBoundOut         = NULL;
  Marker_Giles                 = NULL;
  Marker_Shroud                = NULL;

  nBlades                      = NULL;
  FreeStreamTurboNormal        = NULL;

  ConvHistFile                 = NULL;

  /*--- Variable initialization ---*/

  ExtIter    = 0;
  IntIter    = 0;
  nIntCoeffs = 0;
  FSIIter    = 0;

  AoA_Offset = 0;
  AoS_Offset = 0;

  nMarker_PerBound = 0;
  nPeriodic_Index  = 0;

  Grid_Movement = false;
  Aeroelastic_Simulation = false;
  ZoneSpecific_Problem = false;

  nSpanMaxAllZones = 1;

  Wrt_InletFile = false;
  
}

void CConfig::SetRunTime_Options(void) {

  /* DESCRIPTION: Number of external iterations */

  addUnsignedLongOption("EXT_ITER", nExtIter, 999999);

}

void CConfig::SetConfig_Options(unsigned short val_iZone, unsigned short val_nZone) {

  nZone = val_nZone;
  iZone = val_iZone;

  /*--- Allocate some default arrays needed for lists of doubles. ---*/

  default_vel_inf            = new su2double[3];
  default_ffd_axis           = new su2double[3];
  default_eng_cyl            = new su2double[7];
  default_eng_val            = new su2double[5];
  default_cfl_adapt          = new su2double[4];
  default_jst_coeff          = new su2double[2];
  default_ffd_coeff          = new su2double[3];
  default_mixedout_coeff     = new su2double[3];
  default_extrarelfac        = new su2double[2];
  default_rampRotFrame_coeff = new su2double[3];
  default_rampOutPres_coeff  = new su2double[3];
  default_jst_adj_coeff      = new su2double[2];
  default_ad_coeff_heat      = new su2double[2];
  default_obj_coeff          = new su2double[5];
  default_geo_loc            = new su2double[2];
  default_distortion         = new su2double[2];
  default_ea_lim             = new su2double[3];
  default_grid_fix           = new su2double[6];
  default_inc_crit           = new su2double[3];
  default_htp_axis           = new su2double[2];
  default_body_force         = new su2double[3];
  default_sineload_coeff     = new su2double[3];
  default_nacelle_location   = new su2double[5];

  // This config file is parsed by a number of programs to make it easy to write SU2
  // wrapper scripts (in python, go, etc.) so please do
  // the best you can to follow the established format. It's very hard to parse c++ code
  // and none of us that write the parsers want to write a full c++ interpreter. Please
  // play nice with the existing format so that you don't break the existing scripts.

  /* BEGIN_CONFIG_OPTIONS */

  /*!\par CONFIG_CATEGORY: Problem Definition \ingroup Config */
  /*--- Options related to problem definition and partitioning ---*/

  /*!\brief REGIME_TYPE \n  DESCRIPTION: Regime type \n OPTIONS: see \link Regime_Map \endlink \ingroup Config*/
  addEnumOption("REGIME_TYPE", Kind_Regime, Regime_Map, COMPRESSIBLE);

  /*!\brief PHYSICAL_PROBLEM \n DESCRIPTION: Physical governing equations \n Options: see \link Solver_Map \endlink \n DEFAULT: NO_SOLVER \ingroup Config*/
  addEnumOption("PHYSICAL_PROBLEM", Kind_Solver, Solver_Map, NO_SOLVER);
  /*!\brief PHYSICAL_PROBLEM_ZONEWISE \n DESCRIPTION: Physical governing equations for each zone \n Options: see \link Solver_Map \endlink \n DEFAULT: NO_SOLVER \ingroup Config*/
  addEnumListOption("PHYSICAL_PROBLEM_ZONEWISE", nZoneSpecified, Kind_Solver_PerZone, Solver_Map);
  /*!\brief MATH_PROBLEM  \n DESCRIPTION: Mathematical problem \n  Options: DIRECT, ADJOINT \ingroup Config*/
  addMathProblemOption("MATH_PROBLEM", ContinuousAdjoint, false, DiscreteAdjoint, false, Restart_Flow, false);
  /*!\brief KIND_TURB_MODEL \n DESCRIPTION: Specify turbulence model \n Options: see \link Turb_Model_Map \endlink \n DEFAULT: NO_TURB_MODEL \ingroup Config*/
  addEnumOption("KIND_TURB_MODEL", Kind_Turb_Model, Turb_Model_Map, NO_TURB_MODEL);

  /*!\brief KIND_TRANS_MODEL \n DESCRIPTION: Specify transition model OPTIONS: see \link Trans_Model_Map \endlink \n DEFAULT: NO_TRANS_MODEL \ingroup Config*/
  addEnumOption("KIND_TRANS_MODEL", Kind_Trans_Model, Trans_Model_Map, NO_TRANS_MODEL);

  /*!\brief KIND_SGS_MODEL \n DESCRIPTION: Specify subgrid scale model OPTIONS: see \link SGS_Model_Map \endlink \n DEFAULT: NO_SGS_MODEL \ingroup Config*/
  addEnumOption("KIND_SGS_MODEL", Kind_SGS_Model, SGS_Model_Map, NO_SGS_MODEL);

  /*!\brief KIND_FEM_DG_SHOCK \n DESCRIPTION: Specify shock capturing method for DG OPTIONS: see \link ShockCapturingDG_Map \endlink \n DEFAULT: NO_SHOCK_CAPTURING \ingroup Config*/
  addEnumOption("KIND_FEM_DG_SHOCK", Kind_FEM_DG_Shock, ShockCapturingDG_Map, NO_SHOCK_CAPTURING);

  /*!\brief KIND_MATRIX_COLORING \n DESCRIPTION: Specify the method for matrix coloring for Jacobian computations OPTIONS: see \link MatrixColoring_Map \endlink \n DEFAULT GREEDY_COLORING \ingroup Config*/
  addEnumOption("KIND_MATRIX_COLORING", Kind_Matrix_Coloring, MatrixColoring_Map, GREEDY_COLORING);

  /*!\brief HEAT_EQUATION \n DESCRIPTION: Enable heat equation for incompressible flows. \ingroup Config*/
  addBoolOption("WEAKLY_COUPLED_HEAT_EQUATION", Weakly_Coupled_Heat, NO);

  /*\brief AXISYMMETRIC \n DESCRIPTION: Axisymmetric simulation \n DEFAULT: false \ingroup Config */
  addBoolOption("AXISYMMETRIC", Axisymmetric, false);
  /* DESCRIPTION: Add the gravity force */
  addBoolOption("GRAVITY_FORCE", GravityForce, false);
  /* DESCRIPTION: Apply a body force as a source term (NO, YES) */
  addBoolOption("BODY_FORCE", Body_Force, false);
  default_body_force[0] = 0.0; default_body_force[1] = 0.0; default_body_force[2] = 0.0;
  /* DESCRIPTION: Vector of body force values (BodyForce_X, BodyForce_Y, BodyForce_Z) */
  addDoubleArrayOption("BODY_FORCE_VECTOR", 3, Body_Force_Vector, default_body_force);
  /*!\brief RESTART_SOL \n DESCRIPTION: Restart solution from native solution file \n Options: NO, YES \ingroup Config */
  addBoolOption("RESTART_SOL", Restart, false);
  /*!\brief BINARY_RESTART \n DESCRIPTION: Read / write binary SU2 native restart files. \n Options: YES, NO \ingroup Config */
  addBoolOption("WRT_BINARY_RESTART", Wrt_Binary_Restart, true);
  /*!\brief BINARY_RESTART \n DESCRIPTION: Read / write binary SU2 native restart files. \n Options: YES, NO \ingroup Config */
  addBoolOption("READ_BINARY_RESTART", Read_Binary_Restart, true);
  /*!\brief SYSTEM_MEASUREMENTS \n DESCRIPTION: System of measurements \n OPTIONS: see \link Measurements_Map \endlink \n DEFAULT: SI \ingroup Config*/
  addEnumOption("SYSTEM_MEASUREMENTS", SystemMeasurements, Measurements_Map, SI);

  /*!\par CONFIG_CATEGORY: FluidModel \ingroup Config*/
  /*!\brief FLUID_MODEL \n DESCRIPTION: Fluid model \n OPTIONS: See \link FluidModel_Map \endlink \n DEFAULT: STANDARD_AIR \ingroup Config*/
  addEnumOption("FLUID_MODEL", Kind_FluidModel, FluidModel_Map, STANDARD_AIR);


  /*!\par CONFIG_CATEGORY: Freestream Conditions \ingroup Config*/
  /*--- Options related to freestream specification ---*/

  /*!\brief GAS_CONSTANT \n DESCRIPTION: Specific gas constant (287.058 J/kg*K (air), only for compressible flows) \ingroup Config*/
  addDoubleOption("GAS_CONSTANT", Gas_Constant, 287.058);
  /*!\brief GAMMA_VALUE  \n DESCRIPTION: Ratio of specific heats (1.4 (air), only for compressible flows) \ingroup Config*/
  addDoubleOption("GAMMA_VALUE", Gamma, 1.4);
  /*!\brief CP_VALUE  \n DESCRIPTION: Specific heat at constant pressure, Cp (1004.703 J/kg*K (air), constant density incompressible fluids only) \ingroup Config*/
  addDoubleOption("SPECIFIC_HEAT_CP", Specific_Heat_Cp, 1004.703);
  /*!\brief CP_VALUE  \n DESCRIPTION: Specific heat at constant volume, Cp (717.645 J/kg*K (air), constant density incompressible fluids only) \ingroup Config*/
  addDoubleOption("SPECIFIC_HEAT_CV", Specific_Heat_Cv, 717.645);
  /* DESCRIPTION: Heat capacity used for heat equation */
  addDoubleOption("SPECIFIC_HEAT_CP_SOLID", Specific_Heat_Cp_Solid, 896.0);
  /*!\brief THERMAL_EXPANSION_COEFF  \n DESCRIPTION: Thermal expansion coefficient (0.00347 K^-1 (air), used for Boussinesq approximation for liquids/non-ideal gases) \ingroup Config*/
  addDoubleOption("THERMAL_EXPANSION_COEFF", Thermal_Expansion_Coeff, 0.00347);
  /*!\brief MOLECULAR_WEIGHT \n DESCRIPTION: Molecular weight for an incompressible ideal gas (28.96 g/mol (air) default) \ingroup Config*/
  addDoubleOption("MOLECULAR_WEIGHT", Molecular_Weight, 28.96);
  
  /*--- Options related to VAN der WAALS MODEL and PENG ROBINSON ---*/

  /* DESCRIPTION: Critical Temperature, default value for AIR */
  addDoubleOption("CRITICAL_TEMPERATURE", Temperature_Critical, 131.00);
  /* DESCRIPTION: Critical Pressure, default value for MDM */
  addDoubleOption("CRITICAL_PRESSURE", Pressure_Critical, 3588550.0);
  /* DESCRIPTION: Critical Density, default value for MDM */
  addDoubleOption("CRITICAL_DENSITY", Density_Critical, 263.0);

  /*--- Options related to VAN der WAALS MODEL and PENG ROBINSON ---*/
  /* DESCRIPTION: Critical Density, default value for MDM */
   addDoubleOption("ACENTRIC_FACTOR", Acentric_Factor, 0.035);

   /*--- Options related to Viscosity Model ---*/
  /*!\brief VISCOSITY_MODEL \n DESCRIPTION: model of the viscosity \n OPTIONS: See \link ViscosityModel_Map \endlink \n DEFAULT: SUTHERLAND \ingroup Config*/
  addEnumOption("VISCOSITY_MODEL", Kind_ViscosityModel, ViscosityModel_Map, SUTHERLAND);

  /*--- Options related to Constant Viscosity Model ---*/

  /* DESCRIPTION: default value for AIR */
  addDoubleOption("MU_CONSTANT", Mu_Constant , 1.716E-5);

  /*--- Options related to Sutherland Viscosity Model ---*/

  /* DESCRIPTION: Sutherland Viscosity Ref default value for AIR SI */
  addDoubleOption("MU_REF", Mu_Ref, 1.716E-5);
  /* DESCRIPTION: Sutherland Temperature Ref, default value for AIR SI */
  addDoubleOption("MU_T_REF", Mu_Temperature_Ref, 273.15);
  /* DESCRIPTION: Sutherland constant, default value for AIR SI */
  addDoubleOption("SUTHERLAND_CONSTANT", Mu_S, 110.4);

  /*--- Options related to Thermal Conductivity Model ---*/

  addEnumOption("CONDUCTIVITY_MODEL", Kind_ConductivityModel, ConductivityModel_Map, CONSTANT_PRANDTL);

 /*--- Options related to Constant Thermal Conductivity Model ---*/

 /* DESCRIPTION: default value for AIR */
  addDoubleOption("KT_CONSTANT", Kt_Constant , 0.0257);

  /*!\brief REYNOLDS_NUMBER \n DESCRIPTION: Reynolds number (non-dimensional, based on the free-stream values). Needed for viscous solvers. For incompressible solvers the Reynolds length will always be 1.0 \n DEFAULT: 0.0 \ingroup Config */
  addDoubleOption("REYNOLDS_NUMBER", Reynolds, 0.0);
  /*!\brief REYNOLDS_LENGTH \n DESCRIPTION: Reynolds length (1 m by default). Used for compressible solver: incompressible solver will use 1.0. \ingroup Config */
  addDoubleOption("REYNOLDS_LENGTH", Length_Reynolds, 1.0);
  /*!\brief PRANDTL_LAM \n DESCRIPTION: Laminar Prandtl number (0.72 (air), only for compressible flows) \n DEFAULT: 0.72 \ingroup Config*/
  addDoubleOption("PRANDTL_LAM", Prandtl_Lam, 0.72);
  /*!\brief PRANDTL_TURB \n DESCRIPTION: Turbulent Prandtl number (0.9 (air), only for compressible flows) \n DEFAULT 0.90 \ingroup Config*/
  addDoubleOption("PRANDTL_TURB", Prandtl_Turb, 0.90);
  /*!\brief BULK_MODULUS \n DESCRIPTION: Value of the Bulk Modulus  \n DEFAULT 1.42E5 \ingroup Config*/
  addDoubleOption("BULK_MODULUS", Bulk_Modulus, 1.42E5);
  /* DESCRIPTION: Epsilon^2 multipier in Beta calculation for incompressible preconditioner.  */
  addDoubleOption("BETA_FACTOR", Beta_Factor, 4.1);
  /*!\brief MACH_NUMBER  \n DESCRIPTION:  Mach number (non-dimensional, based on the free-stream values). 0.0 by default \ingroup Config*/
  addDoubleOption("MACH_NUMBER", Mach, 0.0);
  /*!\brief INIT_OPTION \n DESCRIPTION: Init option to choose between Reynolds or thermodynamics quantities for initializing the solution \n OPTIONS: see \link InitOption_Map \endlink \n DEFAULT REYNOLDS \ingroup Config*/
  addEnumOption("INIT_OPTION", Kind_InitOption, InitOption_Map, REYNOLDS);
  /* DESCRIPTION: Free-stream option to choose between density and temperature for initializing the solution */
  addEnumOption("FREESTREAM_OPTION", Kind_FreeStreamOption, FreeStreamOption_Map, TEMPERATURE_FS);
  /*!\brief FREESTREAM_PRESSURE\n DESCRIPTION: Free-stream pressure (101325.0 N/m^2 by default) \ingroup Config*/
  addDoubleOption("FREESTREAM_PRESSURE", Pressure_FreeStream, 101325.0);
  /*!\brief FREESTREAM_DENSITY\n DESCRIPTION: Free-stream density (1.2886 Kg/m^3 (air), 998.2 Kg/m^3 (water)) \n DEFAULT -1.0 (calculated from others) \ingroup Config*/
  addDoubleOption("FREESTREAM_DENSITY", Density_FreeStream, -1.0);
  /*!\brief FREESTREAM_TEMPERATURE\n DESCRIPTION: Free-stream temperature (288.15 K by default) \ingroup Config*/
  addDoubleOption("FREESTREAM_TEMPERATURE", Temperature_FreeStream, 288.15);

  /*--- Options related to incompressible flow solver ---*/

  /* DESCRIPTION: Option to choose the density model used in the incompressible flow solver. */
  addEnumOption("INC_DENSITY_MODEL", Kind_DensityModel, DensityModel_Map, CONSTANT);
    /*!\brief ENERGY_EQUATION \n DESCRIPTION: Solve the energy equation in the incompressible flow solver. \ingroup Config*/
  addBoolOption("INC_ENERGY_EQUATION", Energy_Equation, false);
  /*!\brief INC_DENSITY_REF \n DESCRIPTION: Reference density for incompressible flows  \ingroup Config*/
  addDoubleOption("INC_DENSITY_REF", Inc_Density_Ref, 1.0);
  /*!\brief INC_VELOCITY_REF \n DESCRIPTION: Reference velocity for incompressible flows (1.0 by default) \ingroup Config*/
  addDoubleOption("INC_VELOCITY_REF", Inc_Velocity_Ref, 1.0);
  /*!\brief INC_TEMPERATURE_REF \n DESCRIPTION: Reference temperature for incompressible flows with the energy equation (1.0 by default) \ingroup Config*/
  addDoubleOption("INC_TEMPERATURE_REF", Inc_Temperature_Ref, 1.0);
  /*!\brief INC_DENSITY_INIT \n DESCRIPTION: Initial density for incompressible flows (1.2886 kg/m^3 by default) \ingroup Config*/
  addDoubleOption("INC_DENSITY_INIT", Inc_Density_Init, 1.2886);
  /*!\brief INC_VELOCITY_INIT \n DESCRIPTION: Initial velocity for incompressible flows (1.0,0,0 m/s by default) \ingroup Config*/
  default_vel_inf[0] = 1.0; default_vel_inf[1] = 0.0; default_vel_inf[2] = 0.0;
  addDoubleArrayOption("INC_VELOCITY_INIT", 3, Inc_Velocity_Init, default_vel_inf);
  /*!\brief INC_TEMPERATURE_INIT \n DESCRIPTION: Initial temperature for incompressible flows with the energy equation (288.15 K by default) \ingroup Config*/
  addDoubleOption("INC_TEMPERATURE_INIT", Inc_Temperature_Init, 288.15);
  /*!\brief INC_NONDIM \n DESCRIPTION: Non-dimensionalization scheme for incompressible flows. \ingroup Config*/
  addEnumOption("INC_NONDIM", Ref_Inc_NonDim, NonDim_Map, INITIAL_VALUES);
    /*!\brief INC_INLET_USENORMAL \n DESCRIPTION: Use the local boundary normal for the flow direction with the incompressible pressure inlet. \ingroup Config*/
  addBoolOption("INC_INLET_USENORMAL", Inc_Inlet_UseNormal, false);

  /*!\brief FREESTREAM_TEMPERATURE_VE\n DESCRIPTION: Free-stream vibrational-electronic temperature (288.15 K by default) \ingroup Config*/
  addDoubleOption("FREESTREAM_TEMPERATURE_VE", Temperature_ve_FreeStream, 288.15);
  default_vel_inf[0] = 1.0; default_vel_inf[1] = 0.0; default_vel_inf[2] = 0.0;
  /*!\brief FREESTREAM_VELOCITY\n DESCRIPTION: Free-stream velocity (m/s) */
  addDoubleArrayOption("FREESTREAM_VELOCITY", 3, Velocity_FreeStream, default_vel_inf);
  /* DESCRIPTION: Free-stream viscosity (1.853E-5 Ns/m^2 (air), 0.798E-3 Ns/m^2 (water)) */
  addDoubleOption("FREESTREAM_VISCOSITY", Viscosity_FreeStream, -1.0);
  /* DESCRIPTION: Thermal conductivity used for heat equation */
  addDoubleOption("THERMAL_CONDUCTIVITY_SOLID", Thermal_Conductivity_Solid, 0.0);
  /* DESCRIPTION: Solids temperature at freestream conditions */
  addDoubleOption("SOLID_TEMPERATURE_INIT", Temperature_Freestream_Solid, 288.15);
  /* DESCRIPTION: Density used in solids */
  addDoubleOption("SOLID_DENSITY", Density_Solid, 2710.0);
  /* DESCRIPTION:  */
  addDoubleOption("FREESTREAM_INTERMITTENCY", Intermittency_FreeStream, 1.0);
  /* DESCRIPTION:  */
  addDoubleOption("FREESTREAM_TURBULENCEINTENSITY", TurbulenceIntensity_FreeStream, 0.05);
  /* DESCRIPTION:  */
  addDoubleOption("FREESTREAM_NU_FACTOR", NuFactor_FreeStream, 3.0);
  /* DESCRIPTION:  */
  addDoubleOption("ENGINE_NU_FACTOR", NuFactor_Engine, 3.0);
  /* DESCRIPTION:  */
  addDoubleOption("ACTDISK_SECONDARY_FLOW", SecondaryFlow_ActDisk, 0.0);
  /* DESCRIPTION:  */
  addDoubleOption("INITIAL_BCTHRUST", Initial_BCThrust, 4000.0);
  /* DESCRIPTION:  */
  addDoubleOption("FREESTREAM_TURB2LAMVISCRATIO", Turb2LamViscRatio_FreeStream, 10.0);
  /* DESCRIPTION: Side-slip angle (degrees, only for compressible flows) */
  addDoubleOption("SIDESLIP_ANGLE", AoS, 0.0);
  /*!\brief AOA  \n DESCRIPTION: Angle of attack (degrees, only for compressible flows) \ingroup Config*/
  addDoubleOption("AOA", AoA, 0.0);
  /* DESCRIPTION: Activate fixed CL mode (specify a CL instead of AoA). */
  addBoolOption("FIXED_CL_MODE", Fixed_CL_Mode, false);
  /* DESCRIPTION: Activate fixed CM mode (specify a CM instead of iH). */
  addBoolOption("FIXED_CM_MODE", Fixed_CM_Mode, false);
  /* DESCRIPTION: Evaluate the dOF_dCL or dOF_dCMy during run time. */
  addBoolOption("EVAL_DOF_DCX", Eval_dOF_dCX, false);
  /* DESCRIPTION: DIscard the angle of attack in the solution and the increment in the geometry files. */
  addBoolOption("DISCARD_INFILES", Discard_InFiles, false);
  /* DESCRIPTION: Specify a fixed coefficient of lift instead of AoA (only for compressible flows) */
  addDoubleOption("TARGET_CL", Target_CL, 0.0);
  /* DESCRIPTION: Specify a fixed coefficient of lift instead of AoA (only for compressible flows) */
  addDoubleOption("TARGET_CM", Target_CM, 0.0);
  /* DESCRIPTION: Damping factor for fixed CL mode. */
  addDoubleOption("DCL_DALPHA", dCL_dAlpha, 0.2);
  /* DESCRIPTION: Damping factor for fixed CL mode. */
  addDoubleOption("DCM_DIH", dCM_diH, 0.05);
  /* DESCRIPTION: Number of times Alpha is updated in a fix CL problem. */
  addUnsignedLongOption("UPDATE_ALPHA", Update_Alpha, 5);
  /* DESCRIPTION: Number of times Alpha is updated in a fix CL problem. */
  addUnsignedLongOption("UPDATE_IH", Update_iH, 5);
  /* DESCRIPTION: Number of iterations to evaluate dCL_dAlpha . */
  addUnsignedLongOption("ITER_DCL_DALPHA", Iter_dCL_dAlpha, 500);
  /* DESCRIPTION: Damping factor for fixed CL mode. */
  addDoubleOption("DNETTHRUST_DBCTHRUST", dNetThrust_dBCThrust, 1.0);
  /* DESCRIPTION: Number of times Alpha is updated in a fix CL problem. */
  addUnsignedLongOption("UPDATE_BCTHRUST", Update_BCThrust, 5);


  /*!\par CONFIG_CATEGORY: Reference Conditions \ingroup Config*/
  /*--- Options related to reference values for nondimensionalization ---*/

  Length_Ref = 1.0; //<---- NOTE: this should be given an option or set as a const

  /*!\brief REF_ORIGIN_MOMENT_X\n DESCRIPTION: X Reference origin for moment computation \ingroup Config*/
  addDoubleListOption("REF_ORIGIN_MOMENT_X", nRefOriginMoment_X, RefOriginMoment_X);
  /*!\brief REF_ORIGIN_MOMENT_Y\n DESCRIPTION: Y Reference origin for moment computation \ingroup Config*/
  addDoubleListOption("REF_ORIGIN_MOMENT_Y", nRefOriginMoment_Y, RefOriginMoment_Y);
  /*!\brief REF_ORIGIN_MOMENT_Z\n DESCRIPTION: Z Reference origin for moment computation \ingroup Config*/
  addDoubleListOption("REF_ORIGIN_MOMENT_Z", nRefOriginMoment_Z, RefOriginMoment_Z);
  /*!\brief REF_AREA\n DESCRIPTION: Reference area for force coefficients (0 implies automatic calculation) \ingroup Config*/
  addDoubleOption("REF_AREA", RefArea, 1.0);
  /*!\brief SEMI_SPAN\n DESCRIPTION: Wing semi-span (0 implies automatic calculation) \ingroup Config*/
  addDoubleOption("SEMI_SPAN", SemiSpan, 0.0);
  /*!\brief REF_LENGTH\n DESCRIPTION: Reference length for pitching, rolling, and yawing non-dimensional moment \ingroup Config*/
  addDoubleOption("REF_LENGTH", RefLength, 1.0);
  /*!\brief REF_SHARP_EDGES\n DESCRIPTION: Reference coefficient for detecting sharp edges \ingroup Config*/
  addDoubleOption("REF_SHARP_EDGES", RefSharpEdges, 3.0);
	/*!\brief REF_VELOCITY\n DESCRIPTION: Reference velocity (incompressible only)  \ingroup Config*/
  addDoubleOption("REF_VELOCITY", Velocity_Ref, -1.0);
	/* !\brief REF_VISCOSITY  \n DESCRIPTION: Reference viscosity (incompressible only)  \ingroup Config*/
  addDoubleOption("REF_VISCOSITY", Viscosity_Ref, -1.0);
  /* DESCRIPTION: Type of mesh motion */
  addEnumOption("REF_DIMENSIONALIZATION", Ref_NonDim, NonDim_Map, DIMENSIONAL);

  /*!\par CONFIG_CATEGORY: Boundary Markers \ingroup Config*/
  /*--- Options related to various boundary markers ---*/

  /*!\brief HTP_AXIS\n DESCRIPTION: Location of the HTP axis*/
  default_htp_axis[0] = 0.0; default_htp_axis[1] = 0.0;
  addDoubleArrayOption("HTP_AXIS", 2, HTP_Axis, default_htp_axis);
  /*!\brief MARKER_PLOTTING\n DESCRIPTION: Marker(s) of the surface in the surface flow solution file  \ingroup Config*/
  addStringListOption("MARKER_PLOTTING", nMarker_Plotting, Marker_Plotting);
  /*!\brief MARKER_MONITORING\n DESCRIPTION: Marker(s) of the surface where evaluate the non-dimensional coefficients \ingroup Config*/
  addStringListOption("MARKER_MONITORING", nMarker_Monitoring, Marker_Monitoring);
  /*!\brief MARKER_CONTROL_VOLUME\n DESCRIPTION: Marker(s) of the surface in the surface flow solution file  \ingroup Config*/
  addStringListOption("MARKER_ANALYZE", nMarker_Analyze, Marker_Analyze);
  /*!\brief MARKER_DESIGNING\n DESCRIPTION: Marker(s) of the surface where objective function (design problem) will be evaluated \ingroup Config*/
  addStringListOption("MARKER_DESIGNING", nMarker_Designing, Marker_Designing);
  /*!\brief GEO_MARKER\n DESCRIPTION: Marker(s) of the surface where evaluate the geometrical functions \ingroup Config*/
  addStringListOption("GEO_MARKER", nMarker_GeoEval, Marker_GeoEval);
  /*!\brief MARKER_EULER\n DESCRIPTION: Euler wall boundary marker(s) \ingroup Config*/
  addStringListOption("MARKER_EULER", nMarker_Euler, Marker_Euler);
  /*!\brief MARKER_FAR\n DESCRIPTION: Far-field boundary marker(s) \ingroup Config*/
  addStringListOption("MARKER_FAR", nMarker_FarField, Marker_FarField);
  /*!\brief MARKER_SYM\n DESCRIPTION: Symmetry boundary condition \ingroup Config*/
  addStringListOption("MARKER_SYM", nMarker_SymWall, Marker_SymWall);
  /*!\brief MARKER_NEARFIELD\n DESCRIPTION: Near-Field boundary condition \ingroup Config*/
  addStringListOption("MARKER_NEARFIELD", nMarker_NearFieldBound, Marker_NearFieldBound);
  /*!\brief MARKER_FLUID_INTERFACE\n DESCRIPTION: Fluid interface boundary marker(s) \ingroup Config*/
  addStringListOption("MARKER_FLUID_INTERFACE", nMarker_Fluid_InterfaceBound, Marker_Fluid_InterfaceBound);
  /*!\brief MARKER_INTERFACE\n DESCRIPTION: Zone interface boundary marker(s) \ingroup Config*/
  addStringListOption("MARKER_INTERFACE", nMarker_InterfaceBound, Marker_InterfaceBound);
  /*!\brief MARKER_FSI_INTERFACE \n DESCRIPTION: ZONE interface boundary marker(s) \ingroup Config*/
  addStringListOption("MARKER_ZONE_INTERFACE", nMarker_ZoneInterface, Marker_ZoneInterface);
  /*!\brief MARKER_CHT_INTERFACE \n DESCRIPTION: CHT interface boundary marker(s) \ingroup Config*/
  addStringListOption("MARKER_CHT_INTERFACE", nMarker_CHTInterface, Marker_CHTInterface);
  /*!\brief MARKER_DIRICHLET  \n DESCRIPTION: Dirichlet boundary marker(s) \ingroup Config*/
  addStringListOption("MARKER_DIRICHLET", nMarker_Dirichlet, Marker_Dirichlet);
  /* DESCRIPTION: Neumann boundary marker(s) */
  addStringListOption("MARKER_NEUMANN", nMarker_Neumann, Marker_Neumann);
  /* DESCRIPTION: Neumann boundary marker(s) */
  addStringListOption("MARKER_INTERNAL", nMarker_Internal, Marker_Internal);
  /* DESCRIPTION: Custom boundary marker(s) */
  addStringListOption("MARKER_CUSTOM", nMarker_Custom, Marker_Custom);
  /* DESCRIPTION: Periodic boundary marker(s) for use with SU2_MSH
   Format: ( periodic marker, donor marker, rotation_center_x, rotation_center_y,
   rotation_center_z, rotation_angle_x-axis, rotation_angle_y-axis,
   rotation_angle_z-axis, translation_x, translation_y, translation_z, ... ) */
  addPeriodicOption("MARKER_PERIODIC", nMarker_PerBound, Marker_PerBound, Marker_PerDonor,
                    Periodic_RotCenter, Periodic_RotAngles, Periodic_Translation);

  /*!\brief MARKER_PYTHON_CUSTOM\n DESCRIPTION: Python customizable marker(s) \ingroup Config*/
  addStringListOption("MARKER_PYTHON_CUSTOM", nMarker_PyCustom, Marker_PyCustom);

  /*!\brief MARKER_WALL_FUNCTIONS\n DESCRIPTION: Viscous wall markers for which wall functions must be applied.
   Format: (Wall function marker, wall function type, ...) \ingroup Config*/
  addWallFunctionOption("MARKER_WALL_FUNCTIONS", nMarker_WallFunctions, Marker_WallFunctions,
                        Kind_WallFunctions, IntInfo_WallFunctions, DoubleInfo_WallFunctions);

  /*!\brief ACTDISK_TYPE  \n DESCRIPTION: Actuator Disk boundary type \n OPTIONS: see \link ActDisk_Map \endlink \n Default: VARIABLES_JUMP \ingroup Config*/
  addEnumOption("ACTDISK_TYPE", Kind_ActDisk, ActDisk_Map, VARIABLES_JUMP);

  /*!\brief MARKER_ACTDISK\n DESCRIPTION: Periodic boundary marker(s) for use with SU2_MSH
   Format: ( periodic marker, donor marker, rotation_center_x, rotation_center_y,
   rotation_center_z, rotation_angle_x-axis, rotation_angle_y-axis,
   rotation_angle_z-axis, translation_x, translation_y, translation_z, ... ) \ingroup Config*/
  addActDiskOption("MARKER_ACTDISK",
                   nMarker_ActDiskInlet, nMarker_ActDiskOutlet,  Marker_ActDiskInlet, Marker_ActDiskOutlet,
                   ActDisk_PressJump, ActDisk_TempJump, ActDisk_Omega);

  /*!\brief INLET_TYPE  \n DESCRIPTION: Inlet boundary type \n OPTIONS: see \link Inlet_Map \endlink \n DEFAULT: TOTAL_CONDITIONS \ingroup Config*/
  addEnumOption("INLET_TYPE", Kind_Inlet, Inlet_Map, TOTAL_CONDITIONS);
  addBoolOption("SPECIFIED_INLET_PROFILE", Inlet_From_File, false);
  /*!\brief INLET_FILENAME \n DESCRIPTION: Input file for a specified inlet profile (w/ extension) \n DEFAULT: inlet.dat \ingroup Config*/
  addStringOption("INLET_FILENAME", Inlet_Filename, string("inlet.dat"));
  /*!\brief INLET_MATCHING_TOLERANCE
   * \n DESCRIPTION: If a file is provided to specify the inlet profile,
   * this tolerance will be used to match the coordinates in the input file to
   * the points on the grid. \n DEFAULT: 1E-6 \ingroup Config*/
  addDoubleOption("INLET_MATCHING_TOLERANCE", Inlet_Matching_Tol, 1e-6);
  /*!\brief MARKER_INLET  \n DESCRIPTION: Inlet boundary marker(s) with the following formats,
   Total Conditions: (inlet marker, total temp, total pressure, flow_direction_x,
   flow_direction_y, flow_direction_z, ... ) where flow_direction is
   a unit vector.
   Mass Flow: (inlet marker, density, velocity magnitude, flow_direction_x,
   flow_direction_y, flow_direction_z, ... ) where flow_direction is
   a unit vector. \ingroup Config*/
  addInletOption("MARKER_INLET", nMarker_Inlet, Marker_Inlet, Inlet_Ttotal, Inlet_Ptotal, Inlet_FlowDir);

  /*!\brief MARKER_RIEMANN \n DESCRIPTION: Riemann boundary marker(s) with the following formats, a unit vector.
   * \n OPTIONS: See \link Riemann_Map \endlink. The variables indicated by the option and the flow direction unit vector must be specified. \ingroup Config*/
  addRiemannOption("MARKER_RIEMANN", nMarker_Riemann, Marker_Riemann, Kind_Data_Riemann, Riemann_Map, Riemann_Var1, Riemann_Var2, Riemann_FlowDir);
  /*!\brief MARKER_GILES \n DESCRIPTION: Giles boundary marker(s) with the following formats, a unit vector. */
  /* \n OPTIONS: See \link Giles_Map \endlink. The variables indicated by the option and the flow direction unit vector must be specified. \ingroup Config*/
  addGilesOption("MARKER_GILES", nMarker_Giles, Marker_Giles, Kind_Data_Giles, Giles_Map, Giles_Var1, Giles_Var2, Giles_FlowDir, RelaxFactorAverage, RelaxFactorFourier);
  /*!\brief SPATIAL_FOURIER \n DESCRIPTION: Option to compute the spatial fourier trasformation for the Giles BC. */
  addBoolOption("SPATIAL_FOURIER", SpatialFourier, false);
  /*!\brief GILES_EXTRA_RELAXFACTOR \n DESCRIPTION: the 1st coeff the value of the under relaxation factor to apply to the shroud and hub,
   * the 2nd coefficient is the the percentage of span-wise height influenced by this extra under relaxation factor.*/
  default_extrarelfac[0] = 0.1; default_extrarelfac[1] = 0.1;
  addDoubleArrayOption("GILES_EXTRA_RELAXFACTOR", 2, ExtraRelFacGiles, default_extrarelfac);
  /*!\brief AVERAGE_PROCESS_TYPE \n DESCRIPTION: types of mixing process for averaging quantities at the boundaries.
    \n OPTIONS: see \link MixingProcess_Map \endlink \n DEFAULT: AREA_AVERAGE \ingroup Config*/
  addEnumOption("MIXINGPLANE_INTERFACE_KIND", Kind_MixingPlaneInterface, MixingPlaneInterface_Map, NEAREST_SPAN);
  /*!\brief AVERAGE_PROCESS_KIND \n DESCRIPTION: types of mixing process for averaging quantities at the boundaries.
    \n OPTIONS: see \link MixingProcess_Map \endlink \n DEFAULT: AREA_AVERAGE \ingroup Config*/
  addEnumOption("AVERAGE_PROCESS_KIND", Kind_AverageProcess, AverageProcess_Map, AREA);
  /*!\brief PERFORMANCE_AVERAGE_PROCESS_KIND \n DESCRIPTION: types of mixing process for averaging quantities at the boundaries for performance computation.
      \n OPTIONS: see \link MixingProcess_Map \endlink \n DEFAULT: AREA_AVERAGE \ingroup Config*/
  addEnumOption("PERFORMANCE_AVERAGE_PROCESS_KIND", Kind_PerformanceAverageProcess, AverageProcess_Map, AREA);
  default_mixedout_coeff[0] = 1.0; default_mixedout_coeff[1] = 1.0E-05; default_mixedout_coeff[2] = 15.0;
  /*!\brief MIXEDOUT_COEFF \n DESCRIPTION: the 1st coeff is an under relaxation factor for the Newton method,
   * the 2nd coefficient is the tolerance for the Newton method, 3rd coefficient is the maximum number of
   * iteration for the Newton Method.*/
  addDoubleArrayOption("MIXEDOUT_COEFF", 3, Mixedout_Coeff, default_mixedout_coeff);
  /*!\brief RAMP_ROTATING_FRAME\n DESCRIPTION: option to ramp up or down the rotating frame velocity value*/
  addBoolOption("RAMP_ROTATING_FRAME", RampRotatingFrame, false);
  default_rampRotFrame_coeff[0] = 0; default_rampRotFrame_coeff[1] = 1.0; default_rampRotFrame_coeff[2] = 1000.0;
      /*!\brief RAMP_ROTATING_FRAME_COEFF \n DESCRIPTION: the 1st coeff is the staring velocity,
   * the 2nd coeff is the number of iterations for the update, 3rd is the number of iteration */
  addDoubleArrayOption("RAMP_ROTATING_FRAME_COEFF", 3, RampRotatingFrame_Coeff, default_rampRotFrame_coeff);
  /* DESCRIPTION: AVERAGE_MACH_LIMIT is a limit value for average procedure based on the mass flux. */
  addDoubleOption("AVERAGE_MACH_LIMIT", AverageMachLimit, 0.03);
  /*!\brief RAMP_OUTLET_PRESSURE\n DESCRIPTION: option to ramp up or down the rotating frame velocity value*/
  addBoolOption("RAMP_OUTLET_PRESSURE", RampOutletPressure, false);
  default_rampOutPres_coeff[0] = 100000.0; default_rampOutPres_coeff[1] = 1.0; default_rampOutPres_coeff[2] = 1000.0;
  /*!\brief RAMP_OUTLET_PRESSURE_COEFF \n DESCRIPTION: the 1st coeff is the staring outlet pressure,
   * the 2nd coeff is the number of iterations for the update, 3rd is the number of total iteration till reaching the final outlet pressure value */
  addDoubleArrayOption("RAMP_OUTLET_PRESSURE_COEFF", 3, RampOutletPressure_Coeff, default_rampOutPres_coeff);
  /*!\brief MARKER_MIXINGPLANE \n DESCRIPTION: Identify the boundaries in which the mixing plane is applied. \ingroup Config*/
  addStringListOption("MARKER_MIXINGPLANE_INTERFACE", nMarker_MixingPlaneInterface, Marker_MixingPlaneInterface);
  /*!\brief TURBULENT_MIXINGPLANE \n DESCRIPTION: Activate mixing plane also for turbulent quantities \ingroup Config*/
  addBoolOption("TURBULENT_MIXINGPLANE", turbMixingPlane, false);
  /*!\brief MARKER_TURBOMACHINERY \n DESCRIPTION: Identify the inflow and outflow boundaries in which the turbomachinery settings are  applied. \ingroup Config*/
  addTurboPerfOption("MARKER_TURBOMACHINERY", nMarker_Turbomachinery, Marker_TurboBoundIn, Marker_TurboBoundOut);
  /*!\brief NUM_SPANWISE_SECTIONS \n DESCRIPTION: Integer number of spanwise sections to compute 3D turbo BC and Performance for turbomachinery */
  addUnsignedShortOption("NUM_SPANWISE_SECTIONS", nSpanWiseSections_User, 1);
  /*!\brief SPANWISE_KIND \n DESCRIPTION: type of algorithm to identify the span-wise sections at the turbo boundaries.
   \n OPTIONS: see \link SpanWise_Map \endlink \n Default: AUTOMATIC */
  addEnumOption("SPANWISE_KIND", Kind_SpanWise, SpanWise_Map, AUTOMATIC);
  /*!\brief TURBOMACHINERY_KIND \n DESCRIPTION: types of turbomachynery architecture.
      \n OPTIONS: see \link TurboMachinery_Map \endlink \n Default: AXIAL */
  addEnumListOption("TURBOMACHINERY_KIND",nTurboMachineryKind, Kind_TurboMachinery, TurboMachinery_Map);
  /*!\brief MARKER_SHROUD \n DESCRIPTION: markers in which velocity is forced to 0.0 .
   * \n Format: (shroud1, shroud2, ...)*/
  addStringListOption("MARKER_SHROUD", nMarker_Shroud, Marker_Shroud);
  /*!\brief MARKER_SUPERSONIC_INLET  \n DESCRIPTION: Supersonic inlet boundary marker(s)
   * \n   Format: (inlet marker, temperature, static pressure, velocity_x,   velocity_y, velocity_z, ... ), i.e. primitive variables specified. \ingroup Config*/
  addInletOption("MARKER_SUPERSONIC_INLET", nMarker_Supersonic_Inlet, Marker_Supersonic_Inlet, Inlet_Temperature, Inlet_Pressure, Inlet_Velocity);
  /*!\brief MARKER_SUPERSONIC_OUTLET \n DESCRIPTION: Supersonic outlet boundary marker(s) \ingroup Config*/
  addStringListOption("MARKER_SUPERSONIC_OUTLET", nMarker_Supersonic_Outlet, Marker_Supersonic_Outlet);
  /*!\brief MARKER_OUTLET  \n DESCRIPTION: Outlet boundary marker(s)\n
   Format: ( outlet marker, back pressure (static), ... ) \ingroup Config*/
  addStringDoubleListOption("MARKER_OUTLET", nMarker_Outlet, Marker_Outlet, Outlet_Pressure);
  /*!\brief MARKER_ISOTHERMAL DESCRIPTION: Isothermal wall boundary marker(s)\n
   * Format: ( isothermal marker, wall temperature (static), ... ) \ingroup Config  */
  addStringDoubleListOption("MARKER_ISOTHERMAL", nMarker_Isothermal, Marker_Isothermal, Isothermal_Temperature);
  /*!\brief MARKER_HEATFLUX  \n DESCRIPTION: Specified heat flux wall boundary marker(s)
   Format: ( Heat flux marker, wall heat flux (static), ... ) \ingroup Config*/
  addStringDoubleListOption("MARKER_HEATFLUX", nMarker_HeatFlux, Marker_HeatFlux, Heat_Flux);
  /*!\brief MARKER_ENGINE_INFLOW  \n DESCRIPTION: Engine inflow boundary marker(s)
   Format: ( nacelle inflow marker, fan face Mach, ... ) \ingroup Config*/
  addStringDoubleListOption("MARKER_ENGINE_INFLOW", nMarker_EngineInflow, Marker_EngineInflow, EngineInflow_Target);
  /* DESCRIPTION: Highlite area */
  addDoubleOption("HIGHLITE_AREA", Highlite_Area, 1.0);
  /* DESCRIPTION: Fan poly efficiency */
  addDoubleOption("FAN_POLY_EFF", Fan_Poly_Eff, 1.0);
  /*!\brief SUBSONIC_ENGINE\n DESCRIPTION: Engine subsonic intake region \ingroup Config*/
  addBoolOption("INTEGRATED_HEATFLUX", Integrated_HeatFlux, false);
  /*!\brief SUBSONIC_ENGINE\n DESCRIPTION: Engine subsonic intake region \ingroup Config*/
  addBoolOption("SUBSONIC_ENGINE", SubsonicEngine, false);
  /* DESCRIPTION: Actuator disk double surface */
  addBoolOption("ACTDISK_DOUBLE_SURFACE", ActDisk_DoubleSurface, false);
  /* DESCRIPTION: Only half engine is in the computational grid */
  addBoolOption("ENGINE_HALF_MODEL", Engine_HalfModel, false);
  /* DESCRIPTION: Actuator disk double surface */
  addBoolOption("ACTDISK_SU2_DEF", ActDisk_SU2_DEF, false);
  /* DESCRIPTION: Definition of the distortion rack (radial number of proves / circumferential density (degree) */
  default_distortion[0] =  5.0; default_distortion[1] =  15.0;
  addDoubleArrayOption("DISTORTION_RACK", 2, DistortionRack, default_distortion);
  /* DESCRIPTION: Values of the box to impose a subsonic nacellle (mach, Pressure, Temperature) */
  default_eng_val[0]=0.0; default_eng_val[1]=0.0; default_eng_val[2]=0.0;
  default_eng_val[3]=0.0;  default_eng_val[4]=0.0;
  addDoubleArrayOption("SUBSONIC_ENGINE_VALUES", 5, SubsonicEngine_Values, default_eng_val);
  /* DESCRIPTION: Coordinates of the box to impose a subsonic nacellle cylinder (Xmin, Ymin, Zmin, Xmax, Ymax, Zmax, Radius) */
  default_eng_cyl[0] = 0.0; default_eng_cyl[1] = 0.0; default_eng_cyl[2] = 0.0;
  default_eng_cyl[3] =  1E15; default_eng_cyl[4] =  1E15; default_eng_cyl[5] =  1E15; default_eng_cyl[6] =  1E15;
  addDoubleArrayOption("SUBSONIC_ENGINE_CYL", 7, SubsonicEngine_Cyl, default_eng_cyl);
  /* DESCRIPTION: Engine exhaust boundary marker(s)
   Format: (nacelle exhaust marker, total nozzle temp, total nozzle pressure, ... )*/
  addExhaustOption("MARKER_ENGINE_EXHAUST", nMarker_EngineExhaust, Marker_EngineExhaust, Exhaust_Temperature_Target, Exhaust_Pressure_Target);
  /* DESCRIPTION: Clamped boundary marker(s) */
  addStringListOption("MARKER_CLAMPED", nMarker_Clamped, Marker_Clamped);
  /* DESCRIPTION: Displacement boundary marker(s) */
  addStringDoubleListOption("MARKER_NORMAL_DISPL", nMarker_Displacement, Marker_Displacement, Displ_Value);
  /* DESCRIPTION: Load boundary marker(s) - uniform pressure in Pa */
  addStringDoubleListOption("MARKER_PRESSURE", nMarker_Load, Marker_Load, Load_Value);
  /* DESCRIPTION: Load boundary marker(s) */
  addStringDoubleListOption("MARKER_DAMPER", nMarker_Damper, Marker_Damper, Damper_Constant);
  /* DESCRIPTION: Load boundary marker(s)
   Format: (inlet marker, load, multiplier, dir_x, dir_y, dir_z, ... ), i.e. primitive variables specified. */
  addInletOption("MARKER_LOAD", nMarker_Load_Dir, Marker_Load_Dir, Load_Dir_Value, Load_Dir_Multiplier, Load_Dir);
  /* DESCRIPTION: Load boundary marker(s)
   Format: (inlet marker, load, multiplier, dir_x, dir_y, dir_z, ... ), i.e. primitive variables specified. */
  addInletOption("MARKER_DISPLACEMENT", nMarker_Disp_Dir, Marker_Disp_Dir, Disp_Dir_Value, Disp_Dir_Multiplier, Disp_Dir);
  /* DESCRIPTION: Sine load boundary marker(s)
   Format: (inlet marker, load, multiplier, dir_x, dir_y, dir_z, ... ), i.e. primitive variables specified. */
  addInletOption("MARKER_SINE_LOAD", nMarker_Load_Sine, Marker_Load_Sine, Load_Sine_Amplitude, Load_Sine_Frequency, Load_Sine_Dir);
  /*!\brief SINE_LOAD\n DESCRIPTION: option to apply the load as a sine*/
  addBoolOption("SINE_LOAD", Sine_Load, false);
  default_sineload_coeff[0] = 0.0; default_sineload_coeff[1] = 0.0; default_sineload_coeff[2] = 0.0;
  /*!\brief SINE_LOAD_COEFF \n DESCRIPTION: the 1st coeff is the amplitude, the 2nd is the frequency, 3rd is the phase in radians */
  addDoubleArrayOption("SINE_LOAD_COEFF", 3, SineLoad_Coeff, default_sineload_coeff);
  /*!\brief RAMP_AND_RELEASE\n DESCRIPTION: release the load after applying the ramp*/
  addBoolOption("RAMP_AND_RELEASE_LOAD", RampAndRelease, false);

  /* DESCRIPTION: Flow load boundary marker(s) */
  addStringDoubleListOption("MARKER_FLOWLOAD", nMarker_FlowLoad, Marker_FlowLoad, FlowLoad_Value);
  /* DESCRIPTION: Damping factor for engine inlet condition */
  addDoubleOption("DAMP_ENGINE_INFLOW", Damp_Engine_Inflow, 0.95);
  /* DESCRIPTION: Damping factor for engine exhaust condition */
  addDoubleOption("DAMP_ENGINE_EXHAUST", Damp_Engine_Exhaust, 0.95);
  /*!\brief ENGINE_INFLOW_TYPE  \n DESCRIPTION: Inlet boundary type \n OPTIONS: see \link Engine_Inflow_Map \endlink \n Default: FAN_FACE_MACH \ingroup Config*/
  addEnumOption("ENGINE_INFLOW_TYPE", Kind_Engine_Inflow, Engine_Inflow_Map, FAN_FACE_MACH);
  /* DESCRIPTION: Evaluate a problem with engines */
  addBoolOption("ENGINE", Engine, false);


  /*!\par CONFIG_CATEGORY: Time-marching \ingroup Config*/
  /*--- Options related to time-marching ---*/

  /* DESCRIPTION: Unsteady simulation  */
  addEnumOption("UNSTEADY_SIMULATION", Unsteady_Simulation, Unsteady_Map, STEADY);
  /* DESCRIPTION:  Courant-Friedrichs-Lewy condition of the finest grid */
  addDoubleOption("CFL_NUMBER", CFLFineGrid, 1.25);
  /* DESCRIPTION:  Courant-Friedrichs-Lewy condition of the finest grid in (heat fvm) solid solvers */
  addDoubleOption("CFL_NUMBER_SOLID", CFLSolid, 1.25);
  /* DESCRIPTION:  Max time step in local time stepping simulations */
  addDoubleOption("MAX_DELTA_TIME", Max_DeltaTime, 1000000);
  /* DESCRIPTION: Activate The adaptive CFL number. */
  addBoolOption("CFL_ADAPT", CFL_Adapt, false);
  /* !\brief CFL_ADAPT_PARAM
   * DESCRIPTION: Parameters of the adaptive CFL number (factor down, factor up, CFL limit (min and max) )
   * Factor down generally >1.0, factor up generally < 1.0 to cause the CFL to increase when residual is decreasing,
   * and decrease when the residual is increasing or stalled. \ingroup Config*/
  default_cfl_adapt[0] = 0.0; default_cfl_adapt[1] = 0.0; default_cfl_adapt[2] = 1.0; default_cfl_adapt[3] = 100.0;
  addDoubleArrayOption("CFL_ADAPT_PARAM", 4, CFL_AdaptParam, default_cfl_adapt);
  /* DESCRIPTION: Reduction factor of the CFL coefficient in the adjoint problem */
  addDoubleOption("CFL_REDUCTION_ADJFLOW", CFLRedCoeff_AdjFlow, 0.8);
  /* DESCRIPTION: Reduction factor of the CFL coefficient in the level set problem */
  addDoubleOption("CFL_REDUCTION_TURB", CFLRedCoeff_Turb, 1.0);
  /* DESCRIPTION: Reduction factor of the CFL coefficient in the turbulent adjoint problem */
  addDoubleOption("CFL_REDUCTION_ADJTURB", CFLRedCoeff_AdjTurb, 1.0);
  /* DESCRIPTION: Number of total iterations */
  addUnsignedLongOption("EXT_ITER", nExtIter, 999999);
  /* DESCRIPTION: External iteration offset due to restart */
  addUnsignedLongOption("EXT_ITER_OFFSET", ExtIter_OffSet, 0);
  // these options share nRKStep as their size, which is not a good idea in general
  /* DESCRIPTION: Runge-Kutta alpha coefficients */
  addDoubleListOption("RK_ALPHA_COEFF", nRKStep, RK_Alpha_Step);
  /* DESCRIPTION: Number of time levels for time accurate local time stepping. */
  addUnsignedShortOption("LEVELS_TIME_ACCURATE_LTS", nLevels_TimeAccurateLTS, 1);
  /* DESCRIPTION: Number of time DOFs used in the predictor step of ADER-DG. */
  addUnsignedShortOption("TIME_DOFS_ADER_DG", nTimeDOFsADER_DG, 2);
  /* DESCRIPTION: Time Step for dual time stepping simulations (s) */
  addDoubleOption("UNST_TIMESTEP", Delta_UnstTime, 0.0);
  /* DESCRIPTION: Total Physical Time for dual time stepping simulations (s) */
  addDoubleOption("UNST_TIME", Total_UnstTime, 1.0);
  /* DESCRIPTION: Unsteady Courant-Friedrichs-Lewy number of the finest grid */
  addDoubleOption("UNST_CFL_NUMBER", Unst_CFL, 0.0);
  /* DESCRIPTION: Number of internal iterations (dual time method) */
  addUnsignedLongOption("UNST_INT_ITER", Unst_nIntIter, 100);
  /* DESCRIPTION: Integer number of periodic time instances for Harmonic Balance */
  addUnsignedShortOption("TIME_INSTANCES", nTimeInstances, 1);
  /* DESCRIPTION: Time period for Harmonic Balance wihtout moving meshes */
  addDoubleOption("HB_PERIOD", HarmonicBalance_Period, -1.0);
  /* DESCRIPTION:  Turn on/off harmonic balance preconditioning */
  addBoolOption("HB_PRECONDITION", HB_Precondition, false);
  /* DESCRIPTION: Iteration number to begin unsteady restarts (dual time method) */
  addLongOption("UNST_RESTART_ITER", Unst_RestartIter, 0);
  /* DESCRIPTION: Starting direct solver iteration for the unsteady adjoint */
  addLongOption("UNST_ADJOINT_ITER", Unst_AdjointIter, 0);
  /* DESCRIPTION: Number of iterations to average the objective */
  addLongOption("ITER_AVERAGE_OBJ", Iter_Avg_Objective , 0);
  /* DESCRIPTION: Iteration number to begin unsteady restarts (structural analysis) */
  addLongOption("DYN_RESTART_ITER", Dyn_RestartIter, 0);
  /* DESCRIPTION: Time discretization */
  addEnumOption("TIME_DISCRE_FLOW", Kind_TimeIntScheme_Flow, Time_Int_Map, EULER_IMPLICIT);
  /* DESCRIPTION: Time discretization */
  addEnumOption("TIME_DISCRE_FEM_FLOW", Kind_TimeIntScheme_FEM_Flow, Time_Int_Map, RUNGE_KUTTA_EXPLICIT);
  /* DESCRIPTION: ADER-DG predictor step */
  addEnumOption("ADER_PREDICTOR", Kind_ADER_Predictor, Ader_Predictor_Map, ADER_ALIASED_PREDICTOR);
  /* DESCRIPTION: Time discretization */
  addEnumOption("TIME_DISCRE_ADJFLOW", Kind_TimeIntScheme_AdjFlow, Time_Int_Map, EULER_IMPLICIT);
  /* DESCRIPTION: Time discretization */
  addEnumOption("TIME_DISCRE_TURB", Kind_TimeIntScheme_Turb, Time_Int_Map, EULER_IMPLICIT);
  /* DESCRIPTION: Time discretization */
  addEnumOption("TIME_DISCRE_ADJTURB", Kind_TimeIntScheme_AdjTurb, Time_Int_Map, EULER_IMPLICIT);
  /* DESCRIPTION: Time discretization */
  addEnumOption("TIME_DISCRE_WAVE", Kind_TimeIntScheme_Wave, Time_Int_Map, EULER_IMPLICIT);
  /* DESCRIPTION: Time discretization */
  addEnumOption("TIME_DISCRE_FEA", Kind_TimeIntScheme_FEA, Time_Int_Map_FEA, NEWMARK_IMPLICIT);
  /* DESCRIPTION: Time discretization */
  addEnumOption("TIME_DISCRE_HEAT", Kind_TimeIntScheme_Heat, Time_Int_Map, EULER_IMPLICIT);
  /* DESCRIPTION: Time discretization */
  addEnumOption("TIMESTEP_HEAT", Kind_TimeStep_Heat, Heat_TimeStep_Map, MINIMUM);
  /* DESCRIPTION: Time discretization */
  addEnumOption("TIME_DISCRE_POISSON", Kind_TimeIntScheme_Poisson, Time_Int_Map, EULER_IMPLICIT);

  /*!\par CONFIG_CATEGORY: Linear solver definition \ingroup Config*/
  /*--- Options related to the linear solvers ---*/

  /*!\brief LINEAR_SOLVER
   *  \n DESCRIPTION: Linear solver for the implicit, mesh deformation, or discrete adjoint systems \n OPTIONS: see \link Linear_Solver_Map \endlink \n DEFAULT: FGMRES \ingroup Config*/
  addEnumOption("LINEAR_SOLVER", Kind_Linear_Solver, Linear_Solver_Map, FGMRES);
  /*!\brief LINEAR_SOLVER_PREC
   *  \n DESCRIPTION: Preconditioner for the Krylov linear solvers \n OPTIONS: see \link Linear_Solver_Prec_Map \endlink \n DEFAULT: LU_SGS \ingroup Config*/
  addEnumOption("LINEAR_SOLVER_PREC", Kind_Linear_Solver_Prec, Linear_Solver_Prec_Map, ILU);
  /* DESCRIPTION: Minimum error threshold for the linear solver for the implicit formulation */
  addDoubleOption("LINEAR_SOLVER_ERROR", Linear_Solver_Error, 1E-6);
  /* DESCRIPTION: Minimum error threshold for the linear solver for the implicit formulation for the FVM heat solver. */
  addDoubleOption("LINEAR_SOLVER_ERROR_HEAT", Linear_Solver_Error_Heat, 1E-8);
  /* DESCRIPTION: Maximum number of iterations of the linear solver for the implicit formulation */
  addUnsignedLongOption("LINEAR_SOLVER_ITER", Linear_Solver_Iter, 10);
  /* DESCRIPTION: Max iterations of the linear solver for the FVM heat solver. */
  addUnsignedLongOption("LINEAR_SOLVER_ITER_HEAT", Linear_Solver_Iter_Heat, 10);
  /* DESCRIPTION: Fill in level for the ILU preconditioner */
  addUnsignedShortOption("LINEAR_SOLVER_ILU_FILL_IN", Linear_Solver_ILU_n, 0);
  /* DESCRIPTION: Maximum number of iterations of the linear solver for the implicit formulation */
  addUnsignedLongOption("LINEAR_SOLVER_RESTART_FREQUENCY", Linear_Solver_Restart_Frequency, 10);
  /* DESCRIPTION: Relaxation of the flow equations solver for the implicit formulation */
  addDoubleOption("RELAXATION_FACTOR_FLOW", Relaxation_Factor_Flow, 1.0);
  /* DESCRIPTION: Relaxation of the turb equations solver for the implicit formulation */
  addDoubleOption("RELAXATION_FACTOR_TURB", Relaxation_Factor_Turb, 1.0);
  /* DESCRIPTION: Relaxation of the adjoint flow equations solver for the implicit formulation */
  addDoubleOption("RELAXATION_FACTOR_ADJFLOW", Relaxation_Factor_AdjFlow, 1.0);
  /* DESCRIPTION: Relaxation of the CHT coupling */
  addDoubleOption("RELAXATION_FACTOR_CHT", Relaxation_Factor_CHT, 1.0);
  /* DESCRIPTION: Roe coefficient */
  addDoubleOption("ROE_KAPPA", Roe_Kappa, 0.5);
  /* DESCRIPTION: Roe-Turkel preconditioning for low Mach number flows */
  addBoolOption("LOW_MACH_PREC", Low_Mach_Precon, false);
  /* DESCRIPTION: Post-reconstruction correction for low Mach number flows */
  addBoolOption("LOW_MACH_CORR", Low_Mach_Corr, false);
  /* DESCRIPTION: Time Step for dual time stepping simulations (s) */
  addDoubleOption("MIN_ROE_TURKEL_PREC", Min_Beta_RoeTurkel, 0.01);
  /* DESCRIPTION: Time Step for dual time stepping simulations (s) */
  addDoubleOption("MAX_ROE_TURKEL_PREC", Max_Beta_RoeTurkel, 0.2);
  /* DESCRIPTION: Linear solver for the turbulent adjoint systems */
  addEnumOption("ADJTURB_LIN_SOLVER", Kind_AdjTurb_Linear_Solver, Linear_Solver_Map, FGMRES);
  /* DESCRIPTION: Preconditioner for the turbulent adjoint Krylov linear solvers */
  addEnumOption("ADJTURB_LIN_PREC", Kind_AdjTurb_Linear_Prec, Linear_Solver_Prec_Map, ILU);
  /* DESCRIPTION: Minimum error threshold for the turbulent adjoint linear solver for the implicit formulation */
  addDoubleOption("ADJTURB_LIN_ERROR", AdjTurb_Linear_Error, 1E-5);
  /* DESCRIPTION: Maximum number of iterations of the turbulent adjoint linear solver for the implicit formulation */
  addUnsignedShortOption("ADJTURB_LIN_ITER", AdjTurb_Linear_Iter, 10);
  /* DESCRIPTION: Entropy fix factor */
  addDoubleOption("ENTROPY_FIX_COEFF", EntropyFix_Coeff, 0.001);
  /* DESCRIPTION: Linear solver for the discete adjoint systems */
  addEnumOption("DISCADJ_LIN_SOLVER", Kind_DiscAdj_Linear_Solver, Linear_Solver_Map, FGMRES);
  /* DESCRIPTION: Preconditioner for the discrete adjoint Krylov linear solvers */
  addEnumOption("DISCADJ_LIN_PREC", Kind_DiscAdj_Linear_Prec, Linear_Solver_Prec_Map, ILU);
  /* DESCRIPTION: Linear solver for the discete adjoint systems */
  addEnumOption("FSI_DISCADJ_LIN_SOLVER_STRUC", Kind_DiscAdj_Linear_Solver_FSI_Struc, Linear_Solver_Map, CONJUGATE_GRADIENT);
  /* DESCRIPTION: Preconditioner for the discrete adjoint Krylov linear solvers */
  addEnumOption("FSI_DISCADJ_LIN_PREC_STRUC", Kind_DiscAdj_Linear_Prec_FSI_Struc, Linear_Solver_Prec_Map, JACOBI);
  
  /*!\par CONFIG_CATEGORY: Convergence\ingroup Config*/
  /*--- Options related to convergence ---*/

  /*!\brief CONV_CRITERIA
   *  \n DESCRIPTION: Convergence criteria \n OPTIONS: see \link Converge_Crit_Map \endlink \n DEFAULT: RESIDUAL \ingroup Config*/
  addEnumOption("CONV_CRITERIA", ConvCriteria, Converge_Crit_Map, RESIDUAL);
  /*!\brief RESIDUAL_REDUCTION \n DESCRIPTION: Residual reduction (order of magnitude with respect to the initial value)\n DEFAULT: 3.0 \ingroup Config*/
  addDoubleOption("RESIDUAL_REDUCTION", OrderMagResidual, 5.0);
  /*!\brief RESIDUAL_MINVAL\n DESCRIPTION: Min value of the residual (log10 of the residual)\n DEFAULT: -14.0 \ingroup Config*/
  addDoubleOption("RESIDUAL_MINVAL", MinLogResidual, -14.0);
  /* DESCRIPTION: Residual reduction (order of magnitude with respect to the initial value) */
  addDoubleOption("RESIDUAL_REDUCTION_FSI", OrderMagResidualFSI, 3.0);
  /* DESCRIPTION: Min value of the residual (log10 of the residual) */
  addDoubleOption("RESIDUAL_MINVAL_FSI", MinLogResidualFSI, -5.0);
  /*!\brief RESIDUAL_REDUCTION \n DESCRIPTION: Residual reduction (order of magnitude with respect to the initial value)\n DEFAULT: 3.0 \ingroup Config*/
  addDoubleOption("RESIDUAL_REDUCTION_BGS_FLOW", OrderMagResidual_BGS_F, 3.0);
  /*!\brief RESIDUAL_MINVAL\n DESCRIPTION: Min value of the residual (log10 of the residual)\n DEFAULT: -8.0 \ingroup Config*/
  addDoubleOption("RESIDUAL_MINVAL_BGS_FLOW", MinLogResidual_BGS_F, -8.0);
  /*!\brief RESIDUAL_REDUCTION \n DESCRIPTION: Residual reduction (order of magnitude with respect to the initial value)\n DEFAULT: 3.0 \ingroup Config*/
  addDoubleOption("RESIDUAL_REDUCTION_BGS_STRUCTURE", OrderMagResidual_BGS_S, 3.0);
  /*!\brief RESIDUAL_MINVAL\n DESCRIPTION: Min value of the residual (log10 of the residual)\n DEFAULT: -8.0 \ingroup Config*/
  addDoubleOption("RESIDUAL_MINVAL_BGS_STRUCTURE", MinLogResidual_BGS_S, -8.0);
  /* DESCRIPTION: FEM: UTOL = norm(Delta_U(k)) / norm(U(k)) */
  addDoubleOption("RESIDUAL_FEM_UTOL", Res_FEM_UTOL, -9.0);
  /* DESCRIPTION: FEM: RTOL = norm(Residual(k)) / norm(Residual(0)) */
  addDoubleOption("RESIDUAL_FEM_RTOL", Res_FEM_RTOL, -9.0);
  /* DESCRIPTION: FEM: ETOL = Delta_U(k) * Residual(k) / Delta_U(0) * Residual(0) */
  addDoubleOption("RESIDUAL_FEM_ETOL", Res_FEM_ETOL, -9.0);
  /* DESCRIPTION: FEM: ETOL = Delta_U(k) * Residual(k) / Delta_U(0) * Residual(0) */
  addEnumOption("RESIDUAL_CRITERIA_FEM", Res_FEM_CRIT, ResFem_Map, RESFEM_RELATIVE);
  /*!\brief RESIDUAL_FUNC_FLOW\n DESCRIPTION: Flow functional for the Residual criteria\n OPTIONS: See \link Residual_Map \endlink \n DEFAULT: RHO_RESIDUAL \ingroup Config*/
  addEnumOption("RESIDUAL_FUNC_FLOW", Residual_Func_Flow, Residual_Map, RHO_RESIDUAL);
  /*!\brief STARTCONV_ITER\n DESCRIPTION: Iteration number to begin convergence monitoring\n DEFAULT: 5 \ingroup Config*/
  addUnsignedLongOption("STARTCONV_ITER", StartConv_Iter, 5);
  /*!\brief CAUCHY_ELEMS\n DESCRIPTION: Number of elements to apply the criteria. \n DEFAULT 100 \ingroup Config*/
  addUnsignedShortOption("CAUCHY_ELEMS", Cauchy_Elems, 100);
  /*!\brief CAUCHY_EPS\n DESCRIPTION: Epsilon to control the series convergence \n DEFAULT: 1e-10 \ingroup Config*/
  addDoubleOption("CAUCHY_EPS", Cauchy_Eps, 1E-10);
  /*!\brief CAUCHY_FUNC_FLOW
   *  \n DESCRIPTION: Flow functional for the Cauchy criteria \n OPTIONS: see \link Objective_Map \endlink \n DEFAULT: DRAG_COEFFICIENT \ingroup Config*/
  addEnumOption("CAUCHY_FUNC_FLOW", Cauchy_Func_Flow, Objective_Map, DRAG_COEFFICIENT);
  /*!\brief CAUCHY_FUNC_ADJFLOW\n DESCRIPTION: Adjoint functional for the Cauchy criteria.\n OPTIONS: See \link Sens_Map \endlink. \n DEFAULT: SENS_GEOMETRY \ingroup Config*/
  addEnumOption("CAUCHY_FUNC_ADJFLOW", Cauchy_Func_AdjFlow, Sens_Map, SENS_GEOMETRY);

  /*!\par CONFIG_CATEGORY: Multi-grid \ingroup Config*/
  /*--- Options related to Multi-grid ---*/

  /*!\brief START_UP_ITER \n DESCRIPTION: Start up iterations using the fine grid only. DEFAULT: 0 \ingroup Config*/
  addUnsignedShortOption("START_UP_ITER", nStartUpIter, 0);
  /*!\brief MGLEVEL\n DESCRIPTION: Multi-grid Levels. DEFAULT: 0 \ingroup Config*/
  addUnsignedShortOption("MGLEVEL", nMGLevels, 0);
  /*!\brief MGCYCLE\n DESCRIPTION: Multi-grid cycle. OPTIONS: See \link MG_Cycle_Map \endlink. Defualt V_CYCLE \ingroup Config*/
  addEnumOption("MGCYCLE", MGCycle, MG_Cycle_Map, V_CYCLE);
  /*!\brief MG_PRE_SMOOTH\n DESCRIPTION: Multi-grid pre-smoothing level \ingroup Config*/
  addUShortListOption("MG_PRE_SMOOTH", nMG_PreSmooth, MG_PreSmooth);
  /*!\brief MG_POST_SMOOTH\n DESCRIPTION: Multi-grid post-smoothing level \ingroup Config*/
  addUShortListOption("MG_POST_SMOOTH", nMG_PostSmooth, MG_PostSmooth);
  /*!\brief MG_CORRECTION_SMOOTH\n DESCRIPTION: Jacobi implicit smoothing of the correction \ingroup Config*/
  addUShortListOption("MG_CORRECTION_SMOOTH", nMG_CorrecSmooth, MG_CorrecSmooth);
  /*!\brief MG_DAMP_RESTRICTION\n DESCRIPTION: Damping factor for the residual restriction. DEFAULT: 0.75 \ingroup Config*/
  addDoubleOption("MG_DAMP_RESTRICTION", Damp_Res_Restric, 0.75);
  /*!\brief MG_DAMP_PROLONGATION\n DESCRIPTION: Damping factor for the correction prolongation. DEFAULT 0.75 \ingroup Config*/
  addDoubleOption("MG_DAMP_PROLONGATION", Damp_Correc_Prolong, 0.75);

  /*!\par CONFIG_CATEGORY: Spatial Discretization \ingroup Config*/
  /*--- Options related to the spatial discretization ---*/

  /*!\brief NUM_METHOD_GRAD
   *  \n DESCRIPTION: Numerical method for spatial gradients \n OPTIONS: See \link Gradient_Map \endlink. \n DEFAULT: WEIGHTED_LEAST_SQUARES. \ingroup Config*/
  addEnumOption("NUM_METHOD_GRAD", Kind_Gradient_Method, Gradient_Map, WEIGHTED_LEAST_SQUARES);
  /*!\brief VENKAT_LIMITER_COEFF
   *  \n DESCRIPTION: Coefficient for the limiter. DEFAULT value 0.5. Larger values decrease the extent of limiting, values approaching zero cause lower-order approximation to the solution. \ingroup Config */
  addDoubleOption("VENKAT_LIMITER_COEFF", Venkat_LimiterCoeff, 0.05);
  /*!\brief ADJ_SHARP_LIMITER_COEFF
   *  \n DESCRIPTION: Coefficient for detecting the limit of the sharp edges. DEFAULT value 3.0.  Use with sharp edges limiter. \ingroup Config*/
  addDoubleOption("ADJ_SHARP_LIMITER_COEFF", AdjSharp_LimiterCoeff, 3.0);
  /*!\brief LIMITER_ITER
   *  \n DESCRIPTION: Freeze the value of the limiter after a number of iterations. DEFAULT value 999999. \ingroup Config*/
  addUnsignedLongOption("LIMITER_ITER", LimiterIter, 999999);

  /*!\brief CONV_NUM_METHOD_FLOW
   *  \n DESCRIPTION: Convective numerical method \n OPTIONS: See \link Upwind_Map \endlink , \link Centered_Map \endlink. \ingroup Config*/
  addConvectOption("CONV_NUM_METHOD_FLOW", Kind_ConvNumScheme_Flow, Kind_Centered_Flow, Kind_Upwind_Flow);

  /*!\brief NUM_METHOD_FEM_FLOW
   *  \n DESCRIPTION: Numerical method \n OPTIONS: See \link Upwind_Map \endlink , \link Centered_Map \endlink. \ingroup Config*/
  addConvectFEMOption("NUM_METHOD_FEM_FLOW", Kind_ConvNumScheme_FEM_Flow, Kind_FEM_Flow);

  /*!\brief MUSCL_FLOW \n DESCRIPTION: Check if the MUSCL scheme should be used \ingroup Config*/
  addBoolOption("MUSCL_FLOW", MUSCL_Flow, true);
  /*!\brief SLOPE_LIMITER_FLOW
   * DESCRIPTION: Slope limiter for the direct solution. \n OPTIONS: See \link Limiter_Map \endlink \n DEFAULT VENKATAKRISHNAN \ingroup Config*/
  addEnumOption("SLOPE_LIMITER_FLOW", Kind_SlopeLimit_Flow, Limiter_Map, VENKATAKRISHNAN);
  default_jst_coeff[0] = 0.5; default_jst_coeff[1] = 0.02;
  /*!\brief JST_SENSOR_COEFF \n DESCRIPTION: 2nd and 4th order artificial dissipation coefficients for the JST method \ingroup Config*/
  addDoubleArrayOption("JST_SENSOR_COEFF", 2, Kappa_Flow, default_jst_coeff);
  /*!\brief LAX_SENSOR_COEFF \n DESCRIPTION: 1st order artificial dissipation coefficients for the Lax–Friedrichs method. \ingroup Config*/
  addDoubleOption("LAX_SENSOR_COEFF", Kappa_1st_Flow, 0.15);
  default_ad_coeff_heat[0] = 0.5; default_ad_coeff_heat[1] = 0.02;
  /*!\brief JST_SENSOR_COEFF_HEAT \n DESCRIPTION: 2nd and 4th order artificial dissipation coefficients for the JST method \ingroup Config*/
  addDoubleArrayOption("JST_SENSOR_COEFF_HEAT", 2, Kappa_Heat, default_ad_coeff_heat);

  /*!\brief CONV_NUM_METHOD_ADJFLOW
   *  \n DESCRIPTION: Convective numerical method for the adjoint solver.
   *  \n OPTIONS:  See \link Upwind_Map \endlink , \link Centered_Map \endlink. Note: not all methods are guaranteed to be implemented for the adjoint solver. \ingroup Config */
  addConvectOption("CONV_NUM_METHOD_ADJFLOW", Kind_ConvNumScheme_AdjFlow, Kind_Centered_AdjFlow, Kind_Upwind_AdjFlow);
  /*!\brief MUSCL_FLOW \n DESCRIPTION: Check if the MUSCL scheme should be used \ingroup Config*/
  addBoolOption("MUSCL_ADJFLOW", MUSCL_AdjFlow, true);
  /*!\brief SLOPE_LIMITER_ADJFLOW
     * DESCRIPTION: Slope limiter for the adjoint solution. \n OPTIONS: See \link Limiter_Map \endlink \n DEFAULT VENKATAKRISHNAN \ingroup Config*/
  addEnumOption("SLOPE_LIMITER_ADJFLOW", Kind_SlopeLimit_AdjFlow, Limiter_Map, VENKATAKRISHNAN);
  default_jst_adj_coeff[0] = 0.5; default_jst_adj_coeff[1] = 0.02;
  /*!\brief ADJ_JST_SENSOR_COEFF \n DESCRIPTION: 2nd and 4th order artificial dissipation coefficients for the adjoint JST method. \ingroup Config*/
  addDoubleArrayOption("ADJ_JST_SENSOR_COEFF", 2, Kappa_AdjFlow, default_jst_adj_coeff);
  /*!\brief LAX_SENSOR_COEFF \n DESCRIPTION: 1st order artificial dissipation coefficients for the adjoint Lax–Friedrichs method. \ingroup Config*/
  addDoubleOption("ADJ_LAX_SENSOR_COEFF", Kappa_1st_AdjFlow, 0.15);

  /*!\brief MUSCL_FLOW \n DESCRIPTION: Check if the MUSCL scheme should be used \ingroup Config*/
  addBoolOption("MUSCL_TURB", MUSCL_Turb, false);
  /*!\brief SLOPE_LIMITER_TURB
   *  \n DESCRIPTION: Slope limiter  \n OPTIONS: See \link Limiter_Map \endlink \n DEFAULT VENKATAKRISHNAN \ingroup Config*/
  addEnumOption("SLOPE_LIMITER_TURB", Kind_SlopeLimit_Turb, Limiter_Map, VENKATAKRISHNAN);
  /*!\brief CONV_NUM_METHOD_TURB
   *  \n DESCRIPTION: Convective numerical method \ingroup Config*/
  addConvectOption("CONV_NUM_METHOD_TURB", Kind_ConvNumScheme_Turb, Kind_Centered_Turb, Kind_Upwind_Turb);
  
  /*!\brief MUSCL_FLOW \n DESCRIPTION: Check if the MUSCL scheme should be used \ingroup Config*/
  addBoolOption("MUSCL_ADJTURB", MUSCL_AdjTurb, false);
  /*!\brief SLOPE_LIMITER_ADJTURB
   *  \n DESCRIPTION: Slope limiter \n OPTIONS: See \link Limiter_Map \endlink \n DEFAULT VENKATAKRISHNAN \ingroup Config */
  addEnumOption("SLOPE_LIMITER_ADJTURB", Kind_SlopeLimit_AdjTurb, Limiter_Map, VENKATAKRISHNAN);
  /*!\brief CONV_NUM_METHOD_ADJTURB\n DESCRIPTION: Convective numerical method for the adjoint/turbulent problem \ingroup Config*/
  addConvectOption("CONV_NUM_METHOD_ADJTURB", Kind_ConvNumScheme_AdjTurb, Kind_Centered_AdjTurb, Kind_Upwind_AdjTurb);

  /*!\brief MUSCL_FLOW \n DESCRIPTION: Check if the MUSCL scheme should be used \ingroup Config*/
  addBoolOption("MUSCL_HEAT", MUSCL_Heat, false);
  /*!\brief CONV_NUM_METHOD_HEAT
   *  \n DESCRIPTION: Convective numerical method \n DEFAULT: UPWIND */
  addEnumOption("CONV_NUM_METHOD_HEAT", Kind_ConvNumScheme_Heat, Space_Map, SPACE_UPWIND);

  /*!\par CONFIG_CATEGORY: Adjoint and Gradient \ingroup Config*/
  /*--- Options related to the adjoint and gradient ---*/

  /*!\brief LIMIT_ADJFLOW \n DESCRIPTION: Limit value for the adjoint variable.\n DEFAULT: 1E6. \ingroup Config*/
  addDoubleOption("LIMIT_ADJFLOW", AdjointLimit, 1E6);
  /*!\brief MG_ADJFLOW\n DESCRIPTION: Multigrid with the adjoint problem. \n Defualt: YES \ingroup Config*/
  addBoolOption("MG_ADJFLOW", MG_AdjointFlow, true);

  /*!\brief OBJECTIVE_WEIGHT  \n DESCRIPTION: Adjoint problem boundary condition weights. Applies scaling factor to objective(s) \ingroup Config*/
  addDoubleListOption("OBJECTIVE_WEIGHT", nObjW, Weight_ObjFunc);
  /*!\brief OBJECTIVE_FUNCTION
   *  \n DESCRIPTION: Adjoint problem boundary condition \n OPTIONS: see \link Objective_Map \endlink \n DEFAULT: DRAG_COEFFICIENT \ingroup Config*/
  addEnumListOption("OBJECTIVE_FUNCTION", nObj, Kind_ObjFunc, Objective_Map);

  /* DESCRIPTION: parameter for the definition of a complex objective function */
  addDoubleOption("DCD_DCL_VALUE", dCD_dCL, 0.0);
  /* DESCRIPTION: parameter for the definition of a complex objective function */
  addDoubleOption("DCMX_DCL_VALUE", dCMx_dCL, 0.0);
  /* DESCRIPTION: parameter for the definition of a complex objective function */
  addDoubleOption("DCMY_DCL_VALUE", dCMy_dCL, 0.0);
  /* DESCRIPTION: parameter for the definition of a complex objective function */
  addDoubleOption("DCMZ_DCL_VALUE", dCMz_dCL, 0.0);

  /* DESCRIPTION: parameter for the definition of a complex objective function */
  addDoubleOption("DCD_DCMY_VALUE", dCD_dCMy, 0.0);

  default_obj_coeff[0]=0.0; default_obj_coeff[1]=0.0; default_obj_coeff[2]=0.0;
  default_obj_coeff[3]=0.0;  default_obj_coeff[4]=0.0;
  /*!\brief OBJ_CHAIN_RULE_COEFF
  * \n DESCRIPTION: Coefficients defining the objective function gradient using the chain rule
  * with area-averaged outlet primitive variables. This is used with the genereralized outflow
  * objective.  \ingroup Config   */
  addDoubleArrayOption("OBJ_CHAIN_RULE_COEFF", 5, Obj_ChainRuleCoeff, default_obj_coeff);

  default_geo_loc[0] = 0.0; default_geo_loc[1] = 1.0;
  /* DESCRIPTION: Definition of the airfoil section */
  addDoubleArrayOption("GEO_BOUNDS", 2, Stations_Bounds, default_geo_loc);
  /* DESCRIPTION: Identify the body to slice */
  addEnumOption("GEO_DESCRIPTION", Geo_Description, Geo_Description_Map, WING);
  /* DESCRIPTION: Z location of the waterline */
  addDoubleOption("GEO_WATERLINE_LOCATION", Geo_Waterline_Location, 0.0);
  /* DESCRIPTION: Number of section cuts to make when calculating internal volume */
  addUnsignedShortOption("GEO_NUMBER_STATIONS", nWingStations, 25);
  /* DESCRIPTION: Definition of the airfoil sections */
  addDoubleListOption("GEO_LOCATION_STATIONS", nLocationStations, LocationStations);
  default_nacelle_location[0] = 0.0; default_nacelle_location[1] = 0.0; default_nacelle_location[2] = 0.0;
  default_nacelle_location[3] = 0.0; default_nacelle_location[4] = 0.0;
  /* DESCRIPTION: Definition of the nacelle location (higlite coordinates, tilt angle, toe angle) */
  addDoubleArrayOption("GEO_NACELLE_LOCATION", 5, NacelleLocation, default_nacelle_location);
  /* DESCRIPTION: Output sectional forces for specified markers. */
  addBoolOption("GEO_PLOT_STATIONS", Plot_Section_Forces, false);
  /* DESCRIPTION: Mode of the GDC code (analysis, or gradient) */
  addEnumOption("GEO_MODE", GeometryMode, GeometryMode_Map, FUNCTION);

  /* DESCRIPTION: Drag weight in sonic boom Objective Function (from 0.0 to 1.0) */
  addDoubleOption("DRAG_IN_SONICBOOM", WeightCd, 0.0);
  /* DESCRIPTION: Sensitivity smoothing  */
  addEnumOption("SENS_SMOOTHING", Kind_SensSmooth, Sens_Smoothing_Map, NO_SMOOTH);
  /* DESCRIPTION: Continuous Adjoint frozen viscosity */
  addBoolOption("FROZEN_VISC_CONT", Frozen_Visc_Cont, true);
  /* DESCRIPTION: Discrete Adjoint frozen viscosity */
  addBoolOption("FROZEN_VISC_DISC", Frozen_Visc_Disc, false);
  /* DESCRIPTION: Discrete Adjoint frozen limiter */
  addBoolOption("FROZEN_LIMITER_DISC", Frozen_Limiter_Disc, false);
  /* DESCRIPTION: Use an inconsistent (primal/dual) discrete adjoint formulation */
  addBoolOption("INCONSISTENT_DISC", Inconsistent_Disc, false);
   /* DESCRIPTION:  */
  addDoubleOption("FIX_AZIMUTHAL_LINE", FixAzimuthalLine, 90.0);
  /*!\brief SENS_REMOVE_SHARP
   * \n DESCRIPTION: Remove sharp edges from the sensitivity evaluation  \n Format: SENS_REMOVE_SHARP = YES \n DEFAULT: NO \ingroup Config*/
  addBoolOption("SENS_REMOVE_SHARP", Sens_Remove_Sharp, false);

  /* DESCRIPTION: Automatically reorient elements that seem flipped */
  addBoolOption("REORIENT_ELEMENTS",ReorientElements, true);

  /*!\par CONFIG_CATEGORY: Input/output files and formats \ingroup Config */
  /*--- Options related to input/output files and formats ---*/

  /*!\brief OUTPUT_FORMAT \n DESCRIPTION: I/O format for output plots. \n OPTIONS: see \link Output_Map \endlink \n DEFAULT: TECPLOT \ingroup Config */
  addEnumOption("OUTPUT_FORMAT", Output_FileFormat, Output_Map, TECPLOT);
  /*!\brief ACTDISK_JUMP \n DESCRIPTION: The jump is given by the difference in values or a ratio */
  addEnumOption("ACTDISK_JUMP", ActDisk_Jump, Jump_Map, DIFFERENCE);
  /*!\brief MESH_FORMAT \n DESCRIPTION: Mesh input file format \n OPTIONS: see \link Input_Map \endlink \n DEFAULT: SU2 \ingroup Config*/
  addEnumOption("MESH_FORMAT", Mesh_FileFormat, Input_Map, SU2);
  /* DESCRIPTION:  Mesh input file */
  addStringOption("MESH_FILENAME", Mesh_FileName, string("mesh.su2"));
  /*!\brief MESH_OUT_FILENAME \n DESCRIPTION: Mesh output file name. Used when converting, scaling, or deforming a mesh. \n DEFAULT: mesh_out.su2 \ingroup Config*/
  addStringOption("MESH_OUT_FILENAME", Mesh_Out_FileName, string("mesh_out.su2"));

  /*!\brief CONV_FILENAME \n DESCRIPTION: Output file convergence history (w/o extension) \n DEFAULT: history \ingroup Config*/
  addStringOption("CONV_FILENAME", Conv_FileName, string("history"));
  /*!\brief BREAKDOWN_FILENAME \n DESCRIPTION: Output file forces breakdown \ingroup Config*/
  addStringOption("BREAKDOWN_FILENAME", Breakdown_FileName, string("forces_breakdown.dat"));
  /*!\brief CONV_FILENAME \n DESCRIPTION: Output file convergence history (w/o extension) \n DEFAULT: history \ingroup Config*/
  addStringOption("CONV_FILENAME_FSI", Conv_FileName_FSI, string("historyFSI.csv"));
  /* DESCRIPTION: Viscous limiter turbulent equations */
  addBoolOption("WRITE_CONV_FILENAME_FSI", Write_Conv_FSI, false);
  /*!\brief SOLUTION_FLOW_FILENAME \n DESCRIPTION: Restart flow input file (the file output under the filename set by RESTART_FLOW_FILENAME) \n DEFAULT: solution_flow.dat \ingroup Config */
  addStringOption("SOLUTION_FLOW_FILENAME", Solution_FlowFileName, string("solution_flow.dat"));
  /*!\brief SOLUTION_ADJ_FILENAME\n DESCRIPTION: Restart adjoint input file. Objective function abbreviation is expected. \ingroup Config*/
  addStringOption("SOLUTION_ADJ_FILENAME", Solution_AdjFileName, string("solution_adj.dat"));
  /*!\brief SOLUTION_FLOW_FILENAME \n DESCRIPTION: Restart structure input file (the file output under the filename set by RESTART_FLOW_FILENAME) \n Default: solution_flow.dat \ingroup Config */
  addStringOption("SOLUTION_STRUCTURE_FILENAME", Solution_FEMFileName, string("solution_structure.dat"));
  /*!\brief SOLUTION_FLOW_FILENAME \n DESCRIPTION: Restart structure input file (the file output under the filename set by RESTART_FLOW_FILENAME) \n Default: solution_flow.dat \ingroup Config */
  addStringOption("SOLUTION_ADJ_STRUCTURE_FILENAME", Solution_AdjFEMFileName, string("solution_adjoint_structure.dat"));
  /*!\brief RESTART_FLOW_FILENAME \n DESCRIPTION: Output file restart flow \ingroup Config*/
  addStringOption("RESTART_FLOW_FILENAME", Restart_FlowFileName, string("restart_flow.dat"));
  /*!\brief RESTART_ADJ_FILENAME  \n DESCRIPTION: Output file restart adjoint. Objective function abbreviation will be appended. \ingroup Config*/
  addStringOption("RESTART_ADJ_FILENAME", Restart_AdjFileName, string("restart_adj.dat"));
  /*!\brief RESTART_WAVE_FILENAME \n DESCRIPTION: Output file restart wave \ingroup Config*/
  addStringOption("RESTART_WAVE_FILENAME", Restart_WaveFileName, string("restart_wave.dat"));
  /*!\brief RESTART_STRUCTURE_FILENAME \n DESCRIPTION: Output file restart structure \ingroup Config*/
  addStringOption("RESTART_STRUCTURE_FILENAME", Restart_FEMFileName, string("restart_structure.dat"));
  /*!\brief RESTART_ADJ_STRUCTURE_FILENAME \n DESCRIPTION: Output file restart structure \ingroup Config*/
  addStringOption("RESTART_ADJ_STRUCTURE_FILENAME", Restart_AdjFEMFileName, string("restart_adjoint_structure.dat"));
  /*!\brief VOLUME_FLOW_FILENAME  \n DESCRIPTION: Output file flow (w/o extension) variables \ingroup Config */
  addStringOption("VOLUME_FLOW_FILENAME", Flow_FileName, string("flow"));
  /*!\brief VOLUME_STRUCTURE_FILENAME
   * \n  DESCRIPTION: Output file structure (w/o extension) variables \ingroup Config*/
  addStringOption("VOLUME_STRUCTURE_FILENAME", Structure_FileName, string("structure"));
  /*!\brief VOLUME_ADJ_STRUCTURE_FILENAME
   * \n  DESCRIPTION: Output file structure (w/o extension) variables \ingroup Config*/
  addStringOption("VOLUME_ADJ_STRUCTURE_FILENAME", AdjStructure_FileName, string("adj_structure"));
  /*!\brief SURFACE_STRUCTURE_FILENAME
   *  \n DESCRIPTION: Output file structure (w/o extension) variables \ingroup Config*/
  addStringOption("SURFACE_STRUCTURE_FILENAME", SurfStructure_FileName, string("surface_structure"));
  /*!\brief SURFACE_STRUCTURE_FILENAME
   *  \n DESCRIPTION: Output file structure (w/o extension) variables \ingroup Config*/
  addStringOption("SURFACE_ADJ_STRUCTURE_FILENAME", AdjSurfStructure_FileName, string("adj_surface_structure"));
  /*!\brief SURFACE_WAVE_FILENAME
   *  \n DESCRIPTION: Output file structure (w/o extension) variables \ingroup Config*/
  addStringOption("SURFACE_WAVE_FILENAME", SurfWave_FileName, string("surface_wave"));
  /*!\brief SURFACE_HEAT_FILENAME
   *  \n DESCRIPTION: Output file structure (w/o extension) variables \ingroup Config */
  addStringOption("SURFACE_HEAT_FILENAME", SurfHeat_FileName, string("surface_heat"));
  /*!\brief VOLUME_WAVE_FILENAME
   *  \n DESCRIPTION: Output file wave (w/o extension) variables  \ingroup Config*/
  addStringOption("VOLUME_WAVE_FILENAME", Wave_FileName, string("wave"));
  /*!\brief VOLUME_HEAT_FILENAME
   *  \n DESCRIPTION: Output file wave (w/o extension) variables  \ingroup Config*/
  addStringOption("VOLUME_HEAT_FILENAME", Heat_FileName, string("heat"));
  /*!\brief VOLUME_ADJWAVE_FILENAME
   *  \n DESCRIPTION: Output file adj. wave (w/o extension) variables  \ingroup Config*/
  addStringOption("VOLUME_ADJWAVE_FILENAME", AdjWave_FileName, string("adjoint_wave"));
  /*!\brief VOLUME_ADJ_FILENAME
   *  \n DESCRIPTION: Output file adjoint (w/o extension) variables  \ingroup Config*/
  addStringOption("VOLUME_ADJ_FILENAME", Adj_FileName, string("adjoint"));
  /*!\brief GRAD_OBJFUNC_FILENAME
   *  \n DESCRIPTION: Output objective function gradient  \ingroup Config*/
  addStringOption("GRAD_OBJFUNC_FILENAME", ObjFunc_Grad_FileName, string("of_grad.dat"));
  /*!\brief VALUE_OBJFUNC_FILENAME
   *  \n DESCRIPTION: Output objective function  \ingroup Config*/
  addStringOption("VALUE_OBJFUNC_FILENAME", ObjFunc_Value_FileName, string("of_func.dat"));
  /*!\brief SURFACE_FLOW_FILENAME
   *  \n DESCRIPTION: Output file surface flow coefficient (w/o extension)  \ingroup Config*/
  addStringOption("SURFACE_FLOW_FILENAME", SurfFlowCoeff_FileName, string("surface_flow"));
  /*!\brief SURFACE_ADJ_FILENAME
   *  \n DESCRIPTION: Output file surface adjoint coefficient (w/o extension)  \ingroup Config*/
  addStringOption("SURFACE_ADJ_FILENAME", SurfAdjCoeff_FileName, string("surface_adjoint"));
  /*!\brief SURFACE_SENS_FILENAME_FILENAME
   *  \n DESCRIPTION: Output file surface sensitivity (discrete adjoint) (w/o extension)  \ingroup Config*/
  addStringOption("SURFACE_SENS_FILENAME", SurfSens_FileName, string("surface_sens"));
  /*!\brief VOLUME_SENS_FILENAME
   *  \n DESCRIPTION: Output file volume sensitivity (discrete adjoint))  \ingroup Config*/
  addStringOption("VOLUME_SENS_FILENAME", VolSens_FileName, string("volume_sens"));
  /*!\brief WRT_SOL_FREQ
   *  \n DESCRIPTION: Writing solution file frequency  \ingroup Config*/
  addUnsignedLongOption("WRT_SOL_FREQ", Wrt_Sol_Freq, 1000);
  /*!\brief WRT_SOL_FREQ_DUALTIME
   *  \n DESCRIPTION: Writing solution file frequency for dual time  \ingroup Config*/
  addUnsignedLongOption("WRT_SOL_FREQ_DUALTIME", Wrt_Sol_Freq_DualTime, 1);
  /*!\brief WRT_CON_FREQ
   *  \n DESCRIPTION: Writing convergence history frequency  \ingroup Config*/
  addUnsignedLongOption("WRT_CON_FREQ",  Wrt_Con_Freq, 1);
  /*!\brief WRT_CON_FREQ_DUALTIME
   *  \n DESCRIPTION: Writing convergence history frequency for the dual time  \ingroup Config*/
  addUnsignedLongOption("WRT_CON_FREQ_DUALTIME",  Wrt_Con_Freq_DualTime, 10);
  /*!\brief LOW_MEMORY_OUTPUT
   *  \n DESCRIPTION: Output less information for lower memory use.  \ingroup Config*/
  addBoolOption("LOW_MEMORY_OUTPUT", Low_MemoryOutput, false);
  /*!\brief WRT_OUTPUT
   *  \n DESCRIPTION: Write output files (disable all output by setting to NO)  \ingroup Config*/
  addBoolOption("WRT_OUTPUT", Wrt_Output, true);
  /*!\brief WRT_VOL_SOL
   *  \n DESCRIPTION: Write a volume solution file  \ingroup Config*/
  addBoolOption("WRT_VOL_SOL", Wrt_Vol_Sol, true);
  /*!\brief WRT_SRF_SOL
   *  \n DESCRIPTION: Write a surface solution file  \ingroup Config*/
  addBoolOption("WRT_SRF_SOL", Wrt_Srf_Sol, true);
  /*!\brief WRT_CSV_SOL
   *  \n DESCRIPTION: Write a surface CSV solution file  \ingroup Config*/
  addBoolOption("WRT_CSV_SOL", Wrt_Csv_Sol, true);
  /*!\brief WRT_CSV_SOL
   *  \n DESCRIPTION: Write a binary coordinates file  \ingroup Config*/
  addBoolOption("WRT_CRD_SOL", Wrt_Crd_Sol, false);
  /*!\brief WRT_SURFACE
   *  \n DESCRIPTION: Output solution at each surface  \ingroup Config*/
  addBoolOption("WRT_SURFACE", Wrt_Surface, false);
  /*!\brief WRT_RESIDUALS
   *  \n DESCRIPTION: Output residual info to solution/restart file  \ingroup Config*/
  addBoolOption("WRT_RESIDUALS", Wrt_Residuals, false);
  /*!\brief WRT_LIMITERS
   *  \n DESCRIPTION: Output limiter value information to solution/restart file  \ingroup Config*/
  addBoolOption("WRT_LIMITERS", Wrt_Limiters, false);
  /*!\brief WRT_SHARPEDGES
   *  \n DESCRIPTION: Output sharp edge limiter information to solution/restart file  \ingroup Config*/
  addBoolOption("WRT_SHARPEDGES", Wrt_SharpEdges, false);
  /* DESCRIPTION: Output the rind layers in the solution files  \ingroup Config*/
  addBoolOption("WRT_HALO", Wrt_Halo, false);
  /* DESCRIPTION: Output the performance summary to the console at the end of SU2_CFD  \ingroup Config*/
  addBoolOption("WRT_PERFORMANCE", Wrt_Performance, false);
    /* DESCRIPTION: Output a 1D slice of a 2D cartesian solution \ingroup Config*/
  addBoolOption("WRT_SLICE", Wrt_Slice, false);
  /*!\brief MARKER_ANALYZE_AVERAGE
   *  \n DESCRIPTION: Output averaged flow values on specified analyze marker.
   *  Options: AREA, MASSFLUX
   *  \n Use with MARKER_ANALYZE. \ingroup Config*/
  addEnumOption("MARKER_ANALYZE_AVERAGE", Kind_Average, Average_Map, AVERAGE_MASSFLUX);
  /*!\brief CONSOLE_OUTPUT_VERBOSITY
   *  \n DESCRIPTION: Verbosity level for console output  \ingroup Config*/
  addEnumOption("CONSOLE_OUTPUT_VERBOSITY", Console_Output_Verb, Verb_Map, VERB_HIGH);


  /*!\par CONFIG_CATEGORY: Dynamic mesh definition \ingroup Config*/
  /*--- Options related to dynamic meshes ---*/

  /* DESCRIPTION: Mesh motion for unsteady simulations */
  addBoolOption("GRID_MOVEMENT", Grid_Movement, false);
  /* DESCRIPTION: Type of mesh motion */
  addEnumListOption("GRID_MOVEMENT_KIND", nGridMovement, Kind_GridMovement, GridMovement_Map);
  /* DESCRIPTION: Marker(s) of moving surfaces (MOVING_WALL or DEFORMING grid motion). */
  addStringListOption("MARKER_MOVING", nMarker_Moving, Marker_Moving);
  /* DESCRIPTION: Mach number (non-dimensional, based on the mesh velocity and freestream vals.) */
  addDoubleOption("MACH_MOTION", Mach_Motion, 0.0);
  /* DESCRIPTION: Coordinates of the rigid motion origin */
  addDoubleListOption("MOTION_ORIGIN_X", nMotion_Origin_X, Motion_Origin_X);
  /* DESCRIPTION: Coordinates of the rigid motion origin */
  addDoubleListOption("MOTION_ORIGIN_Y", nMotion_Origin_Y, Motion_Origin_Y);
  /* DESCRIPTION: Coordinates of the rigid motion origin */
  addDoubleListOption("MOTION_ORIGIN_Z", nMotion_Origin_Z, Motion_Origin_Z);
  /* DESCRIPTION: Translational velocity vector (m/s) in the x, y, & z directions (RIGID_MOTION only) */
  addDoubleListOption("TRANSLATION_RATE_X", nTranslation_Rate_X, Translation_Rate_X);
  /* DESCRIPTION: Translational velocity vector (m/s) in the x, y, & z directions (RIGID_MOTION only) */
  addDoubleListOption("TRANSLATION_RATE_Y", nTranslation_Rate_Y, Translation_Rate_Y);
  /* DESCRIPTION: Translational velocity vector (m/s) in the x, y, & z directions (RIGID_MOTION only) */
  addDoubleListOption("TRANSLATION_RATE_Z", nTranslation_Rate_Z, Translation_Rate_Z);
  /* DESCRIPTION: Angular velocity vector (rad/s) about x, y, & z axes (RIGID_MOTION only) */
  addDoubleListOption("ROTATION_RATE_X", nRotation_Rate_X, Rotation_Rate_X);
  /* DESCRIPTION: Angular velocity vector (rad/s) about x, y, & z axes (RIGID_MOTION only) */
  addDoubleListOption("ROTATION_RATE_Y", nRotation_Rate_Y, Rotation_Rate_Y);
  /* DESCRIPTION: Angular velocity vector (rad/s) about x, y, & z axes (RIGID_MOTION only) */
  addDoubleListOption("ROTATION_RATE_Z", nRotation_Rate_Z, Rotation_Rate_Z);
  /* DESCRIPTION: Pitching angular freq. (rad/s) about x, y, & z axes (RIGID_MOTION only) */
  addDoubleListOption("PITCHING_OMEGA_X", nPitching_Omega_X, Pitching_Omega_X);
  /* DESCRIPTION: Pitching angular freq. (rad/s) about x, y, & z axes (RIGID_MOTION only) */
  addDoubleListOption("PITCHING_OMEGA_Y", nPitching_Omega_Y, Pitching_Omega_Y);
  /* DESCRIPTION: Pitching angular freq. (rad/s) about x, y, & z axes (RIGID_MOTION only) */
  addDoubleListOption("PITCHING_OMEGA_Z", nPitching_Omega_Z, Pitching_Omega_Z);
  /* DESCRIPTION: Pitching amplitude (degrees) about x, y, & z axes (RIGID_MOTION only) */
  addDoubleListOption("PITCHING_AMPL_X", nPitching_Ampl_X, Pitching_Ampl_X);
  /* DESCRIPTION: Pitching amplitude (degrees) about x, y, & z axes (RIGID_MOTION only) */
  addDoubleListOption("PITCHING_AMPL_Y", nPitching_Ampl_Y, Pitching_Ampl_Y);
  /* DESCRIPTION: Pitching amplitude (degrees) about x, y, & z axes (RIGID_MOTION only) */
  addDoubleListOption("PITCHING_AMPL_Z", nPitching_Ampl_Z, Pitching_Ampl_Z);
  /* DESCRIPTION: Pitching phase offset (degrees) about x, y, & z axes (RIGID_MOTION only) */
  addDoubleListOption("PITCHING_PHASE_X", nPitching_Phase_X, Pitching_Phase_X);
  /* DESCRIPTION: Pitching phase offset (degrees) about x, y, & z axes (RIGID_MOTION only) */
  addDoubleListOption("PITCHING_PHASE_Y", nPitching_Phase_Y, Pitching_Phase_Y);
  /* DESCRIPTION: Pitching phase offset (degrees) about x, y, & z axes (RIGID_MOTION only) */
  addDoubleListOption("PITCHING_PHASE_Z", nPitching_Phase_Z, Pitching_Phase_Z);
  /* DESCRIPTION: Plunging angular freq. (rad/s) in x, y, & z directions (RIGID_MOTION only) */
  addDoubleListOption("PLUNGING_OMEGA_X", nPlunging_Omega_X, Plunging_Omega_X);
  /* DESCRIPTION: Plunging angular freq. (rad/s) in x, y, & z directions (RIGID_MOTION only) */
  addDoubleListOption("PLUNGING_OMEGA_Y", nPlunging_Omega_Y, Plunging_Omega_Y);
  /* DESCRIPTION: Plunging angular freq. (rad/s) in x, y, & z directions (RIGID_MOTION only) */
  addDoubleListOption("PLUNGING_OMEGA_Z", nPlunging_Omega_Z, Plunging_Omega_Z);
  /* DESCRIPTION: Plunging amplitude (m) in x, y, & z directions (RIGID_MOTION only) */
  addDoubleListOption("PLUNGING_AMPL_X", nPlunging_Ampl_X, Plunging_Ampl_X);
  /* DESCRIPTION: Plunging amplitude (m) in x, y, & z directions (RIGID_MOTION only) */
  addDoubleListOption("PLUNGING_AMPL_Y", nPlunging_Ampl_Y, Plunging_Ampl_Y);
  /* DESCRIPTION: Plunging amplitude (m) in x, y, & z directions (RIGID_MOTION only) */
  addDoubleListOption("PLUNGING_AMPL_Z", nPlunging_Ampl_Z, Plunging_Ampl_Z);
  /* DESCRIPTION: Value to move motion origins (1 or 0) */
  addUShortListOption("MOVE_MOTION_ORIGIN", nMoveMotion_Origin, MoveMotion_Origin);

  /*!\par CONFIG_CATEGORY: Grid adaptation \ingroup Config*/
  /*--- Options related to grid adaptation ---*/

  /* DESCRIPTION: Kind of grid adaptation */
  addEnumOption("KIND_ADAPT", Kind_Adaptation, Adapt_Map, NO_ADAPT);
  /* DESCRIPTION: Percentage of new elements (% of the original number of elements) */
  addDoubleOption("NEW_ELEMS", New_Elem_Adapt, -1.0);
  /* DESCRIPTION: Scale factor for the dual volume */
  addDoubleOption("DUALVOL_POWER", DualVol_Power, 0.5);
  /* DESCRIPTION: Use analytical definition for surfaces */
  addEnumOption("ANALYTICAL_SURFDEF", Analytical_Surface, Geo_Analytic_Map, NO_GEO_ANALYTIC);
  /* DESCRIPTION: Before each computation, implicitly smooth the nodal coordinates */
  addBoolOption("SMOOTH_GEOMETRY", SmoothNumGrid, false);
  /* DESCRIPTION: Adapt the boundary elements */
  addBoolOption("ADAPT_BOUNDARY", AdaptBoundary, true);

  /*!\par CONFIG_CATEGORY: Aeroelastic Simulation (Typical Section Model) \ingroup Config*/
  /*--- Options related to aeroelastic simulations using the Typical Section Model) ---*/
  /* DESCRIPTION: The flutter speed index (modifies the freestream condition) */
  addDoubleOption("FLUTTER_SPEED_INDEX", FlutterSpeedIndex, 0.6);
  /* DESCRIPTION: Natural frequency of the spring in the plunging direction (rad/s). */
  addDoubleOption("PLUNGE_NATURAL_FREQUENCY", PlungeNaturalFrequency, 100);
  /* DESCRIPTION: Natural frequency of the spring in the pitching direction (rad/s). */
  addDoubleOption("PITCH_NATURAL_FREQUENCY", PitchNaturalFrequency, 100);
  /* DESCRIPTION: The airfoil mass ratio. */
  addDoubleOption("AIRFOIL_MASS_RATIO", AirfoilMassRatio, 60);
  /* DESCRIPTION: Distance in semichords by which the center of gravity lies behind the elastic axis. */
  addDoubleOption("CG_LOCATION", CG_Location, 1.8);
  /* DESCRIPTION: The radius of gyration squared (expressed in semichords) of the typical section about the elastic axis. */
  addDoubleOption("RADIUS_GYRATION_SQUARED", RadiusGyrationSquared, 3.48);
  /* DESCRIPTION: Solve the aeroelastic equations every given number of internal iterations. */
  addUnsignedShortOption("AEROELASTIC_ITER", AeroelasticIter, 3);
  
  /*!\par CONFIG_CATEGORY: Optimization Problem*/
  
  /* DESCRIPTION: Scale the line search in the optimizer */
  addDoubleOption("OPT_RELAX_FACTOR", Opt_RelaxFactor, 1.0);

  /* DESCRIPTION: Bound the line search in the optimizer */
  addDoubleOption("OPT_LINE_SEARCH_BOUND", Opt_LineSearch_Bound, 1E6);

  /*!\par CONFIG_CATEGORY: Wind Gust \ingroup Config*/
  /*--- Options related to wind gust simulations ---*/

  /* DESCRIPTION: Apply a wind gust */
  addBoolOption("WIND_GUST", Wind_Gust, false);
  /* DESCRIPTION: Type of gust */
  addEnumOption("GUST_TYPE", Gust_Type, Gust_Type_Map, NO_GUST);
  /* DESCRIPTION: Gust wavelenght (meters) */
  addDoubleOption("GUST_WAVELENGTH", Gust_WaveLength, 0.0);
  /* DESCRIPTION: Number of gust periods */
  addDoubleOption("GUST_PERIODS", Gust_Periods, 1.0);
  /* DESCRIPTION: Gust amplitude (m/s) */
  addDoubleOption("GUST_AMPL", Gust_Ampl, 0.0);
  /* DESCRIPTION: Time at which to begin the gust (sec) */
  addDoubleOption("GUST_BEGIN_TIME", Gust_Begin_Time, 0.0);
  /* DESCRIPTION: Location at which the gust begins (meters) */
  addDoubleOption("GUST_BEGIN_LOC", Gust_Begin_Loc, 0.0);
  /* DESCRIPTION: Direction of the gust X or Y dir */
  addEnumOption("GUST_DIR", Gust_Dir, Gust_Dir_Map, Y_DIR);

  /* Harmonic Balance config */
  /* DESCRIPTION: Omega_HB = 2*PI*frequency - frequencies for Harmonic Balance method */
  addDoubleListOption("OMEGA_HB", nOmega_HB, Omega_HB);

  /*!\par CONFIG_CATEGORY: Equivalent Area \ingroup Config*/
  /*--- Options related to the equivalent area ---*/

  /* DESCRIPTION: Evaluate equivalent area on the Near-Field  */
  addBoolOption("EQUIV_AREA", EquivArea, false);
  default_ea_lim[0] = 0.0; default_ea_lim[1] = 1.0; default_ea_lim[2] = 1.0;
  /* DESCRIPTION: Integration limits of the equivalent area ( xmin, xmax, Dist_NearField ) */
  addDoubleArrayOption("EA_INT_LIMIT", 3, EA_IntLimit, default_ea_lim);
  /* DESCRIPTION: Equivalent area scaling factor */
  addDoubleOption("EA_SCALE_FACTOR", EA_ScaleFactor, 1.0);

	// these options share nDV as their size in the option references; not a good idea
	/*!\par CONFIG_CATEGORY: Grid deformation \ingroup Config*/
  /*--- Options related to the grid deformation ---*/

	/* DESCRIPTION: Kind of deformation */
	addEnumListOption("DV_KIND", nDV, Design_Variable, Param_Map);
	/* DESCRIPTION: Marker of the surface to which we are going apply the shape deformation */
  addStringListOption("DV_MARKER", nMarker_DV, Marker_DV);
	/* DESCRIPTION: Parameters of the shape deformation
   - FFD_CONTROL_POINT_2D ( FFDBox ID, i_Ind, j_Ind, x_Disp, y_Disp )
   - FFD_RADIUS_2D ( FFDBox ID )
   - FFD_CAMBER_2D ( FFDBox ID, i_Ind )
   - FFD_THICKNESS_2D ( FFDBox ID, i_Ind )
   - HICKS_HENNE ( Lower Surface (0)/Upper Surface (1)/Only one Surface (2), x_Loc )
   - SURFACE_BUMP ( x_start, x_end, x_Loc )
   - CST ( Lower Surface (0)/Upper Surface (1), Kulfan parameter number, Total number of Kulfan parameters for surface )
   - NACA_4DIGITS ( 1st digit, 2nd digit, 3rd and 4th digit )
   - PARABOLIC ( Center, Thickness )
   - TRANSLATION ( x_Disp, y_Disp, z_Disp )
   - ROTATION ( x_Orig, y_Orig, z_Orig, x_End, y_End, z_End )
   - OBSTACLE ( Center, Bump size )
   - SPHERICAL ( ControlPoint_Index, Theta_Disp, R_Disp )
   - FFD_CONTROL_POINT ( FFDBox ID, i_Ind, j_Ind, k_Ind, x_Disp, y_Disp, z_Disp )
   - FFD_TWIST_ANGLE ( FFDBox ID, x_Orig, y_Orig, z_Orig, x_End, y_End, z_End )
   - FFD_ROTATION ( FFDBox ID, x_Orig, y_Orig, z_Orig, x_End, y_End, z_End )
   - FFD_CONTROL_SURFACE ( FFDBox ID, x_Orig, y_Orig, z_Orig, x_End, y_End, z_End )
   - FFD_CAMBER ( FFDBox ID, i_Ind, j_Ind )
   - FFD_THICKNESS ( FFDBox ID, i_Ind, j_Ind ) */
	addDVParamOption("DV_PARAM", nDV, ParamDV, FFDTag, Design_Variable);
  /* DESCRIPTION: New value of the shape deformation */
  addDVValueOption("DV_VALUE", nDV_Value, DV_Value, nDV, ParamDV, Design_Variable);
  /* DESCRIPTION: Provide a file of surface positions from an external parameterization. */
  addStringOption("DV_FILENAME", DV_Filename, string("surface_positions.dat"));
	/* DESCRIPTION: Hold the grid fixed in a region */
  addBoolOption("HOLD_GRID_FIXED", Hold_GridFixed, false);
	default_grid_fix[0] = -1E15; default_grid_fix[1] = -1E15; default_grid_fix[2] = -1E15;
	default_grid_fix[3] =  1E15; default_grid_fix[4] =  1E15; default_grid_fix[5] =  1E15;
	/* DESCRIPTION: Coordinates of the box where the grid will be deformed (Xmin, Ymin, Zmin, Xmax, Ymax, Zmax) */
	addDoubleArrayOption("HOLD_GRID_FIXED_COORD", 6, Hold_GridFixed_Coord, default_grid_fix);
	/* DESCRIPTION: Visualize the deformation */
  addBoolOption("VISUALIZE_DEFORMATION", Visualize_Deformation, false);
  /* DESCRIPTION: Print the residuals during mesh deformation to the console */
  addBoolOption("DEFORM_CONSOLE_OUTPUT", Deform_Output, true);
  /* DESCRIPTION: Number of nonlinear deformation iterations (surface deformation increments) */
  addUnsignedLongOption("DEFORM_NONLINEAR_ITER", GridDef_Nonlinear_Iter, 1);
  /* DESCRIPTION: Number of smoothing iterations for FEA mesh deformation */
  addUnsignedLongOption("DEFORM_LINEAR_ITER", GridDef_Linear_Iter, 1000);
  /* DESCRIPTION: Factor to multiply smallest volume for deform tolerance (0.001 default) */
  addDoubleOption("DEFORM_TOL_FACTOR", Deform_Tol_Factor, 1E-6);
  /* DESCRIPTION: Deform coefficient (-1.0 to 0.5) */
  addDoubleOption("DEFORM_COEFF", Deform_Coeff, 1E6);
  /* DESCRIPTION: Deform limit in m or inches */
  addDoubleOption("DEFORM_LIMIT", Deform_Limit, 1E6);
  /* DESCRIPTION: Type of element stiffness imposed for FEA mesh deformation (INVERSE_VOLUME, WALL_DISTANCE, CONSTANT_STIFFNESS) */
  addEnumOption("DEFORM_STIFFNESS_TYPE", Deform_Stiffness_Type, Deform_Stiffness_Map, SOLID_WALL_DISTANCE);
  /* DESCRIPTION: Poisson's ratio for constant stiffness FEA method of grid deformation*/
  addDoubleOption("DEFORM_ELASTICITY_MODULUS", Deform_ElasticityMod, 2E11);
  /* DESCRIPTION: Young's modulus and Poisson's ratio for constant stiffness FEA method of grid deformation*/
  addDoubleOption("DEFORM_POISSONS_RATIO", Deform_PoissonRatio, 0.3);
  /*  DESCRIPTION: Linear solver for the mesh deformation\n OPTIONS: see \link Linear_Solver_Map \endlink \n DEFAULT: FGMRES \ingroup Config*/
  addEnumOption("DEFORM_LINEAR_SOLVER", Kind_Deform_Linear_Solver, Linear_Solver_Map, FGMRES);
  /*  \n DESCRIPTION: Preconditioner for the Krylov linear solvers \n OPTIONS: see \link Linear_Solver_Prec_Map \endlink \n DEFAULT: LU_SGS \ingroup Config*/
  addEnumOption("DEFORM_LINEAR_SOLVER_PREC", Kind_Deform_Linear_Solver_Prec, Linear_Solver_Prec_Map, ILU);
  /* DESCRIPTION: Minimum error threshold for the linear solver for the implicit formulation */
  addDoubleOption("DEFORM_LINEAR_SOLVER_ERROR", Deform_Linear_Solver_Error, 1E-5);
  /* DESCRIPTION: Maximum number of iterations of the linear solver for the implicit formulation */
  addUnsignedLongOption("DEFORM_LINEAR_SOLVER_ITER", Deform_Linear_Solver_Iter, 1000);

  /*!\par CONFIG_CATEGORY: Rotorcraft problem \ingroup Config*/
  /*--- option related to rotorcraft problems ---*/

  /* DESCRIPTION: MISSING ---*/
  addDoubleOption("CYCLIC_PITCH", Cyclic_Pitch, 0.0);
  /* DESCRIPTION: MISSING ---*/
  addDoubleOption("COLLECTIVE_PITCH", Collective_Pitch, 0.0);

  /*!\par CONFIG_CATEGORY: FEM flow solver definition \ingroup Config*/
  /*--- Options related to the finite element flow solver---*/

  /* DESCRIPTION: Riemann solver used for DG (ROE, LAX-FRIEDRICH, AUSM, AUSMPW+, HLLC, VAN_LEER) */
  addEnumOption("RIEMANN_SOLVER_FEM", Riemann_Solver_FEM, Upwind_Map, ROE);
  /* DESCRIPTION: Constant factor applied for quadrature with straight elements (2.0 by default) */
  addDoubleOption("QUADRATURE_FACTOR_STRAIGHT_FEM", Quadrature_Factor_Straight, 2.0);
  /* DESCRIPTION: Constant factor applied for quadrature with curved elements (3.0 by default) */
  addDoubleOption("QUADRATURE_FACTOR_CURVED_FEM", Quadrature_Factor_Curved, 3.0);
  /* DESCRIPTION: Factor applied during quadrature in time for ADER-DG. (2.0 by default) */
  addDoubleOption("QUADRATURE_FACTOR_TIME_ADER_DG", Quadrature_Factor_Time_ADER_DG, 2.0);
  /* DESCRIPTION: Factor for the symmetrizing terms in the DG FEM discretization (1.0 by default) */
  addDoubleOption("THETA_INTERIOR_PENALTY_DG_FEM", Theta_Interior_Penalty_DGFEM, 1.0);
  /* DESCRIPTION: Compute the entropy in the fluid model (YES, NO) */
  addBoolOption("COMPUTE_ENTROPY_FLUID_MODEL", Compute_Entropy, true);
  /* DESCRIPTION: Use the lumped mass matrix for steady DGFEM computations */
  addBoolOption("USE_LUMPED_MASSMATRIX_DGFEM", Use_Lumped_MassMatrix_DGFEM, false);
  /* DESCRIPTION: Only compute the exact Jacobian of the spatial discretization (NO, YES) */
  addBoolOption("JACOBIAN_SPATIAL_DISCRETIZATION_ONLY", Jacobian_Spatial_Discretization_Only, false);

  /*!\par CONFIG_CATEGORY: FEA solver \ingroup Config*/
  /*--- Options related to the FEA solver ---*/

  /*!\brief FEA_FILENAME \n DESCRIPTION: Filename to input for element-based properties \n Default: element_properties.dat \ingroup Config */
  addStringOption("FEA_FILENAME", FEA_FileName, string("element_properties.dat"));

  /* DESCRIPTION: Modulus of elasticity */
  addDoubleListOption("ELASTICITY_MODULUS", nElasticityMod, ElasticityMod);
  /* DESCRIPTION: Poisson ratio */
  addDoubleListOption("POISSON_RATIO", nPoissonRatio, PoissonRatio);
  /* DESCRIPTION: Material density */
  addDoubleListOption("MATERIAL_DENSITY", nMaterialDensity, MaterialDensity);
  /* DESCRIPTION: Knowles B constant */
  addDoubleOption("KNOWLES_B", Knowles_B, 1.0);
  /* DESCRIPTION: Knowles N constant */
  addDoubleOption("KNOWLES_N", Knowles_N, 1.0);

  /*  DESCRIPTION: Include DE effects
  *  Options: NO, YES \ingroup Config */
  addBoolOption("DE_EFFECTS", DE_Effects, false);
  /*!\brief ELECTRIC_FIELD_CONST \n DESCRIPTION: Value of the Dielectric Elastomer constant */
  addDoubleListOption("ELECTRIC_FIELD_CONST", nElectric_Constant, Electric_Constant);
  /* DESCRIPTION: Modulus of the Electric Fields */
  addDoubleListOption("ELECTRIC_FIELD_MOD", nElectric_Field, Electric_Field_Mod);
  /* DESCRIPTION: Direction of the Electic Fields */
  addDoubleListOption("ELECTRIC_FIELD_DIR", nDim_Electric_Field, Electric_Field_Dir);

  /* DESCRIPTION: Convergence criteria for FEM adjoint */
  addDoubleOption("CRITERIA_FEM_ADJ", Res_FEM_ADJ, -5.0);

  /*!\brief DESIGN_VARIABLE_FEA
   *  \n DESCRIPTION: Design variable for FEA problems \n OPTIONS: See \link DVFEA_Map \endlink \n DEFAULT VENKATAKRISHNAN \ingroup Config */
  addEnumOption("DESIGN_VARIABLE_FEA", Kind_DV_FEA, DVFEA_Map, NODV_FEA);

  /*  DESCRIPTION: Consider a reference solution for the structure (optimization applications)
  *  Options: NO, YES \ingroup Config */
  addBoolOption("REFERENCE_GEOMETRY", RefGeom, false);
  /*!\brief REFERENCE_GEOMETRY_PENALTY\n DESCRIPTION: Penalty weight value for the objective function \ingroup Config*/
  addDoubleOption("REFERENCE_GEOMETRY_PENALTY", RefGeom_Penalty, 1E6);
  /*!\brief SOLUTION_FLOW_FILENAME \n DESCRIPTION: Restart structure input file (the file output under the filename set by RESTART_FLOW_FILENAME) \n Default: solution_flow.dat \ingroup Config */
  addStringOption("REFERENCE_GEOMETRY_FILENAME", RefGeom_FEMFileName, string("reference_geometry.dat"));
  /*!\brief MESH_FORMAT \n DESCRIPTION: Mesh input file format \n OPTIONS: see \link Input_Map \endlink \n DEFAULT: SU2 \ingroup Config*/
  addEnumOption("REFERENCE_GEOMETRY_FORMAT", RefGeom_FileFormat, Input_Ref_Map, SU2_REF);

  /*!\brief TOTAL_DV_PENALTY\n DESCRIPTION: Penalty weight value to maintain the total sum of DV constant \ingroup Config*/
  addDoubleOption("TOTAL_DV_PENALTY", DV_Penalty, 0);

  /*!\brief REFERENCE_NODE\n  DESCRIPTION: Reference node for the structure (optimization applications) */
  addUnsignedLongOption("REFERENCE_NODE", refNodeID, 0);
  /* DESCRIPTION: Modulus of the electric fields */
  addDoubleListOption("REFERENCE_NODE_DISPLACEMENT", nDim_RefNode, RefNode_Displacement);
  /*!\brief REFERENCE_NODE_PENALTY\n DESCRIPTION: Penalty weight value for the objective function \ingroup Config*/
  addDoubleOption("REFERENCE_NODE_PENALTY", RefNode_Penalty, 1E3);

  /*!\brief REGIME_TYPE \n  DESCRIPTION: Geometric condition \n OPTIONS: see \link Struct_Map \endlink \ingroup Config*/
  addEnumOption("GEOMETRIC_CONDITIONS", Kind_Struct_Solver, Struct_Map, SMALL_DEFORMATIONS);
  /*!\brief REGIME_TYPE \n  DESCRIPTION: Material model \n OPTIONS: see \link Material_Map \endlink \ingroup Config*/
  addEnumOption("MATERIAL_MODEL", Kind_Material, Material_Map, LINEAR_ELASTIC);
  /*!\brief REGIME_TYPE \n  DESCRIPTION: Compressibility of the material \n OPTIONS: see \link MatComp_Map \endlink \ingroup Config*/
  addEnumOption("MATERIAL_COMPRESSIBILITY", Kind_Material_Compress, MatComp_Map, COMPRESSIBLE_MAT);

  /*  DESCRIPTION: Consider a prestretch in the structural domain
  *  Options: NO, YES \ingroup Config */
  addBoolOption("PRESTRETCH", Prestretch, false);
  /*!\brief PRESTRETCH_FILENAME \n DESCRIPTION: Filename to input for prestretching membranes \n Default: prestretch_file.dat \ingroup Config */
  addStringOption("PRESTRETCH_FILENAME", Prestretch_FEMFileName, string("prestretch_file.dat"));

  /* DESCRIPTION: Iterative method for non-linear structural analysis */
  addEnumOption("NONLINEAR_FEM_SOLUTION_METHOD", Kind_SpaceIteScheme_FEA, Space_Ite_Map_FEA, NEWTON_RAPHSON);
  /* DESCRIPTION: Number of internal iterations for Newton-Raphson Method in nonlinear structural applications */
  addUnsignedLongOption("NONLINEAR_FEM_INT_ITER", Dyn_nIntIter, 10);

  /* DESCRIPTION: Formulation for bidimensional elasticity solver */
  addEnumOption("FORMULATION_ELASTICITY_2D", Kind_2DElasForm, ElasForm_2D, PLANE_STRAIN);
  /*  DESCRIPTION: Apply dead loads
  *  Options: NO, YES \ingroup Config */
  addBoolOption("DEAD_LOAD", DeadLoad, false);
  /*  DESCRIPTION: Temporary: pseudo static analysis (no density in dynamic analysis)
  *  Options: NO, YES \ingroup Config */
  addBoolOption("PSEUDO_STATIC", PseudoStatic, false);
  /* DESCRIPTION: Dynamic or static structural analysis */
  addEnumOption("DYNAMIC_ANALYSIS", Dynamic_Analysis, Dynamic_Map, STATIC);
  /* DESCRIPTION: Time Step for dynamic analysis (s) */
  addDoubleOption("DYN_TIMESTEP", Delta_DynTime, 0.0);
  /* DESCRIPTION: Total Physical Time for dual time stepping simulations (s) */
  addDoubleOption("DYN_TIME", Total_DynTime, 1.0);
  /* DESCRIPTION: Parameter alpha for Newmark scheme (s) */
  addDoubleOption("NEWMARK_BETA", Newmark_beta, 0.25);
  /* DESCRIPTION: Parameter delta for Newmark scheme (s) */
  addDoubleOption("NEWMARK_GAMMA", Newmark_gamma, 0.5);
  /* DESCRIPTION: Apply the load as a ramp */
  addBoolOption("RAMP_LOADING", Ramp_Load, false);
  /* DESCRIPTION: Time while the load is to be increased linearly */
  addDoubleOption("RAMP_TIME", Ramp_Time, 1.0);
  /* DESCRIPTION: Transfer method used for multiphysics problems */
  addEnumOption("DYNAMIC_LOAD_TRANSFER", Dynamic_LoadTransfer, Dyn_Transfer_Method_Map, POL_ORDER_1);

  /* DESCRIPTION: Newmark - Generalized alpha - coefficients */
  addDoubleListOption("TIME_INT_STRUCT_COEFFS", nIntCoeffs, Int_Coeffs);

  /*  DESCRIPTION: Apply dead loads. Options: NO, YES \ingroup Config */
  addBoolOption("INCREMENTAL_LOAD", IncrementalLoad, false);
  /* DESCRIPTION: Maximum number of increments of the  */
  addUnsignedLongOption("NUMBER_INCREMENTS", IncLoad_Nincrements, 10);

  default_inc_crit[0] = 0.0; default_inc_crit[1] = 0.0; default_inc_crit[2] = 0.0;
  /* DESCRIPTION: Definition of the  UTOL RTOL ETOL*/
  addDoubleArrayOption("INCREMENTAL_CRITERIA", 3, IncLoad_Criteria, default_inc_crit);

  /* DESCRIPTION: Order of the predictor */
  addUnsignedShortOption("PREDICTOR_ORDER", Pred_Order, 0);

  /* DESCRIPTION: Transfer method used for multiphysics problems */
  addEnumOption("MULTIPHYSICS_TRANSFER_METHOD", Kind_TransferMethod, Transfer_Method_Map, BROADCAST_DATA);


  /* CONFIG_CATEGORY: FSI solver */
  /*--- Options related to the FSI solver ---*/

  /*!\brief PHYSICAL_PROBLEM_FLUID_FSI
   *  DESCRIPTION: Physical governing equations \n
   *  Options: NONE (default),EULER, NAVIER_STOKES, RANS,
   *  \ingroup Config*/
  addEnumOption("FSI_FLUID_PROBLEM", Kind_Solver_Fluid_FSI, FSI_Fluid_Solver_Map, NO_SOLVER_FFSI);

  /*!\brief PHYSICAL_PROBLEM_STRUCTURAL_FSI
   *  DESCRIPTION: Physical governing equations \n
   *  Options: NONE (default), FEM_ELASTICITY
   *  \ingroup Config*/
  addEnumOption("FSI_STRUCTURAL_PROBLEM", Kind_Solver_Struc_FSI, FSI_Struc_Solver_Map, NO_SOLVER_SFSI);

  /* DESCRIPTION: Linear solver for the structural side on FSI problems */
  addEnumOption("FSI_LINEAR_SOLVER_STRUC", Kind_Linear_Solver_FSI_Struc, Linear_Solver_Map, FGMRES);
  /* DESCRIPTION: Preconditioner for the Krylov linear solvers */
  addEnumOption("FSI_LINEAR_SOLVER_PREC_STRUC", Kind_Linear_Solver_Prec_FSI_Struc, Linear_Solver_Prec_Map, ILU);
  /* DESCRIPTION: Maximum number of iterations of the linear solver for the implicit formulation */
  addUnsignedLongOption("FSI_LINEAR_SOLVER_ITER_STRUC", Linear_Solver_Iter_FSI_Struc, 500);
  /* DESCRIPTION: Minimum error threshold for the linear solver for the implicit formulation */
  addDoubleOption("FSI_LINEAR_SOLVER_ERROR_STRUC", Linear_Solver_Error_FSI_Struc, 1E-6);

  /* DESCRIPTION: ID of the region we want to compute the sensitivities using direct differentiation */
  addUnsignedShortOption("FEA_ID_DIRECTDIFF", nID_DV, 0);

  /* DESCRIPTION: Restart from a steady state (sets grid velocities to 0 when loading the restart). */
  addBoolOption("RESTART_STEADY_STATE", SteadyRestart, false);

  /*  DESCRIPTION: Apply dead loads
  *  Options: NO, YES \ingroup Config */
  addBoolOption("MATCHING_MESH", MatchingMesh, true);

  /*!\par KIND_INTERPOLATION \n
   * DESCRIPTION: Type of interpolation to use for multi-zone problems. \n OPTIONS: see \link Interpolator_Map \endlink
   * Sets Kind_Interpolation \ingroup Config
   */
  addEnumOption("KIND_INTERPOLATION", Kind_Interpolation, Interpolator_Map, NEAREST_NEIGHBOR);

  /* DESCRIPTION: Maximum number of FSI iterations */
  addUnsignedShortOption("FSI_ITER", nIterFSI, 1);
  /* DESCRIPTION: Number of FSI iterations during which a ramp is applied */
  addUnsignedShortOption("RAMP_FSI_ITER", nIterFSI_Ramp, 2);
  /* DESCRIPTION: Aitken's static relaxation factor */
  addDoubleOption("STAT_RELAX_PARAMETER", AitkenStatRelax, 0.4);
  /* DESCRIPTION: Aitken's dynamic maximum relaxation factor for the first iteration */
  addDoubleOption("AITKEN_DYN_MAX_INITIAL", AitkenDynMaxInit, 0.5);
  /* DESCRIPTION: Aitken's dynamic minimum relaxation factor for the first iteration */
  addDoubleOption("AITKEN_DYN_MIN_INITIAL", AitkenDynMinInit, 0.5);
  /* DESCRIPTION: Type of gust */
  addEnumOption("BGS_RELAXATION", Kind_BGS_RelaxMethod, AitkenForm_Map, NO_RELAXATION);


  /*!\par CONFIG_CATEGORY: Wave solver \ingroup Config*/
  /*--- options related to the wave solver ---*/

  /* DESCRIPTION: Constant wave speed */
  addDoubleOption("WAVE_SPEED", Wave_Speed, 331.79);

  /*!\par CONFIG_CATEGORY: Heat solver \ingroup Config*/
  /*--- options related to the heat solver ---*/

  /* DESCRIPTION: Thermal diffusivity constant */
  addDoubleOption("THERMAL_DIFFUSIVITY", Thermal_Diffusivity, 1.172E-5);

  /* DESCRIPTION: Thermal diffusivity constant */
  addDoubleOption("THERMAL_DIFFUSIVITY_SOLID", Thermal_Diffusivity_Solid, 1.172E-5);

  /*!\par CONFIG_CATEGORY: Visualize Control Volumes \ingroup Config*/
  /*--- options related to visualizing control volumes ---*/

  /* DESCRIPTION: Node number for the CV to be visualized */
  addLongOption("VISUALIZE_CV", Visualize_CV, -1);

  /*!\par CONFIG_CATEGORY: Inverse design problem \ingroup Config*/
  /*--- options related to inverse design problem ---*/

  /* DESCRIPTION: Evaluate inverse design on the surface  */
  addBoolOption("INV_DESIGN_CP", InvDesign_Cp, false);

  /* DESCRIPTION: Evaluate inverse design on the surface  */
  addBoolOption("INV_DESIGN_HEATFLUX", InvDesign_HeatFlux, false);

  /*!\par CONFIG_CATEGORY: Unsupported options \ingroup Config*/
  /*--- Options that are experimental and not intended for general use ---*/

  /* DESCRIPTION: Write extra output */
  addBoolOption("EXTRA_OUTPUT", ExtraOutput, false);

  /* DESCRIPTION: Write extra heat output for a given zone heat solver zone */
  addLongOption("EXTRA_HEAT_ZONE_OUTPUT", ExtraHeatOutputZone, -1);

  /*--- options related to the FFD problem ---*/
  /*!\par CONFIG_CATEGORY:FFD point inversion \ingroup Config*/

  /* DESCRIPTION: Fix I plane */
  addShortListOption("FFD_FIX_I", nFFD_Fix_IDir, FFD_Fix_IDir);

  /* DESCRIPTION: Fix J plane */
  addShortListOption("FFD_FIX_J", nFFD_Fix_JDir, FFD_Fix_JDir);

  /* DESCRIPTION: Fix K plane */
  addShortListOption("FFD_FIX_K", nFFD_Fix_KDir, FFD_Fix_KDir);

  /* DESCRIPTION: FFD symmetry plane (j=0) */
  addBoolOption("FFD_SYMMETRY_PLANE", FFD_Symmetry_Plane, false);

  /* DESCRIPTION: Define different coordinates systems for the FFD */
  addEnumOption("FFD_COORD_SYSTEM", FFD_CoordSystem, CoordSystem_Map, CARTESIAN);

  /* DESCRIPTION: Axis information for the spherical and cylindrical coord system */
  default_ffd_axis[0] = 0.0; default_ffd_axis[1] = 0.0; default_ffd_axis[2] =0.0;
  addDoubleArrayOption("FFD_AXIS", 3, FFD_Axis, default_ffd_axis);

  /* DESCRIPTION: Number of total iterations in the FFD point inversion */
  addUnsignedShortOption("FFD_ITERATIONS", nFFD_Iter, 500);

  /* DESCRIPTION: Free surface damping coefficient */
	addDoubleOption("FFD_TOLERANCE", FFD_Tol, 1E-10);

  /* DESCRIPTION: Definition of the FFD boxes */
  addFFDDefOption("FFD_DEFINITION", nFFDBox, CoordFFDBox, TagFFDBox);

  /* DESCRIPTION: Definition of the FFD boxes */
  addFFDDegreeOption("FFD_DEGREE", nFFDBox, DegreeFFDBox);

  /* DESCRIPTION: Surface continuity at the intersection with the FFD */
  addEnumOption("FFD_CONTINUITY", FFD_Continuity, Continuity_Map, DERIVATIVE_2ND);

  /* DESCRIPTION: Kind of blending for the FFD definition */
  addEnumOption("FFD_BLENDING", FFD_Blending, Blending_Map, BEZIER );

  /* DESCRIPTION: Order of the BSplines for BSpline Blending function */
  default_ffd_coeff[0] = 2; default_ffd_coeff[1] = 2; default_ffd_coeff[2] = 2;
  addDoubleArrayOption("FFD_BSPLINE_ORDER", 3, FFD_BSpline_Order, default_ffd_coeff);

  /*--- Options for the automatic differentiation methods ---*/
  /*!\par CONFIG_CATEGORY: Automatic Differentation options\ingroup Config*/

  /* DESCRIPTION: Direct differentiation mode (forward) */
  addEnumOption("DIRECT_DIFF", DirectDiff, DirectDiff_Var_Map, NO_DERIVATIVE);

  /* DESCRIPTION: Automatic differentiation mode (reverse) */
  addBoolOption("AUTO_DIFF", AD_Mode, NO);

  /* DESCRIPTION: Preaccumulation in the AD mode. */
  addBoolOption("PREACC", AD_Preaccumulation, YES);

  /*--- options that are used in the python optimization scripts. These have no effect on the c++ toolsuite ---*/
  /*!\par CONFIG_CATEGORY:Python Options\ingroup Config*/

  /* DESCRIPTION: Gradient method */
  addPythonOption("GRADIENT_METHOD");

  /* DESCRIPTION: Geometrical Parameter */
  addPythonOption("GEO_PARAM");

  /* DESCRIPTION: Setup for design variables */
  addPythonOption("DEFINITION_DV");

  /* DESCRIPTION: Maximum number of iterations */
  addPythonOption("OPT_ITERATIONS");

  /* DESCRIPTION: Requested accuracy */
  addPythonOption("OPT_ACCURACY");

  /*!\brief OPT_COMBINE_OBJECTIVE
   *  \n DESCRIPTION: Flag specifying whether to internally combine a multi-objective function or treat separately */
  addPythonOption("OPT_COMBINE_OBJECTIVE");

  /* DESCRIPTION: Current value of the design variables */
  addPythonOption("DV_VALUE_NEW");

  /* DESCRIPTION: Previous value of the design variables */
  addPythonOption("DV_VALUE_OLD");

  /* DESCRIPTION: Number of partitions of the mesh */
  addPythonOption("NUMBER_PART");

  /* DESCRIPTION: Optimization objective function with optional scaling factor*/
  addPythonOption("OPT_OBJECTIVE");

  /* DESCRIPTION: Optimization constraint functions with optional scaling factor */
  addPythonOption("OPT_CONSTRAINT");

  /* DESCRIPTION: Finite different step for gradient estimation */
  addPythonOption("FIN_DIFF_STEP");

  /* DESCRIPTION: Verbosity of the python scripts to Stdout */
  addPythonOption("CONSOLE");

  /* DESCRIPTION: Flag specifying if the mesh was decomposed */
  addPythonOption("DECOMPOSED");

  /* DESCRIPTION: Optimization gradient factor */
  addPythonOption("OPT_GRADIENT_FACTOR");
  
  /* DESCRIPTION: Upper bound for the optimizer */
  addPythonOption("OPT_BOUND_UPPER");
  
  /* DESCRIPTION: Lower bound for the optimizer */
  addPythonOption("OPT_BOUND_LOWER");

  /* DESCRIPTION: Number of zones of the problem */
  addPythonOption("NZONES");

  /* DESCRIPTION: Activate ParMETIS mode for testing */
  addBoolOption("PARMETIS", ParMETIS, false);
    
  /*--- options that are used in the Hybrid RANS/LES Simulations  ---*/
  /*!\par CONFIG_CATEGORY:Hybrid_RANSLES Options\ingroup Config*/
    
  /* DESCRIPTION: Writing surface solution file frequency for dual time */
  addUnsignedLongOption("WRT_SURF_FREQ_DUALTIME", Wrt_Surf_Freq_DualTime, 1);

  /* DESCRIPTION: DES Constant */
  addDoubleOption("DES_CONST", Const_DES, 0.65);

  /* DESCRIPTION: Specify Hybrid RANS/LES model */
  addEnumOption("HYBRID_RANSLES", Kind_HybridRANSLES, HybridRANSLES_Map, NO_HYBRIDRANSLES);
    
  /* DESCRIPTION:  Roe with low dissipation for unsteady flows */
  addEnumOption("ROE_LOW_DISSIPATION", Kind_RoeLowDiss, RoeLowDiss_Map, NO_ROELOWDISS);

  /* DESCRIPTION: Activate SA Quadratic Constitutive Relation, 2000 version */
  addBoolOption("SA_QCR", QCR, false);
  
  /* DESCRIPTION: Multipoint design Mach number*/
  addPythonOption("MULTIPOINT_MACH_NUMBER");

  /* DESCRIPTION: Multipoint design Weight */
  addPythonOption("MULTIPOINT_WEIGHT");

  /* DESCRIPTION: Multipoint design Angle of Attack */
  addPythonOption("MULTIPOINT_AOA");

  /* DESCRIPTION: Multipoint design Sideslip angle */
  addPythonOption("MULTIPOINT_SIDESLIP_ANGLE");

  /* DESCRIPTION: Multipoint design target CL*/
  addPythonOption("MULTIPOINT_TARGET_CL");

  /* DESCRIPTION: Multipoint design Reynolds number */
  addPythonOption("MULTIPOINT_REYNOLDS_NUMBER");

  /* DESCRIPTION: Multipoint design freestream temperature */
  addPythonOption("MULTIPOINT_FREESTREAM_TEMPERATURE");

  /* DESCRIPTION: Multipoint design freestream pressure */
  addPythonOption("MULTIPOINT_FREESTREAM_PRESSURE");

  /* END_CONFIG_OPTIONS */

}

void CConfig::SetConfig_Parsing(char case_filename[MAX_STRING_SIZE]) {
  string text_line, option_name;
  ifstream case_file;
  vector<string> option_value;
  
  /*--- Read the configuration file ---*/

  case_file.open(case_filename, ios::in);

  if (case_file.fail()) {
    SU2_MPI::Error("The configuration file (.cfg) is missing!!", CURRENT_FUNCTION);
  }

  string errorString;

  int  err_count = 0;  // How many errors have we found in the config file
  int max_err_count = 30; // Maximum number of errors to print before stopping

  map<string, bool> included_options;

  /*--- Parse the configuration file and set the options ---*/

  while (getline (case_file, text_line)) {

    if (err_count >= max_err_count) {
      errorString.append("too many errors. Stopping parse");

      cout << errorString << endl;
      throw(1);
    }

    if (TokenizeString(text_line, option_name, option_value)) {

      /*--- See if it's a python option ---*/

      if (option_map.find(option_name) == option_map.end()) {
          string newString;
          newString.append(option_name);
          newString.append(": invalid option name");
          newString.append(". Check current SU2 options in config_template.cfg.");
          newString.append("\n");
          if (!option_name.compare("AD_COEFF_FLOW")) newString.append("AD_COEFF_FLOW= (1st, 2nd, 4th) is now JST_SENSOR_COEFF= (2nd, 4th).\n");
          if (!option_name.compare("AD_COEFF_ADJFLOW")) newString.append("AD_COEFF_ADJFLOW= (1st, 2nd, 4th) is now ADJ_JST_SENSOR_COEFF= (2nd, 4th).\n");
          if (!option_name.compare("SPATIAL_ORDER_FLOW")) newString.append("SPATIAL_ORDER_FLOW is now the boolean MUSCL_FLOW and the appropriate SLOPE_LIMITER_FLOW.\n");
          if (!option_name.compare("SPATIAL_ORDER_ADJFLOW")) newString.append("SPATIAL_ORDER_ADJFLOW is now the boolean MUSCL_ADJFLOW and the appropriate SLOPE_LIMITER_ADJFLOW.\n");
          if (!option_name.compare("SPATIAL_ORDER_TURB")) newString.append("SPATIAL_ORDER_TURB is now the boolean MUSCL_TURB and the appropriate SLOPE_LIMITER_TURB.\n");
          if (!option_name.compare("SPATIAL_ORDER_ADJTURB")) newString.append("SPATIAL_ORDER_ADJTURB is now the boolean MUSCL_ADJTURB and the appropriate SLOPE_LIMITER_ADJTURB.\n");
          if (!option_name.compare("LIMITER_COEFF")) newString.append("LIMITER_COEFF is now VENKAT_LIMITER_COEFF.\n");
          if (!option_name.compare("SHARP_EDGES_COEFF")) newString.append("SHARP_EDGES_COEFF is now ADJ_SHARP_LIMITER_COEFF.\n");
          if (!option_name.compare("MOTION_FILENAME")) newString.append("MOTION_FILENAME is now DV_FILENAME.\n");
          errorString.append(newString);
          err_count++;
        continue;
      }

      /*--- Option exists, check if the option has already been in the config file ---*/

      if (included_options.find(option_name) != included_options.end()) {
        string newString;
        newString.append(option_name);
        newString.append(": option appears twice");
        newString.append("\n");
        errorString.append(newString);
        err_count++;
        continue;
      }


      /*--- New found option. Add it to the map, and delete from all options ---*/

      included_options.insert(pair<string, bool>(option_name, true));
      all_options.erase(option_name);

      /*--- Set the value and check error ---*/

      string out = option_map[option_name]->SetValue(option_value);
      if (out.compare("") != 0) {
        errorString.append(out);
        errorString.append("\n");
        err_count++;
      }
    }
  }

  /*--- See if there were any errors parsing the config file ---*/

  if (errorString.size() != 0) {
    SU2_MPI::Error(errorString, CURRENT_FUNCTION);
  }

  /*--- Set the default values for all of the options that weren't set ---*/

  for (map<string, bool>::iterator iter = all_options.begin(); iter != all_options.end(); ++iter) {
    option_map[iter->first]->SetDefault();
  }

  case_file.close();

}

bool CConfig::SetRunTime_Parsing(char case_filename[MAX_STRING_SIZE]) {
  string text_line, option_name;
  ifstream case_file;
  vector<string> option_value;
  
  /*--- Read the configuration file ---*/

  case_file.open(case_filename, ios::in);

  if (case_file.fail()) { return false; }

  string errorString;

  int err_count = 0;  // How many errors have we found in the config file
  int max_err_count = 30; // Maximum number of errors to print before stopping

  map<string, bool> included_options;

  /*--- Parse the configuration file and set the options ---*/

  while (getline (case_file, text_line)) {

    if (err_count >= max_err_count) {
      errorString.append("too many errors. Stopping parse");

      cout << errorString << endl;
      throw(1);
    }

    if (TokenizeString(text_line, option_name, option_value)) {

      if (option_map.find(option_name) == option_map.end()) {

        /*--- See if it's a python option ---*/

        string newString;
        newString.append(option_name);
        newString.append(": invalid option name");
        newString.append("\n");
        errorString.append(newString);
        err_count++;
        continue;
      }

      /*--- Option exists, check if the option has already been in the config file ---*/

      if (included_options.find(option_name) != included_options.end()) {
        string newString;
        newString.append(option_name);
        newString.append(": option appears twice");
        newString.append("\n");
        errorString.append(newString);
        err_count++;
        continue;
      }

      /*--- New found option. Add it to the map, and delete from all options ---*/

      included_options.insert(pair<string, bool>(option_name, true));
      all_options.erase(option_name);

      /*--- Set the value and check error ---*/

      string out = option_map[option_name]->SetValue(option_value);
      if (out.compare("") != 0) {
        errorString.append(out);
        errorString.append("\n");
        err_count++;
      }

    }
  }

  /*--- See if there were any errors parsing the runtime file ---*/

  if (errorString.size() != 0) {
    SU2_MPI::Error(errorString, CURRENT_FUNCTION);
  }

  case_file.close();

  return true;

}

void CConfig::SetPostprocessing(unsigned short val_software, unsigned short val_izone, unsigned short val_nDim) {

  unsigned short iZone, iCFL, iMarker;
  bool ideal_gas = ((Kind_FluidModel == STANDARD_AIR) ||
                    (Kind_FluidModel == IDEAL_GAS) ||
                    (Kind_FluidModel == INC_IDEAL_GAS) ||
                    (Kind_FluidModel == CONSTANT_DENSITY));
  bool standard_air = ((Kind_FluidModel == STANDARD_AIR));
  
#ifndef HAVE_TECIO
  if (Output_FileFormat == TECPLOT_BINARY) {
    cout << "Tecplot binary file requested but SU2 was built without TecIO support." << "\n";
    Output_FileFormat = TECPLOT;
  }
#endif

  /*--- Fixed CM mode requires a static movement of the grid ---*/

  if (Fixed_CM_Mode) {
    Grid_Movement= true;
  	 nGridMovement = 1;
  	 Kind_GridMovement = new unsigned short[nGridMovement];
  	 Kind_GridMovement[0] = MOVING_HTP;
  }

  /*--- Initialize the AoA and Sideslip variables for the incompressible
   solver. This is typically unused (often internal flows). This also
   is necessary to avoid any issues with the AoA adjustments for the
   compressible code for fixed lift mode (including the adjoint). ---*/

  if (Kind_Regime == INCOMPRESSIBLE) {

    /*--- Compute x-velocity with a safegaurd for 0.0. ---*/

    su2double Vx = 1e-10;
    if (Inc_Velocity_Init[0] != 0.0) {
      Vx = Inc_Velocity_Init[0];
    }

    /*--- Compute the angle-of-attack and sideslip. ---*/

    su2double alpha = 0.0, beta = 0.0;
    if (val_nDim == 2) {
      alpha = atan(Inc_Velocity_Init[1]/Vx)*180.0/PI_NUMBER;
    } else {
      alpha = atan(Inc_Velocity_Init[2]/Vx)*180.0/PI_NUMBER;
      beta  = atan(Inc_Velocity_Init[1]/Vx)*180.0/PI_NUMBER;
    }

    /*--- Set alpha and beta in the config class. ---*/

    SetAoA(alpha);
    SetAoS(beta);
    
  }

  /*--- By default, in 2D we should use TWOD_AIRFOIL (independenly from the input file) ---*/

  if (val_nDim == 2) Geo_Description = TWOD_AIRFOIL;

  /*--- Store the SU2 module that we are executing. ---*/

  Kind_SU2 = val_software;

  /*--- Set limiter for no MUSCL reconstructions ---*/
  
  if ((!MUSCL_Flow) || (Kind_ConvNumScheme_Flow == SPACE_CENTERED)) Kind_SlopeLimit_Flow = NO_LIMITER;
  if ((!MUSCL_Turb) || (Kind_ConvNumScheme_Turb == SPACE_CENTERED)) Kind_SlopeLimit_Turb = NO_LIMITER;
  if ((!MUSCL_AdjFlow) || (Kind_ConvNumScheme_AdjFlow == SPACE_CENTERED)) Kind_SlopeLimit_AdjFlow = NO_LIMITER;
  if ((!MUSCL_AdjTurb) || (Kind_ConvNumScheme_AdjTurb == SPACE_CENTERED)) Kind_SlopeLimit_AdjTurb = NO_LIMITER;

  /*--- Set the default for thrust in ActDisk ---*/

  if ((Kind_ActDisk == NET_THRUST) || (Kind_ActDisk == BC_THRUST)
      || (Kind_ActDisk == DRAG_MINUS_THRUST) || (Kind_ActDisk == MASSFLOW)
      || (Kind_ActDisk == POWER))
    ActDisk_Jump = RATIO;

  /*--- Error-catching and automatic array adjustments for objective, marker, and weights arrays --- */

  /*--- If Kind_Obj has not been specified, these arrays need to take a default --*/

  if (Weight_ObjFunc == NULL && Kind_ObjFunc == NULL) {
    Kind_ObjFunc = new unsigned short[1];
    Kind_ObjFunc[0] = DRAG_COEFFICIENT;
    Weight_ObjFunc = new su2double[1];
    Weight_ObjFunc[0] = 1.0;
    nObj=1;
    nObjW=1;
  }

  /*--- Maker sure that arrays are the same length ---*/

  if (nObj>0) {
    if (nMarker_Monitoring!=nObj && Marker_Monitoring!= NULL) {
      if (nMarker_Monitoring==1) {
        /*-- If only one marker was listed with multiple objectives, set that marker as the marker for each objective ---*/
        nMarker_Monitoring = nObj;
        string marker = Marker_Monitoring[0];
        delete[] Marker_Monitoring;
        Marker_Monitoring = new string[nMarker_Monitoring];
        for (iMarker=0; iMarker<nMarker_Monitoring; iMarker++)
          Marker_Monitoring[iMarker] = marker;
      }
      else if(nObj==1){
        /*--- If one objective and more than one marker: repeat objective over each marker, evenly weighted ---*/
        unsigned int obj = Kind_ObjFunc[0];
        su2double wt=1.0;
        delete[] Kind_ObjFunc;
        if (Weight_ObjFunc!=NULL){
         wt = Weight_ObjFunc[0];
         delete[] Weight_ObjFunc;
        }
        Kind_ObjFunc = new short unsigned int[nMarker_Monitoring];
        Weight_ObjFunc = new su2double[nMarker_Monitoring];
        for (unsigned short iObj=0; iObj<nMarker_Monitoring; iObj++){
          Kind_ObjFunc[iObj] = obj;
          Weight_ObjFunc[iObj] = wt;
        }
        nObjW = nObj;
      }
      else if(nObj>1) {
        SU2_MPI::Error(string("When using more than one OBJECTIVE_FUNCTION, MARKER_MONTIORING must be the same length or length 1.\n ") +
                       string("For multiple surfaces per objective, either use one objective or list the objective multiple times.\n") +
                       string("For multiple objectives per marker either use one marker or list the marker multiple times.\n")+
                       string("Similar rules apply for multi-objective optimization using OPT_OBJECTIVE rather than OBJECTIVE_FUNCTION."),
                       CURRENT_FUNCTION);
      }
    }
  }

  /*-- Correct for case where Weight_ObjFunc has not been provided or has length < kind_objfunc---*/
  
  if (nObjW<nObj) {
    if (Weight_ObjFunc!= NULL && nObjW>1) {
      SU2_MPI::Error(string("The option OBJECTIVE_WEIGHT must either have the same length as OBJECTIVE_FUNCTION,\n") +
                     string("be lenght 1, or be deleted from the config file (equal weights will be applied)."), CURRENT_FUNCTION);
    }
    Weight_ObjFunc = new su2double[nObj];
    for (unsigned short iObj=0; iObj<nObj; iObj++)
      Weight_ObjFunc[iObj] = 1.0;
  }

  /*--- Low memory only for ASCII Tecplot ---*/

  if (Output_FileFormat != TECPLOT) Low_MemoryOutput = NO;
<<<<<<< HEAD
=======
  
  /*--- The that Discard_InFiles is false, owerwise the gradient could be wrong ---*/
  
  if ((ContinuousAdjoint || DiscreteAdjoint) && Fixed_CL_Mode && !Eval_dOF_dCX)
    Discard_InFiles = false;
>>>>>>> 28753f08

  /*--- Deactivate the multigrid in the adjoint problem ---*/

  if ((ContinuousAdjoint && !MG_AdjointFlow) ||
      (Unsteady_Simulation == TIME_STEPPING)) { nMGLevels = 0; }

  /*--- If Fluid Structure Interaction, set the solver for each zone.
   *--- ZONE_0 is the zone of the fluid.
   *--- All the other zones are structure.
   *--- This will allow us to define multiple physics structural problems */

  if (Kind_Solver == FLUID_STRUCTURE_INTERACTION) {
    if (val_izone == 0) {Kind_Solver = Kind_Solver_Fluid_FSI; FSI_Problem = true;}

    else {Kind_Solver = Kind_Solver_Struc_FSI; FSI_Problem = true;
    Kind_Linear_Solver = Kind_Linear_Solver_FSI_Struc;
    Kind_Linear_Solver_Prec = Kind_Linear_Solver_Prec_FSI_Struc;
    Linear_Solver_Error = Linear_Solver_Error_FSI_Struc;
    Linear_Solver_Iter = Linear_Solver_Iter_FSI_Struc;
    // Discrete adjoint linear solver
    Kind_DiscAdj_Linear_Solver = Kind_DiscAdj_Linear_Solver_FSI_Struc;
    Kind_DiscAdj_Linear_Prec = Kind_DiscAdj_Linear_Prec_FSI_Struc;}
  }
  else { FSI_Problem = false; }

  if(Kind_Solver == HEAT_EQUATION_FVM) {
    Linear_Solver_Iter = Linear_Solver_Iter_Heat;
    Linear_Solver_Error = Linear_Solver_Error_Heat;
  }

  if ((rank == MASTER_NODE) && ContinuousAdjoint && (Ref_NonDim == DIMENSIONAL) && (Kind_SU2 == SU2_CFD)) {
    cout << "WARNING: The adjoint solver should use a non-dimensional flow solution." << endl;
  }
  
  /*--- Initialize non-physical points/reconstructions to zero ---*/

  Nonphys_Points   = 0;
  Nonphys_Reconstr = 0;

  if (Kind_Solver == POISSON_EQUATION) {
    Unsteady_Simulation = STEADY;
  }

  /*--- Set the number of external iterations to 1 for the steady state problem ---*/

  if ((Kind_Solver == HEAT_EQUATION) ||
      (Kind_Solver == WAVE_EQUATION) || (Kind_Solver == POISSON_EQUATION)) {
    nMGLevels = 0;
    if (Unsteady_Simulation == STEADY) nExtIter = 1;
    else Unst_nIntIter = 2;
  }

  if (Kind_Solver == FEM_ELASTICITY) {
    nMGLevels = 0;
    if (Dynamic_Analysis == STATIC)
	nExtIter = 1;
  }

  /*--- Initialize the ofstream ConvHistFile. ---*/
  ofstream ConvHistFile;

  /*--- Decide whether we should be writing unsteady solution files. ---*/

  if (Unsteady_Simulation == STEADY ||
      Unsteady_Simulation == HARMONIC_BALANCE)
 { Wrt_Unsteady = false; }
  else { Wrt_Unsteady = true; }

  if (Kind_Solver == FEM_ELASTICITY) {

	  if (Dynamic_Analysis == STATIC) { Wrt_Dynamic = false; }
	  else { Wrt_Dynamic = true; }

  } else {
    Wrt_Dynamic = false;
  }

  if (Kind_Solver == ZONE_SPECIFIC) {

    ZoneSpecific_Problem = true;
    Kind_Solver = Kind_Solver_PerZone[val_izone];
  }

  /*--- Check for unsupported features. ---*/

  if ((Kind_Regime == INCOMPRESSIBLE) && (Unsteady_Simulation == HARMONIC_BALANCE)){
    SU2_MPI::Error("Harmonic Balance not yet implemented for the incompressible solver.", CURRENT_FUNCTION);
  }

  /*--- Check for Fluid model consistency ---*/

  if (standard_air) {
    if (Gamma != 1.4 || Gas_Constant != 287.058) {
      Gamma = 1.4;
      Gas_Constant = 287.058;
    }
  }

  /*--- Overrule the default values for viscosity if the US measurement system is used. ---*/

  if (SystemMeasurements == US) {

    /* Correct the viscosities, if they contain the default SI values. */
    if(fabs(Mu_Constant-1.716E-5) < 1.0E-15) Mu_Constant /= 47.88025898;
    if(fabs(Mu_Ref-1.716E-5)      < 1.0E-15) Mu_Ref      /= 47.88025898;

    /* Correct the values with temperature dimension, if they contain the default SI values. */
    if(fabs(Mu_Temperature_Ref-273.15) < 1.0E-8) Mu_Temperature_Ref *= 1.8;
    if(fabs(Mu_S-110.4)                < 1.0E-8) Mu_S               *= 1.8;

    /* Correct the thermal conductivity, if it contains the default SI value. */
    if(fabs(Kt_Constant-0.0257) < 1.0E-10) Kt_Constant *= 0.577789317;
  }

  /*--- Check for Measurement System ---*/

  if (SystemMeasurements == US && !standard_air) {
    SU2_MPI::Error("Only STANDARD_AIR fluid model can be used with US Measurement System", CURRENT_FUNCTION);
  }

  /*--- Check for Convective scheme available for NICFD ---*/

  if (!ideal_gas) {
    if (Kind_Upwind_Flow != ROE && Kind_Upwind_Flow != HLLC && Kind_Centered_Flow != JST) {
      SU2_MPI::Error("Only ROE Upwind, HLLC Upwind scheme, and JST scheme can be used for Non-Ideal Compressible Fluids", CURRENT_FUNCTION);
    }

  }

  if(GetBoolTurbomachinery()){
    nBlades = new su2double[nZone];
    FreeStreamTurboNormal= new su2double[3];
  }

  /*--- Check if Giles are used with turbo markers ---*/

  if (nMarker_Giles > 0 && !GetBoolTurbomachinery()){
    SU2_MPI::Error("Giles Boundary conditions can only be used with turbomachinery markers", CURRENT_FUNCTION);
  }

  /*--- Check for Boundary condition available for NICFD ---*/

  if (!ideal_gas) {
    if (nMarker_Inlet != 0) {
      SU2_MPI::Error("Riemann Boundary conditions or Giles must be used for inlet and outlet with Not Ideal Compressible Fluids ", CURRENT_FUNCTION);
    }
    if (nMarker_Outlet != 0) {
      SU2_MPI::Error("Riemann Boundary conditions or Giles must be used outlet with Not Ideal Compressible Fluids ", CURRENT_FUNCTION);
    }

    if (nMarker_FarField != 0) {
      SU2_MPI::Error("Riemann Boundary conditions or Giles must be used outlet with Not Ideal Compressible Fluids ", CURRENT_FUNCTION);
    }

  }

  /*--- Check for Boundary condition available for NICF ---*/
  
  if (ideal_gas && (Kind_Regime != INCOMPRESSIBLE)) {
    if (SystemMeasurements == US && standard_air) {
      if (Kind_ViscosityModel != SUTHERLAND) {
        SU2_MPI::Error("Only SUTHERLAND viscosity model can be used with US Measurement", CURRENT_FUNCTION);
      }
    }
    if (Kind_ConductivityModel != CONSTANT_PRANDTL ) {
      SU2_MPI::Error("Only CONSTANT_PRANDTL thermal conductivity model can be used with STANDARD_AIR and IDEAL_GAS", CURRENT_FUNCTION);
    }

  }

  /*--- Force number of span-wise section to 1 if 2D case ---*/
  if(val_nDim ==2){
    nSpanWiseSections_User=1;
    Kind_SpanWise= EQUISPACED;
  }

  /*--- Set number of TurboPerformance markers ---*/
  if(nMarker_Turbomachinery > 0){
    if(nMarker_Turbomachinery > 1){
      nMarker_TurboPerformance = nMarker_Turbomachinery + SU2_TYPE::Int(nMarker_Turbomachinery/2) + 1;
    }else{
      nMarker_TurboPerformance = nMarker_Turbomachinery;
    }
  } else {
    nMarker_TurboPerformance = 0;
    nSpanWiseSections =1;
  }

  /*--- Set number of TurboPerformance markers ---*/
  if(nMarker_Turbomachinery != 0){
    nSpan_iZones = new unsigned short[nZone];
  }

  /*--- Set number of TurboPerformance markers ---*/
  if(RampRotatingFrame && !DiscreteAdjoint){
    FinalRotation_Rate_Z = new su2double[nZone];
    for(iZone=0; iZone <nZone; iZone ++){
      FinalRotation_Rate_Z[iZone] = Rotation_Rate_Z[iZone];
      if(abs(FinalRotation_Rate_Z[iZone]) > 0.0){
        Rotation_Rate_Z[iZone] = RampRotatingFrame_Coeff[0];
      }
    }
  }

  if(RampOutletPressure && !DiscreteAdjoint){
    for (iMarker = 0; iMarker < nMarker_Giles; iMarker++){
      if (Kind_Data_Giles[iMarker] == STATIC_PRESSURE || Kind_Data_Giles[iMarker] == STATIC_PRESSURE_1D || Kind_Data_Giles[iMarker] == RADIAL_EQUILIBRIUM ){
        FinalOutletPressure   = Giles_Var1[iMarker];
        Giles_Var1[iMarker] = RampOutletPressure_Coeff[0];
      }
    }
    for (iMarker = 0; iMarker < nMarker_Riemann; iMarker++){
      if (Kind_Data_Riemann[iMarker] == STATIC_PRESSURE || Kind_Data_Riemann[iMarker] == RADIAL_EQUILIBRIUM){
        FinalOutletPressure      = Riemann_Var1[iMarker];
        Riemann_Var1[iMarker] = RampOutletPressure_Coeff[0];
      }
    }
  }

  /*--- Check on extra Relaxation factor for Giles---*/
  if(ExtraRelFacGiles[1] > 0.5){
    ExtraRelFacGiles[1] = 0.5;
  }


  /*--- Set grid movement kind to NO_MOVEMENT if not specified, which means
   that we also set the Grid_Movement flag to false. We initialize to the
   number of zones here, because we are guaranteed to at least have one. ---*/

  if (Kind_GridMovement == NULL) {
    Kind_GridMovement = new unsigned short[nZone];
    for (unsigned short iZone = 0; iZone < nZone; iZone++ )
      Kind_GridMovement[iZone] = NO_MOVEMENT;
    if (Grid_Movement == true) {
      SU2_MPI::Error("GRID_MOVEMENT = YES but no type provided in GRID_MOVEMENT_KIND!!", CURRENT_FUNCTION);
    }
  }

  /*--- If we're solving a purely steady problem with no prescribed grid
   movement (both rotating frame and moving walls can be steady), make sure that
   there is no grid motion ---*/

  if ((Kind_SU2 == SU2_CFD || Kind_SU2 == SU2_SOL) &&
      (Unsteady_Simulation == STEADY) &&
      ((Kind_GridMovement[ZONE_0] != MOVING_WALL) &&
       (Kind_GridMovement[ZONE_0] != ROTATING_FRAME) &&
       (Kind_GridMovement[ZONE_0] != STEADY_TRANSLATION) &&
       (Kind_GridMovement[ZONE_0] != FLUID_STRUCTURE)))
    Grid_Movement = false;

  if ((Kind_SU2 == SU2_CFD || Kind_SU2 == SU2_SOL) &&
      (Unsteady_Simulation == STEADY) &&
      ((Kind_GridMovement[ZONE_0] == MOVING_HTP)))
    Grid_Movement = true;

  /*--- The Line Search should be applied only in the deformation stage. ---*/

  if (Kind_SU2 != SU2_DEF) {
  	Opt_RelaxFactor = 1.0;
  }

  /*--- If it is not specified, set the mesh motion mach number
   equal to the freestream value. ---*/

  if (Grid_Movement && Mach_Motion == 0.0)
    Mach_Motion = Mach;

  /*--- Set the boolean flag if we are in a rotating frame (source term). ---*/

  if (Grid_Movement && Kind_GridMovement[ZONE_0] == ROTATING_FRAME)
    Rotating_Frame = true;
  else
    Rotating_Frame = false;

  /*--- Check the number of moving markers against the number of grid movement
   types provided (should be equal, except that rigid motion and rotating frame
   do not depend on surface specification). ---*/

  if (Grid_Movement &&
      (Kind_GridMovement[ZONE_0] != RIGID_MOTION) &&
      (Kind_GridMovement[ZONE_0] != ROTATING_FRAME) &&
      (Kind_GridMovement[ZONE_0] != MOVING_HTP) &&
      (Kind_GridMovement[ZONE_0] != STEADY_TRANSLATION) &&
      (Kind_GridMovement[ZONE_0] != FLUID_STRUCTURE) &&
      (Kind_GridMovement[ZONE_0] != GUST) &&
      (nGridMovement != nMarker_Moving)) {
    SU2_MPI::Error("Number of GRID_MOVEMENT_KIND must match number of MARKER_MOVING!!", CURRENT_FUNCTION);
  }

  /*--- In case the grid movement parameters have not been declared in the
   config file, set them equal to zero for safety. Also check to make sure
   that for each option, a value has been declared for each moving marker. ---*/

  unsigned short nMoving;
  if (nGridMovement > nZone) nMoving = nGridMovement;
  else nMoving = nZone;

  /*--- Motion Origin: ---*/

  if (Motion_Origin_X == NULL) {
    Motion_Origin_X = new su2double[nMoving];
    for (iZone = 0; iZone < nMoving; iZone++ )
      Motion_Origin_X[iZone] = 0.0;
  } else {
    if (Grid_Movement && (nMotion_Origin_X != nGridMovement)) {
      SU2_MPI::Error("Length of MOTION_ORIGIN_X must match GRID_MOVEMENT_KIND!!", CURRENT_FUNCTION);
    }
  }

  if (Motion_Origin_Y == NULL) {
    Motion_Origin_Y = new su2double[nMoving];
    for (iZone = 0; iZone < nMoving; iZone++ )
      Motion_Origin_Y[iZone] = 0.0;
  } else {
    if (Grid_Movement && (nMotion_Origin_Y != nGridMovement)) {
      SU2_MPI::Error("Length of MOTION_ORIGIN_Y must match GRID_MOVEMENT_KIND!!", CURRENT_FUNCTION);
    }
  }

  if (Motion_Origin_Z == NULL) {
    Motion_Origin_Z = new su2double[nMoving];
    for (iZone = 0; iZone < nMoving; iZone++ )
      Motion_Origin_Z[iZone] = 0.0;
  } else {
    if (Grid_Movement && (nMotion_Origin_Z != nGridMovement)) {
      SU2_MPI::Error("Length of MOTION_ORIGIN_Z must match GRID_MOVEMENT_KIND!!", CURRENT_FUNCTION);
    }
  }

  if (MoveMotion_Origin == NULL) {
    MoveMotion_Origin = new unsigned short[nMoving];
    for (iZone = 0; iZone < nMoving; iZone++ )
      MoveMotion_Origin[iZone] = 0;
  } else {
    if (Grid_Movement && (nMoveMotion_Origin != nGridMovement)) {
      SU2_MPI::Error("Length of MOVE_MOTION_ORIGIN must match GRID_MOVEMENT_KIND!!", CURRENT_FUNCTION);
    }
  }

  /*--- Translation: ---*/

  if (Translation_Rate_X == NULL) {
    Translation_Rate_X = new su2double[nMoving];
    for (iZone = 0; iZone < nMoving; iZone++ )
      Translation_Rate_X[iZone] = 0.0;
  } else {
    if (Grid_Movement && (nTranslation_Rate_X != nGridMovement)) {
      SU2_MPI::Error("Length of TRANSLATION_RATE_X must match GRID_MOVEMENT_KIND!!", CURRENT_FUNCTION);
    }
  }

  if (Translation_Rate_Y == NULL) {
    Translation_Rate_Y = new su2double[nMoving];
    for (iZone = 0; iZone < nMoving; iZone++ )
      Translation_Rate_Y[iZone] = 0.0;
  } else {
    if (Grid_Movement && (nTranslation_Rate_Y != nGridMovement)) {
      SU2_MPI::Error("Length of TRANSLATION_RATE_Y must match GRID_MOVEMENT_KIND!!", CURRENT_FUNCTION);
    }
  }

  if (Translation_Rate_Z == NULL) {
    Translation_Rate_Z = new su2double[nMoving];
    for (iZone = 0; iZone < nMoving; iZone++ )
      Translation_Rate_Z[iZone] = 0.0;
  } else {
    if (Grid_Movement && (nTranslation_Rate_Z != nGridMovement)) {
      SU2_MPI::Error("Length of TRANSLATION_RATE_Z must match GRID_MOVEMENT_KIND!!", CURRENT_FUNCTION);
    }
  }

  /*--- Rotation: ---*/

  if (Rotation_Rate_X == NULL) {
    Rotation_Rate_X = new su2double[nMoving];
    for (iZone = 0; iZone < nMoving; iZone++ )
      Rotation_Rate_X[iZone] = 0.0;
  } else {
    if (Grid_Movement && (nRotation_Rate_X != nGridMovement)) {
      SU2_MPI::Error("Length of ROTATION_RATE_X must match GRID_MOVEMENT_KIND!!", CURRENT_FUNCTION);
    }
  }

  if (Rotation_Rate_Y == NULL) {
    Rotation_Rate_Y = new su2double[nMoving];
    for (iZone = 0; iZone < nMoving; iZone++ )
      Rotation_Rate_Y[iZone] = 0.0;
  } else {
    if (Grid_Movement && (nRotation_Rate_Y != nGridMovement)) {
      SU2_MPI::Error("Length of ROTATION_RATE_Y must match GRID_MOVEMENT_KIND!!", CURRENT_FUNCTION);
    }
  }

  if (Rotation_Rate_Z == NULL) {
    Rotation_Rate_Z = new su2double[nMoving];
    for (iZone = 0; iZone < nMoving; iZone++ )
      Rotation_Rate_Z[iZone] = 0.0;
  } else {
    if (Grid_Movement && (nRotation_Rate_Z != nGridMovement)) {
      SU2_MPI::Error("Length of ROTATION_RATE_Z must match GRID_MOVEMENT_KIND!!", CURRENT_FUNCTION);
    }
  }

  /*--- Pitching: ---*/

  if (Pitching_Omega_X == NULL) {
    Pitching_Omega_X = new su2double[nMoving];
    for (iZone = 0; iZone < nMoving; iZone++ )
      Pitching_Omega_X[iZone] = 0.0;
  } else {
    if (Grid_Movement && (nPitching_Omega_X != nGridMovement)) {
      SU2_MPI::Error("Length of PITCHING_OMEGA_X must match GRID_MOVEMENT_KIND!!", CURRENT_FUNCTION);
    }
  }

  if (Pitching_Omega_Y == NULL) {
    Pitching_Omega_Y = new su2double[nMoving];
    for (iZone = 0; iZone < nMoving; iZone++ )
      Pitching_Omega_Y[iZone] = 0.0;
  } else {
    if (Grid_Movement && (nPitching_Omega_Y != nGridMovement)) {
      SU2_MPI::Error("Length of PITCHING_OMEGA_Y must match GRID_MOVEMENT_KIND!!", CURRENT_FUNCTION);
    }
  }

  if (Pitching_Omega_Z == NULL) {
    Pitching_Omega_Z = new su2double[nMoving];
    for (iZone = 0; iZone < nMoving; iZone++ )
      Pitching_Omega_Z[iZone] = 0.0;
  } else {
    if (Grid_Movement && (nPitching_Omega_Z != nGridMovement)) {
      SU2_MPI::Error("Length of PITCHING_OMEGA_Z must match GRID_MOVEMENT_KIND!!", CURRENT_FUNCTION);
    }
  }

  /*--- Pitching Amplitude: ---*/

  if (Pitching_Ampl_X == NULL) {
    Pitching_Ampl_X = new su2double[nMoving];
    for (iZone = 0; iZone < nMoving; iZone++ )
      Pitching_Ampl_X[iZone] = 0.0;
  } else {
    if (Grid_Movement && (nPitching_Ampl_X != nGridMovement)) {
      SU2_MPI::Error("Length of PITCHING_AMPL_X must match GRID_MOVEMENT_KIND!!", CURRENT_FUNCTION);
    }
  }

  if (Pitching_Ampl_Y == NULL) {
    Pitching_Ampl_Y = new su2double[nMoving];
    for (iZone = 0; iZone < nMoving; iZone++ )
      Pitching_Ampl_Y[iZone] = 0.0;
  } else {
    if (Grid_Movement && (nPitching_Ampl_Y != nGridMovement)) {
      SU2_MPI::Error("Length of PITCHING_AMPL_Y must match GRID_MOVEMENT_KIND!!", CURRENT_FUNCTION);
    }
  }

  if (Pitching_Ampl_Z == NULL) {
    Pitching_Ampl_Z = new su2double[nMoving];
    for (iZone = 0; iZone < nMoving; iZone++ )
      Pitching_Ampl_Z[iZone] = 0.0;
  } else {
    if (Grid_Movement && (nPitching_Ampl_Z != nGridMovement)) {
      SU2_MPI::Error("Length of PITCHING_AMPL_Z must match GRID_MOVEMENT_KIND!!", CURRENT_FUNCTION);
    }
  }

  /*--- Pitching Phase: ---*/

  if (Pitching_Phase_X == NULL) {
    Pitching_Phase_X = new su2double[nMoving];
    for (iZone = 0; iZone < nMoving; iZone++ )
      Pitching_Phase_X[iZone] = 0.0;
  } else {
    if (Grid_Movement && (nPitching_Phase_X != nGridMovement)) {
      SU2_MPI::Error("Length of PITCHING_PHASE_X must match GRID_MOVEMENT_KIND!!", CURRENT_FUNCTION);
    }
  }

  if (Pitching_Phase_Y == NULL) {
    Pitching_Phase_Y = new su2double[nMoving];
    for (iZone = 0; iZone < nMoving; iZone++ )
      Pitching_Phase_Y[iZone] = 0.0;
  } else {
    if (Grid_Movement && (nPitching_Phase_Y != nGridMovement)) {
      SU2_MPI::Error("Length of PITCHING_PHASE_Y must match GRID_MOVEMENT_KIND!!", CURRENT_FUNCTION);
    }
  }

  if (Pitching_Phase_Z == NULL) {
    Pitching_Phase_Z = new su2double[nMoving];
    for (iZone = 0; iZone < nMoving; iZone++ )
      Pitching_Phase_Z[iZone] = 0.0;
  } else {
    if (Grid_Movement && (nPitching_Phase_Z != nGridMovement)) {
      SU2_MPI::Error("Length of PITCHING_PHASE_Z must match GRID_MOVEMENT_KIND!!", CURRENT_FUNCTION);
    }
  }

  /*--- Plunging: ---*/

  if (Plunging_Omega_X == NULL) {
    Plunging_Omega_X = new su2double[nMoving];
    for (iZone = 0; iZone < nMoving; iZone++ )
      Plunging_Omega_X[iZone] = 0.0;
  } else {
    if (Grid_Movement && (nPlunging_Omega_X != nGridMovement)) {
      SU2_MPI::Error("Length of PLUNGING_PHASE_X must match GRID_MOVEMENT_KIND!!", CURRENT_FUNCTION);
    }
  }

  if (Plunging_Omega_Y == NULL) {
    Plunging_Omega_Y = new su2double[nMoving];
    for (iZone = 0; iZone < nMoving; iZone++ )
      Plunging_Omega_Y[iZone] = 0.0;
  } else {
    if (Grid_Movement && (nPlunging_Omega_Y != nGridMovement)) {
      SU2_MPI::Error("Length of PLUNGING_PHASE_Y must match GRID_MOVEMENT_KIND!!", CURRENT_FUNCTION);
    }
  }

  if (Plunging_Omega_Z == NULL) {
    Plunging_Omega_Z = new su2double[nMoving];
    for (iZone = 0; iZone < nMoving; iZone++ )
      Plunging_Omega_Z[iZone] = 0.0;
  } else {
    if (Grid_Movement && (nPlunging_Omega_Z != nGridMovement)) {
      SU2_MPI::Error("Length of PLUNGING_PHASE_Z must match GRID_MOVEMENT_KIND!!", CURRENT_FUNCTION);
    }
  }

  /*--- Plunging Amplitude: ---*/

  if (Plunging_Ampl_X == NULL) {
    Plunging_Ampl_X = new su2double[nMoving];
    for (iZone = 0; iZone < nMoving; iZone++ )
      Plunging_Ampl_X[iZone] = 0.0;
  } else {
    if (Grid_Movement && (nPlunging_Ampl_X != nGridMovement)) {
      SU2_MPI::Error("Length of PLUNGING_AMPL_X must match GRID_MOVEMENT_KIND!!", CURRENT_FUNCTION);
    }
  }

  if (Plunging_Ampl_Y == NULL) {
    Plunging_Ampl_Y = new su2double[nMoving];
    for (iZone = 0; iZone < nMoving; iZone++ )
      Plunging_Ampl_Y[iZone] = 0.0;
  } else {
    if (Grid_Movement && (nPlunging_Ampl_Y != nGridMovement)) {
      SU2_MPI::Error("Length of PLUNGING_AMPL_Y must match GRID_MOVEMENT_KIND!!", CURRENT_FUNCTION);
    }
  }

  if (Plunging_Ampl_Z == NULL) {
    Plunging_Ampl_Z = new su2double[nMoving];
    for (iZone = 0; iZone < nMoving; iZone++ )
      Plunging_Ampl_Z[iZone] = 0.0;
  } else {
    if (Grid_Movement && (nPlunging_Ampl_Z != nGridMovement)) {
      SU2_MPI::Error("Length of PLUNGING_AMPL_Z must match GRID_MOVEMENT_KIND!!", CURRENT_FUNCTION);
    }
  }

  /*-- Setting Harmonic Balance period from the config file */

  if (Unsteady_Simulation == HARMONIC_BALANCE) {
  	HarmonicBalance_Period = GetHarmonicBalance_Period();
  	if (HarmonicBalance_Period < 0)  {
      SU2_MPI::Error("Not a valid value for time period!!", CURRENT_FUNCTION);
  	}
  	/* Initialize the Harmonic balance Frequency pointer */
  	if (Omega_HB == NULL) {
  		Omega_HB = new su2double[nOmega_HB];
  		for (iZone = 0; iZone < nOmega_HB; iZone++ )
  			Omega_HB[iZone] = 0.0;
  	}else {
  		if (nOmega_HB != nTimeInstances) {
        SU2_MPI::Error("Length of omega_HB  must match the number TIME_INSTANCES!!" , CURRENT_FUNCTION);
      }
  	}
  }

    /*--- Use the various rigid-motion input frequencies to determine the period to be used with harmonic balance cases.
     There are THREE types of motion to consider, namely: rotation, pitching, and plunging.
     The largest period of motion is the one to be used for harmonic balance  calculations. ---*/

  /*if (Unsteady_Simulation == HARMONIC_BALANCE) {
      if (!(GetGrid_Movement())) {
          // No grid movement - Time period from config file //
          HarmonicBalance_Period = GetHarmonicBalance_Period();
      }

      else {
          unsigned short N_MOTION_TYPES = 3;
          su2double *periods;
          periods = new su2double[N_MOTION_TYPES];

          //--- rotation: ---//

          su2double Omega_mag_rot = sqrt(pow(Rotation_Rate_X[ZONE_0],2)+pow(Rotation_Rate_Y[ZONE_0],2)+pow(Rotation_Rate_Z[ZONE_0],2));
          if (Omega_mag_rot > 0)
              periods[0] = 2*PI_NUMBER/Omega_mag_rot;
          else
              periods[0] = 0.0;

          //--- pitching: ---//

          su2double Omega_mag_pitch = sqrt(pow(Pitching_Omega_X[ZONE_0],2)+pow(Pitching_Omega_Y[ZONE_0],2)+pow(Pitching_Omega_Z[ZONE_0],2));
          if (Omega_mag_pitch > 0)
              periods[1] = 2*PI_NUMBER/Omega_mag_pitch;
          else
              periods[1] = 0.0;

          //--- plunging: ---//

          su2double Omega_mag_plunge = sqrt(pow(Plunging_Omega_X[ZONE_0],2)+pow(Plunging_Omega_Y[ZONE_0],2)+pow(Plunging_Omega_Z[ZONE_0],2));
          if (Omega_mag_plunge > 0)
              periods[2] = 2*PI_NUMBER/Omega_mag_plunge;
          else
              periods[2] = 0.0;

          //--- determine which period is largest ---//

          unsigned short iVar;
          HarmonicBalance_Period = 0.0;
          for (iVar = 0; iVar < N_MOTION_TYPES; iVar++) {
              if (periods[iVar] > HarmonicBalance_Period)
                  HarmonicBalance_Period = periods[iVar];
          }

          delete periods;
      }

  }*/




  /*--- Initialize the RefOriginMoment Pointer ---*/

  RefOriginMoment = NULL;
  RefOriginMoment = new su2double[3];
  RefOriginMoment[0] = 0.0; RefOriginMoment[1] = 0.0; RefOriginMoment[2] = 0.0;

  /*--- In case the moment origin coordinates have not been declared in the
   config file, set them equal to zero for safety. Also check to make sure
   that for each marker, a value has been declared for the moment origin.
   Unless only one value was specified, then set this value for all the markers
   being monitored. ---*/


  if ((nRefOriginMoment_X != nRefOriginMoment_Y) || (nRefOriginMoment_X != nRefOriginMoment_Z) ) {
    SU2_MPI::Error("ERROR: Length of REF_ORIGIN_MOMENT_X, REF_ORIGIN_MOMENT_Y and REF_ORIGIN_MOMENT_Z must be the same!!", CURRENT_FUNCTION);
  }

  if (RefOriginMoment_X == NULL) {
    RefOriginMoment_X = new su2double[nMarker_Monitoring];
    for (iMarker = 0; iMarker < nMarker_Monitoring; iMarker++ )
      RefOriginMoment_X[iMarker] = 0.0;
  } else {
    if (nRefOriginMoment_X == 1) {

      su2double aux_RefOriginMoment_X = RefOriginMoment_X[0];
      delete [] RefOriginMoment_X;
      RefOriginMoment_X = new su2double[nMarker_Monitoring];
      nRefOriginMoment_X = nMarker_Monitoring;

      for (iMarker = 0; iMarker < nMarker_Monitoring; iMarker++ )
        RefOriginMoment_X[iMarker] = aux_RefOriginMoment_X;
    }
    else if (nRefOriginMoment_X != nMarker_Monitoring) {
      SU2_MPI::Error("ERROR: Length of REF_ORIGIN_MOMENT_X must match number of Monitoring Markers!!", CURRENT_FUNCTION);
    }
  }

  if (RefOriginMoment_Y == NULL) {
    RefOriginMoment_Y = new su2double[nMarker_Monitoring];
    for (iMarker = 0; iMarker < nMarker_Monitoring; iMarker++ )
      RefOriginMoment_Y[iMarker] = 0.0;
  } else {
    if (nRefOriginMoment_Y == 1) {

      su2double aux_RefOriginMoment_Y = RefOriginMoment_Y[0];
      delete [] RefOriginMoment_Y;
      RefOriginMoment_Y = new su2double[nMarker_Monitoring];
      nRefOriginMoment_Y = nMarker_Monitoring;

      for (iMarker = 0; iMarker < nMarker_Monitoring; iMarker++ )
        RefOriginMoment_Y[iMarker] = aux_RefOriginMoment_Y;
    }
    else if (nRefOriginMoment_Y != nMarker_Monitoring) {
      SU2_MPI::Error("ERROR: Length of REF_ORIGIN_MOMENT_Y must match number of Monitoring Markers!!", CURRENT_FUNCTION);
    }
  }

  if (RefOriginMoment_Z == NULL) {
    RefOriginMoment_Z = new su2double[nMarker_Monitoring];
    for (iMarker = 0; iMarker < nMarker_Monitoring; iMarker++ )
      RefOriginMoment_Z[iMarker] = 0.0;
  } else {
    if (nRefOriginMoment_Z == 1) {

      su2double aux_RefOriginMoment_Z = RefOriginMoment_Z[0];
      delete [] RefOriginMoment_Z;
      RefOriginMoment_Z = new su2double[nMarker_Monitoring];
      nRefOriginMoment_Z = nMarker_Monitoring;

      for (iMarker = 0; iMarker < nMarker_Monitoring; iMarker++ )
        RefOriginMoment_Z[iMarker] = aux_RefOriginMoment_Z;
    }
    else if (nRefOriginMoment_Z != nMarker_Monitoring) {
      SU2_MPI::Error("ERROR: Length of REF_ORIGIN_MOMENT_Z must match number of Monitoring Markers!!", CURRENT_FUNCTION);
    }
  }

  /*--- Set the boolean flag if we are carrying out an aeroelastic simulation. ---*/

  if (Grid_Movement && (Kind_GridMovement[ZONE_0] == AEROELASTIC || Kind_GridMovement[ZONE_0] == AEROELASTIC_RIGID_MOTION)) Aeroelastic_Simulation = true;
  else Aeroelastic_Simulation = false;

  /*--- Initializing the size for the solutions of the Aeroelastic problem. ---*/


  if (Grid_Movement && Aeroelastic_Simulation) {
    Aeroelastic_np1.resize(nMarker_Monitoring);
    Aeroelastic_n.resize(nMarker_Monitoring);
    Aeroelastic_n1.resize(nMarker_Monitoring);
    for (iMarker = 0; iMarker < nMarker_Monitoring; iMarker++) {
      Aeroelastic_np1[iMarker].resize(2);
      Aeroelastic_n[iMarker].resize(2);
      Aeroelastic_n1[iMarker].resize(2);
      for (int i =0; i<2; i++) {
        Aeroelastic_np1[iMarker][i].resize(2);
        Aeroelastic_n[iMarker][i].resize(2);
        Aeroelastic_n1[iMarker][i].resize(2);
        for (int j=0; j<2; j++) {
          Aeroelastic_np1[iMarker][i][j] = 0.0;
          Aeroelastic_n[iMarker][i][j] = 0.0;
          Aeroelastic_n1[iMarker][i][j] = 0.0;
        }
      }
    }
  }

  /*--- Allocate memory for the plunge and pitch and initialized them to zero ---*/

  if (Grid_Movement && Aeroelastic_Simulation) {
    Aeroelastic_pitch = new su2double[nMarker_Monitoring];
    Aeroelastic_plunge = new su2double[nMarker_Monitoring];
    for (iMarker = 0; iMarker < nMarker_Monitoring; iMarker++ ) {
      Aeroelastic_pitch[iMarker] = 0.0;
      Aeroelastic_plunge[iMarker] = 0.0;
    }
  }

  /*--- Fluid-Structure Interaction problems ---*/

  if (FSI_Problem) {
    if ((Dynamic_Analysis == STATIC) && (Unsteady_Simulation == STEADY)) {
      Kind_GridMovement[val_izone] = FLUID_STRUCTURE_STATIC;
      Grid_Movement = false;
    }
    else{
      Kind_GridMovement[val_izone] = FLUID_STRUCTURE;
      Grid_Movement = true;
    }
  }

  if (MGCycle == FULLMG_CYCLE) FinestMesh = nMGLevels;
  else FinestMesh = MESH_0;

  if ((Kind_Solver == NAVIER_STOKES) &&
      (Kind_Turb_Model != NONE))
    Kind_Solver = RANS;
  
  if (Kind_Solver == EULER) Kind_Turb_Model = NONE;

  Kappa_2nd_Flow    = Kappa_Flow[0];
  Kappa_4th_Flow    = Kappa_Flow[1];
  Kappa_2nd_AdjFlow = Kappa_AdjFlow[0];
  Kappa_4th_AdjFlow = Kappa_AdjFlow[1];
  Kappa_2nd_Heat = Kappa_Heat[0];
  Kappa_4th_Heat = Kappa_Heat[1];
  
  /*--- Make the MG_PreSmooth, MG_PostSmooth, and MG_CorrecSmooth
   arrays consistent with nMGLevels ---*/

  unsigned short * tmp_smooth = new unsigned short[nMGLevels+1];

  if ((nMG_PreSmooth != nMGLevels+1) && (nMG_PreSmooth != 0)) {
    if (nMG_PreSmooth > nMGLevels+1) {

      /*--- Truncate by removing unnecessary elements at the end ---*/

      for (unsigned int i = 0; i <= nMGLevels; i++)
        tmp_smooth[i] = MG_PreSmooth[i];
      delete [] MG_PreSmooth;
      MG_PreSmooth=NULL;
    } else {

      /*--- Add additional elements equal to last element ---*/

      for (unsigned int i = 0; i < nMG_PreSmooth; i++)
        tmp_smooth[i] = MG_PreSmooth[i];
      for (unsigned int i = nMG_PreSmooth; i <= nMGLevels; i++)
        tmp_smooth[i] = MG_PreSmooth[nMG_PreSmooth-1];
      delete [] MG_PreSmooth;
      MG_PreSmooth=NULL;
    }

    nMG_PreSmooth = nMGLevels+1;
    MG_PreSmooth = new unsigned short[nMG_PreSmooth];
    for (unsigned int i = 0; i < nMG_PreSmooth; i++)
      MG_PreSmooth[i] = tmp_smooth[i];
  }
  if ((nMGLevels != 0) && (nMG_PreSmooth == 0)) {
    delete [] MG_PreSmooth;
    nMG_PreSmooth = nMGLevels+1;
    MG_PreSmooth = new unsigned short[nMG_PreSmooth];
    for (unsigned int i = 0; i < nMG_PreSmooth; i++)
      MG_PreSmooth[i] = i+1;
  }

  if ((nMG_PostSmooth != nMGLevels+1) && (nMG_PostSmooth != 0)) {
    if (nMG_PostSmooth > nMGLevels+1) {

      /*--- Truncate by removing unnecessary elements at the end ---*/

      for (unsigned int i = 0; i <= nMGLevels; i++)
        tmp_smooth[i] = MG_PostSmooth[i];
      delete [] MG_PostSmooth;
      MG_PostSmooth=NULL;
    } else {

      /*--- Add additional elements equal to last element ---*/

      for (unsigned int i = 0; i < nMG_PostSmooth; i++)
        tmp_smooth[i] = MG_PostSmooth[i];
      for (unsigned int i = nMG_PostSmooth; i <= nMGLevels; i++)
        tmp_smooth[i] = MG_PostSmooth[nMG_PostSmooth-1];
      delete [] MG_PostSmooth;
      MG_PostSmooth=NULL;
    }

    nMG_PostSmooth = nMGLevels+1;
    MG_PostSmooth = new unsigned short[nMG_PostSmooth];
    for (unsigned int i = 0; i < nMG_PostSmooth; i++)
      MG_PostSmooth[i] = tmp_smooth[i];

  }

  if ((nMGLevels != 0) && (nMG_PostSmooth == 0)) {
    delete [] MG_PostSmooth;
    nMG_PostSmooth = nMGLevels+1;
    MG_PostSmooth = new unsigned short[nMG_PostSmooth];
    for (unsigned int i = 0; i < nMG_PostSmooth; i++)
      MG_PostSmooth[i] = 0;
  }

  if ((nMG_CorrecSmooth != nMGLevels+1) && (nMG_CorrecSmooth != 0)) {
    if (nMG_CorrecSmooth > nMGLevels+1) {

      /*--- Truncate by removing unnecessary elements at the end ---*/

      for (unsigned int i = 0; i <= nMGLevels; i++)
        tmp_smooth[i] = MG_CorrecSmooth[i];
      delete [] MG_CorrecSmooth;
      MG_CorrecSmooth = NULL;
    } else {

      /*--- Add additional elements equal to last element ---*/

      for (unsigned int i = 0; i < nMG_CorrecSmooth; i++)
        tmp_smooth[i] = MG_CorrecSmooth[i];
      for (unsigned int i = nMG_CorrecSmooth; i <= nMGLevels; i++)
        tmp_smooth[i] = MG_CorrecSmooth[nMG_CorrecSmooth-1];
      delete [] MG_CorrecSmooth;
      MG_CorrecSmooth = NULL;
    }
    nMG_CorrecSmooth = nMGLevels+1;
    MG_CorrecSmooth = new unsigned short[nMG_CorrecSmooth];
    for (unsigned int i = 0; i < nMG_CorrecSmooth; i++)
      MG_CorrecSmooth[i] = tmp_smooth[i];
  }

  if ((nMGLevels != 0) && (nMG_CorrecSmooth == 0)) {
    delete [] MG_CorrecSmooth;
    nMG_CorrecSmooth = nMGLevels+1;
    MG_CorrecSmooth = new unsigned short[nMG_CorrecSmooth];
    for (unsigned int i = 0; i < nMG_CorrecSmooth; i++)
      MG_CorrecSmooth[i] = 0;
  }

  /*--- Override MG Smooth parameters ---*/

  if (nMG_PreSmooth != 0) MG_PreSmooth[MESH_0] = 1;
  if (nMG_PostSmooth != 0) {
    MG_PostSmooth[MESH_0] = 0;
    MG_PostSmooth[nMGLevels] = 0;
  }
  if (nMG_CorrecSmooth != 0) MG_CorrecSmooth[nMGLevels] = 0;

  if (Restart) MGCycle = V_CYCLE;

  if (ContinuousAdjoint) {
    if (Kind_Solver == EULER) Kind_Solver = ADJ_EULER;
    if (Kind_Solver == NAVIER_STOKES) Kind_Solver = ADJ_NAVIER_STOKES;
    if (Kind_Solver == RANS) Kind_Solver = ADJ_RANS;
  }

  nCFL = nMGLevels+1;
  CFL = new su2double[nCFL];
  CFL[0] = CFLFineGrid;

  /*--- Evaluate when the Cl should be evaluated ---*/

  Iter_Fixed_CL        = SU2_TYPE::Int(nExtIter / (su2double(Update_Alpha)+1));
  Iter_Fixed_CM        = SU2_TYPE::Int(nExtIter / (su2double(Update_iH)+1));
  Iter_Fixed_NetThrust = SU2_TYPE::Int(nExtIter / (su2double(Update_BCThrust)+1));

  /*--- Setting relaxation factor and CFL for the adjoint runs ---*/

  if (ContinuousAdjoint) {
    Relaxation_Factor_Flow = Relaxation_Factor_AdjFlow;
    CFL[0] = CFL[0] * CFLRedCoeff_AdjFlow;
    CFL_AdaptParam[2] *= CFLRedCoeff_AdjFlow;
    CFL_AdaptParam[3] *= CFLRedCoeff_AdjFlow;
    Iter_Fixed_CL = SU2_TYPE::Int(su2double (Iter_Fixed_CL) / CFLRedCoeff_AdjFlow);
    Iter_Fixed_CM = SU2_TYPE::Int(su2double (Iter_Fixed_CM) / CFLRedCoeff_AdjFlow);
    Iter_Fixed_NetThrust = SU2_TYPE::Int(su2double (Iter_Fixed_NetThrust) / CFLRedCoeff_AdjFlow);
  }

  if ((DiscreteAdjoint) && (Inconsistent_Disc)) {
    Kind_ConvNumScheme_Flow = Kind_ConvNumScheme_AdjFlow;
    Kind_Centered_Flow = Kind_Centered_AdjFlow;
    Kind_Upwind_Flow = Kind_Upwind_AdjFlow;
    Kappa_Flow[0] = Kappa_AdjFlow[0];
    Kappa_Flow[1] = Kappa_AdjFlow[1];
  }
  
  if (Iter_Fixed_CL == 0) { Iter_Fixed_CL = nExtIter+1; Update_Alpha = 0; }
  if (Iter_Fixed_CM == 0) { Iter_Fixed_CM = nExtIter+1; Update_iH = 0; }
  if (Iter_Fixed_NetThrust == 0) { Iter_Fixed_NetThrust = nExtIter+1; Update_BCThrust = 0; }

  for (iCFL = 1; iCFL < nCFL; iCFL++)
    CFL[iCFL] = CFL[iCFL-1];

  if (nRKStep == 0) {
    nRKStep = 1;
    RK_Alpha_Step = new su2double[1]; RK_Alpha_Step[0] = 1.0;
  }

  /* Correct the number of time levels for time accurate local time
     stepping, if needed.  */
  if (nLevels_TimeAccurateLTS == 0)  nLevels_TimeAccurateLTS =  1;
  if (nLevels_TimeAccurateLTS  > 15) nLevels_TimeAccurateLTS = 15;

  /* Check that no time accurate local time stepping is specified for time
     integration schemes other than ADER. */
  if (Kind_TimeIntScheme_FEM_Flow != ADER_DG && nLevels_TimeAccurateLTS != 1) {

    if (rank==MASTER_NODE) {
      cout << endl << "WARNING: "
           << nLevels_TimeAccurateLTS << " levels specified for time accurate local time stepping." << endl
           << "Time accurate local time stepping is only possible for ADER, hence this option is not used." << endl
           << endl;
    }

    nLevels_TimeAccurateLTS = 1;
  }

  if (Kind_TimeIntScheme_FEM_Flow == ADER_DG) {

    Unsteady_Simulation = TIME_STEPPING;  // Only time stepping for ADER.

    /* If time accurate local time stepping is used, make sure that an unsteady
       CFL is specified. If not, terminate. */
    if (nLevels_TimeAccurateLTS != 1) {
      if(Unst_CFL == 0.0)
        SU2_MPI::Error("ERROR: Unsteady CFL not specified for time accurate local time stepping.",
                       CURRENT_FUNCTION);
    }

    /* Determine the location of the ADER time DOFs, which are the Gauss-Legendre
       integration points corresponding to the number of time DOFs. */
    vector<su2double> GLPoints(nTimeDOFsADER_DG), GLWeights(nTimeDOFsADER_DG);
    CGaussJacobiQuadrature GaussJacobi;
    GaussJacobi.GetQuadraturePoints(0.0, 0.0, -1.0, 1.0, GLPoints, GLWeights);

    TimeDOFsADER_DG = new su2double[nTimeDOFsADER_DG];
    for(unsigned short i=0; i<nTimeDOFsADER_DG; ++i)
      TimeDOFsADER_DG[i] = GLPoints[i];

    /* Determine the number of integration points in time, their locations
       on the interval [-1..1] and their integration weights. */
    unsigned short orderExact = ceil(Quadrature_Factor_Time_ADER_DG*(nTimeDOFsADER_DG-1));
    nTimeIntegrationADER_DG = orderExact/2 + 1;
    nTimeIntegrationADER_DG = max(nTimeIntegrationADER_DG, nTimeDOFsADER_DG);
    GLPoints.resize(nTimeIntegrationADER_DG);
    GLWeights.resize(nTimeIntegrationADER_DG);
    GaussJacobi.GetQuadraturePoints(0.0, 0.0, -1.0, 1.0, GLPoints, GLWeights);

    TimeIntegrationADER_DG    = new su2double[nTimeIntegrationADER_DG];
    WeightsIntegrationADER_DG = new su2double[nTimeIntegrationADER_DG];
    for(unsigned short i=0; i<nTimeIntegrationADER_DG; ++i) {
      TimeIntegrationADER_DG[i]    = GLPoints[i];
      WeightsIntegrationADER_DG[i] = GLWeights[i];
    }
  }

  if (nIntCoeffs == 0) {
    nIntCoeffs = 2;
    Int_Coeffs = new su2double[2]; Int_Coeffs[0] = 0.25; Int_Coeffs[1] = 0.5;
  }
  
  if (nElasticityMod == 0) {
  nElasticityMod = 1;
  ElasticityMod = new su2double[1]; ElasticityMod[0] = 2E11;
  }

  if (nPoissonRatio == 0) {
  nPoissonRatio = 1;
  PoissonRatio = new su2double[1]; PoissonRatio[0] = 0.30;
  }

  if (nMaterialDensity == 0) {
  nMaterialDensity = 1;
  MaterialDensity = new su2double[1]; MaterialDensity[0] = 7854;
  }

  if (nElectric_Constant == 0) {
  nElectric_Constant = 1;
  Electric_Constant = new su2double[1]; Electric_Constant[0] = 0.0;
  }

  if (nElectric_Field == 0) {
	nElectric_Field = 1;
	Electric_Field_Mod = new su2double[1]; Electric_Field_Mod[0] = 0.0;
  }

  if (nDim_RefNode == 0) {
  nDim_RefNode = 3;
  RefNode_Displacement = new su2double[3];
  RefNode_Displacement[0] = 0.0; RefNode_Displacement[1] = 0.0; RefNode_Displacement[2] = 0.0;
  }

  if (nDim_Electric_Field == 0) {
	nDim_Electric_Field = 2;
	Electric_Field_Dir = new su2double[2]; Electric_Field_Dir[0] = 0.0;  Electric_Field_Dir[1] = 1.0;
  }

  if ((Kind_SU2 == SU2_CFD) && (Kind_Solver == NO_SOLVER)) {
    SU2_MPI::Error("PHYSICAL_PROBLEM must be set in the configuration file", CURRENT_FUNCTION);
  }

  /*--- Set a flag for viscous simulations ---*/

  Viscous = (( Kind_Solver == NAVIER_STOKES          ) ||
             ( Kind_Solver == ADJ_NAVIER_STOKES      ) ||
             ( Kind_Solver == RANS                   ) ||
             ( Kind_Solver == ADJ_RANS               ) ||
             ( Kind_Solver == FEM_NAVIER_STOKES      ) ||
             ( Kind_Solver == FEM_RANS               ) ||
             ( Kind_Solver == FEM_LES                ));

  /*--- To avoid boundary intersections, let's add a small constant to the planes. ---*/

  if (Geo_Description == NACELLE) {
    for (unsigned short iSections = 0; iSections < nLocationStations; iSections++) {
      if (LocationStations[iSections] == 0) LocationStations[iSections] = 1E-6;
      if (LocationStations[iSections] == 360) LocationStations[iSections] = 359.999999;
    }
  }
  else {
    for (unsigned short iSections = 0; iSections < nLocationStations; iSections++) {
      LocationStations[iSections] += EPS;
    }
    Stations_Bounds[0] += EPS;
    Stations_Bounds[1] += EPS;
  }

  /*--- Length based parameter for slope limiters uses a default value of
   0.1m ---*/
  
  RefElemLength = 1.0;
  if (SystemMeasurements == US) RefElemLength /= 0.3048;

  /*--- Re-scale the length based parameters. The US system uses feet,
   but SU2 assumes that the grid is in inches ---*/

  if ((SystemMeasurements == US) && (Kind_SU2 == SU2_CFD)) {

    for (iMarker = 0; iMarker < nMarker_Monitoring; iMarker++) {
      RefOriginMoment_X[iMarker] = RefOriginMoment_X[iMarker]/12.0;
      RefOriginMoment_Y[iMarker] = RefOriginMoment_Y[iMarker]/12.0;
      RefOriginMoment_Z[iMarker] = RefOriginMoment_Z[iMarker]/12.0;
    }

    for (iMarker = 0; iMarker < nGridMovement; iMarker++) {
      Motion_Origin_X[iMarker] = Motion_Origin_X[iMarker]/12.0;
      Motion_Origin_Y[iMarker] = Motion_Origin_Y[iMarker]/12.0;
      Motion_Origin_Z[iMarker] = Motion_Origin_Z[iMarker]/12.0;
    }

    RefLength = RefLength/12.0;

    if ((val_nDim == 2) && (!Axisymmetric)) RefArea = RefArea/12.0;
    else RefArea = RefArea/144.0;
    Length_Reynolds = Length_Reynolds/12.0;
    Highlite_Area = Highlite_Area/144.0;
    SemiSpan = SemiSpan/12.0;

    EA_IntLimit[0] = EA_IntLimit[0]/12.0;
    EA_IntLimit[1] = EA_IntLimit[1]/12.0;
    EA_IntLimit[2] = EA_IntLimit[2]/12.0;
    
    if (Geo_Description != NACELLE) {
      for (unsigned short iSections = 0; iSections < nLocationStations; iSections++) {
        LocationStations[iSections] = LocationStations[iSections]/12.0;
      }
      Stations_Bounds[0] = Stations_Bounds[0]/12.0;
      Stations_Bounds[1] = Stations_Bounds[1]/12.0;
    }
<<<<<<< HEAD

    Stations_Bounds[0] = Stations_Bounds[0]/12.0;
    Stations_Bounds[1] = Stations_Bounds[1]/12.0;

=======
    
>>>>>>> 28753f08
    SubsonicEngine_Cyl[0] = SubsonicEngine_Cyl[0]/12.0;
    SubsonicEngine_Cyl[1] = SubsonicEngine_Cyl[1]/12.0;
    SubsonicEngine_Cyl[2] = SubsonicEngine_Cyl[2]/12.0;
    SubsonicEngine_Cyl[3] = SubsonicEngine_Cyl[3]/12.0;
    SubsonicEngine_Cyl[4] = SubsonicEngine_Cyl[4]/12.0;
    SubsonicEngine_Cyl[5] = SubsonicEngine_Cyl[5]/12.0;
    SubsonicEngine_Cyl[6] = SubsonicEngine_Cyl[6]/12.0;

  }

  if ((Kind_Turb_Model != SA) && (Kind_Trans_Model == BC)){
    SU2_MPI::Error("BC transition model currently only available in combination with SA turbulence model!", CURRENT_FUNCTION);
  }

  /*--- Check for constant lift mode. Initialize the update flag for
   the AoA with each iteration to false  ---*/

  if (Fixed_CL_Mode) Update_AoA = false;
  if (Fixed_CM_Mode) Update_HTPIncidence = false;

  if (DirectDiff != NO_DERIVATIVE) {
#if !defined COMPLEX_TYPE && !defined ADOLC_FORWARD_TYPE && !defined CODI_FORWARD_TYPE
      if (Kind_SU2 == SU2_CFD) {
        SU2_MPI::Error(string("SU2_CFD: Config option DIRECT_DIFF= YES requires AD or complex support!\n") +
                       string("Please use SU2_CFD_DIRECTDIFF (configuration/compilation is done using the preconfigure.py script)."),
                       CURRENT_FUNCTION);
      }
#endif
    /*--- Initialize the derivative values ---*/
    switch (DirectDiff) {
      case D_MACH:
        SU2_TYPE::SetDerivative(Mach, 1.0);
        break;
      case D_AOA:
        SU2_TYPE::SetDerivative(AoA, 1.0);
        break;
      case D_SIDESLIP:
        SU2_TYPE::SetDerivative(AoS, 1.0);
        break;
      case D_REYNOLDS:
        SU2_TYPE::SetDerivative(Reynolds, 1.0);
        break;
      case D_TURB2LAM:
       SU2_TYPE::SetDerivative(Turb2LamViscRatio_FreeStream, 1.0);
        break;
      default:
        /*--- All other cases are handled in the specific solver ---*/
        break;
      }
  }

#if defined CODI_REVERSE_TYPE
  AD_Mode = YES;

  AD::PreaccEnabled = AD_Preaccumulation;

#else
  if (AD_Mode == YES) {
    SU2_MPI::Error(string("AUTO_DIFF=YES requires Automatic Differentiation support.\n") +
                   string("Please use correct executables (configuration/compilation is done using the preconfigure.py script)."),
                   CURRENT_FUNCTION);
  }
#endif

  if (DiscreteAdjoint) {
#if !defined CODI_REVERSE_TYPE
    if (Kind_SU2 == SU2_CFD) {
      SU2_MPI::Error(string("SU2_CFD: Config option MATH_PROBLEM= DISCRETE_ADJOINT requires AD support!\n") +
                     string("Please use SU2_CFD_AD (configuration/compilation is done using the preconfigure.py script)."),
                     CURRENT_FUNCTION);
    }
#endif

    /*--- Disable writing of limiters if enabled ---*/
    Wrt_Limiters = false;

    if (Unsteady_Simulation) {

      Restart_Flow = false;

      if (Grid_Movement) {
        SU2_MPI::Error("Dynamic mesh movement currently not supported for the discrete adjoint solver.", CURRENT_FUNCTION);
      }

      if (Unst_AdjointIter- long(nExtIter) < 0){
        SU2_MPI::Error(string("Invalid iteration number requested for unsteady adjoint.\n" ) +
                       string("Make sure EXT_ITER is larger or equal than UNST_ADJ_ITER."),
                       CURRENT_FUNCTION);
      }

      /*--- If the averaging interval is not set, we average over all time-steps ---*/

      if (Iter_Avg_Objective == 0.0) {
        Iter_Avg_Objective = nExtIter;
      }

    }

    switch(Kind_Solver) {
      case EULER:
        Kind_Solver = DISC_ADJ_EULER;
        break;
      case RANS:
        Kind_Solver = DISC_ADJ_RANS;
        break;
      case NAVIER_STOKES:
        Kind_Solver = DISC_ADJ_NAVIER_STOKES;
        break;
      case FEM_EULER :
        Kind_Solver = DISC_ADJ_DG_EULER;
        break;
      case FEM_RANS :
        Kind_Solver = DISC_ADJ_DG_RANS;
        break;
      case FEM_NAVIER_STOKES : 
        Kind_Solver = DISC_ADJ_DG_NS;
        break;
      case FEM_ELASTICITY:
        Kind_Solver = DISC_ADJ_FEM;
        break;
      default:
        break;
    }

    RampOutletPressure = false;
    RampRotatingFrame = false;
  }
  
  delete [] tmp_smooth;

  /*--- Make sure that implicit time integration is disabled
        for the FEM fluid solver (numerics). ---*/
  if ((Kind_Solver == FEM_EULER) ||
      (Kind_Solver == FEM_NAVIER_STOKES) ||
      (Kind_Solver == FEM_RANS)) {
     Kind_TimeIntScheme_Flow = Kind_TimeIntScheme_FEM_Flow;
  }

  /*--- Set up the time stepping / unsteady CFL options. ---*/
  if ((Unsteady_Simulation == TIME_STEPPING) && (Unst_CFL != 0.0)) {
    for (iCFL = 0; iCFL < nCFL; iCFL++)
      CFL[iCFL] = Unst_CFL;
  }


  /*--- If it is a fixed mode problem, then we will add 100 iterations to
    evaluate the derivatives with respect to a change in the AoA and CL ---*/

  if (!ContinuousAdjoint & !DiscreteAdjoint) {
  	if ((Fixed_CL_Mode) || (Fixed_CM_Mode)) {
    ConvCriteria = RESIDUAL;
  		nExtIter += Iter_dCL_dAlpha;
  		OrderMagResidual = 24;
  		MinLogResidual = -24;
  	}
  }

  /*--- If there are not design variables defined in the file ---*/

  if (nDV == 0) {
    nDV = 1;
    Design_Variable = new unsigned short [nDV];
    Design_Variable[0] = NO_DEFORMATION;
  }

  /*--- Checks for incompressible flow problems. ---*/

  if ((Kind_Solver == EULER) && (Kind_Regime == INCOMPRESSIBLE)) {
    /*--- Force inviscid problems to use constant density and disable energy. ---*/
    if (Kind_DensityModel != CONSTANT || Energy_Equation == true) {
      SU2_MPI::Error("Inviscid incompressible problems must be constant density (no energy eqn.).\n Use DENSITY_MODEL= CONSTANT and ENERGY_EQUATION= NO.", CURRENT_FUNCTION);
    }
  }

  /*--- Default values should recover original incompressible behavior (for old config files). ---*/

  if (Kind_Regime == INCOMPRESSIBLE) {
    if ((Kind_DensityModel == CONSTANT) || (Kind_DensityModel == BOUSSINESQ))
      Kind_FluidModel = CONSTANT_DENSITY;
  }

  /*--- Energy equation must be active for any fluid models other than constant density. ---*/

  if (Kind_DensityModel != CONSTANT) Energy_Equation = true;

  if (Kind_DensityModel == BOUSSINESQ) {
    Energy_Equation = true;
    if (Body_Force) {
      SU2_MPI::Error("Body force and Boussinesq source terms are not currently compatible.", CURRENT_FUNCTION);
    }
  }

  if (Kind_DensityModel == VARIABLE) {
    if (Kind_FluidModel != INC_IDEAL_GAS) {
      SU2_MPI::Error("Variable density incompressible solver limited to ideal gases.\n Check the fluid model options (use INC_IDEAL_GAS).", CURRENT_FUNCTION);
    }
  }

  if (Kind_Regime != INCOMPRESSIBLE) {
    if ((Kind_FluidModel == CONSTANT_DENSITY) || (Kind_FluidModel == INC_IDEAL_GAS)) {
      SU2_MPI::Error("Fluid model not compatible with compressible flows.\n CONSTANT_DENSITY/INC_IDEAL_GAS are for incompressible only.", CURRENT_FUNCTION);
    }
  }

  if ((Kind_Regime == INCOMPRESSIBLE) && (Kind_Solver != EULER) && (Kind_Solver != ADJ_EULER) && (Kind_Solver != DISC_ADJ_EULER)) {
    if (Kind_ViscosityModel == SUTHERLAND) {
      if ((Kind_FluidModel != INC_IDEAL_GAS)) {
        SU2_MPI::Error("Sutherland's law only valid for ideal gases in incompressible flows.\n Must use VISCOSITY_MODEL=CONSTANT_VISCOSITY and set viscosity with\n MU_CONSTANT, or use DENSITY_MODEL= VARIABLE with FLUID_MODEL= INC_IDEAL_GAS for VISCOSITY_MODEL=SUTHERLAND.\n NOTE: FREESTREAM_VISCOSITY is no longer used for incompressible flows!", CURRENT_FUNCTION);
      }
    }
  }

  /*--- Incompressible solver currently limited to SI units. ---*/

  if ((Kind_Regime == INCOMPRESSIBLE) && (SystemMeasurements == US)) {
    SU2_MPI::Error("Must use SI units for incompressible solver.", CURRENT_FUNCTION);
  }

  /*--- Check that the non-dim type is valid. ---*/

  if (Kind_Regime == INCOMPRESSIBLE) {
    if ((Ref_Inc_NonDim != INITIAL_VALUES) && (Ref_Inc_NonDim != REFERENCE_VALUES) && (Ref_Inc_NonDim != DIMENSIONAL)) {
      SU2_MPI::Error("Incompressible non-dim. scheme invalid.\n Must use INITIAL_VALUES, REFERENCE_VALUES, or DIMENSIONAL.", CURRENT_FUNCTION);
    }
  }

  /*--- If Kind_Inc_Inlet has not been specified, take a default --*/

  if (Kind_Inc_Inlet == NULL) {
    if (nMarker_Inlet != 0) {
      Kind_Inc_Inlet = new unsigned short[nMarker_Inlet];
      for (unsigned short iInlet = 0; iInlet < nMarker_Inlet; iInlet++) {
        Kind_Inc_Inlet[iInlet] = VELOCITY_INLET;
      }
    } else {
      Kind_Inc_Inlet = new unsigned short[1];
      Kind_Inc_Inlet[0] = VELOCITY_INLET;
    }
  }

  /*--- Grid motion is not yet supported with the incompressible solver. ---*/

  if ((Kind_Regime == INCOMPRESSIBLE) && (Grid_Movement)) {
    SU2_MPI::Error("Support for grid movement not yet implemented for incompressible flows.", CURRENT_FUNCTION);
  }

  /*--- Assert that there are two markers being analyzed if the
   pressure drop objective function is selected. ---*/

  for (unsigned short iObj = 0; iObj < nObj; iObj++) {
    if ((Kind_ObjFunc[iObj] == SURFACE_PRESSURE_DROP) && (nMarker_Analyze != 2)) {
      SU2_MPI::Error("Must list two markers for the pressure drop objective function.\n Expected format: MARKER_ANALYZE= (outlet_name, inlet_name).", CURRENT_FUNCTION);
    }
  }

}

void CConfig::SetMarkers(unsigned short val_software) {

  unsigned short iMarker_All, iMarker_CfgFile, iMarker_Euler, iMarker_Custom,
  iMarker_FarField, iMarker_SymWall, iMarker_PerBound,
  iMarker_NearFieldBound, iMarker_InterfaceBound, iMarker_Fluid_InterfaceBound, iMarker_Dirichlet,
  iMarker_Inlet, iMarker_Riemann, iMarker_Giles, iMarker_Outlet, iMarker_Isothermal,
  iMarker_HeatFlux, iMarker_EngineInflow, iMarker_EngineExhaust, iMarker_Damper,
  iMarker_Displacement, iMarker_Load, iMarker_FlowLoad, iMarker_Neumann, iMarker_Internal,
  iMarker_Monitoring, iMarker_Designing, iMarker_GeoEval, iMarker_Plotting, iMarker_Analyze,
  iMarker_DV, iMarker_Moving, iMarker_PyCustom, iMarker_Supersonic_Inlet, iMarker_Supersonic_Outlet,
  iMarker_Clamped, iMarker_ZoneInterface, iMarker_CHTInterface, iMarker_Load_Dir, iMarker_Disp_Dir, iMarker_Load_Sine,
  iMarker_ActDiskInlet, iMarker_ActDiskOutlet,
  iMarker_Turbomachinery, iMarker_MixingPlaneInterface;

  int size = SINGLE_NODE;

#ifdef HAVE_MPI
  if (val_software != SU2_MSH)
    SU2_MPI::Comm_size(MPI_COMM_WORLD, &size);
#endif

  /*--- Compute the total number of markers in the config file ---*/

  nMarker_CfgFile = nMarker_Euler + nMarker_FarField + nMarker_SymWall +
  nMarker_PerBound + nMarker_NearFieldBound + nMarker_Fluid_InterfaceBound +
  nMarker_InterfaceBound + nMarker_CHTInterface + nMarker_Dirichlet + nMarker_Neumann + nMarker_Inlet + nMarker_Riemann +
  nMarker_Giles + nMarker_Outlet + nMarker_Isothermal + nMarker_HeatFlux +
  nMarker_EngineInflow + nMarker_EngineExhaust + nMarker_Internal +
  nMarker_Supersonic_Inlet + nMarker_Supersonic_Outlet + nMarker_Displacement + nMarker_Load +
  nMarker_FlowLoad + nMarker_Custom + nMarker_Damper +
  nMarker_Clamped + nMarker_Load_Sine + nMarker_Load_Dir + nMarker_Disp_Dir +
  nMarker_ActDiskInlet + nMarker_ActDiskOutlet;
  
  /*--- Add the possible send/receive domains ---*/

  nMarker_Max = nMarker_CfgFile + OVERHEAD*size;

  /*--- Basic dimensionalization of the markers (worst scenario) ---*/

  nMarker_All = nMarker_Max;

  /*--- Allocate the memory (markers in each domain) ---*/

  Marker_All_TagBound             = new string[nMarker_All];			// Store the tag that correspond with each marker.
  Marker_All_SendRecv             = new short[nMarker_All];				// +#domain (send), -#domain (receive).
  Marker_All_KindBC               = new unsigned short[nMarker_All];	// Store the kind of boundary condition.
  Marker_All_Monitoring           = new unsigned short[nMarker_All];	// Store whether the boundary should be monitored.
  Marker_All_Designing            = new unsigned short[nMarker_All];    // Store whether the boundary should be designed.
  Marker_All_Plotting             = new unsigned short[nMarker_All];	// Store whether the boundary should be plotted.
  Marker_All_Analyze              = new unsigned short[nMarker_All];	// Store whether the boundary should be plotted.
  Marker_All_ZoneInterface        = new unsigned short[nMarker_All];	// Store whether the boundary is in the FSI interface.
  Marker_All_GeoEval              = new unsigned short[nMarker_All];	// Store whether the boundary should be geometry evaluation.
  Marker_All_DV                   = new unsigned short[nMarker_All];	// Store whether the boundary should be affected by design variables.
  Marker_All_Moving               = new unsigned short[nMarker_All];	// Store whether the boundary should be in motion.
  Marker_All_PyCustom             = new unsigned short[nMarker_All];    // Store whether the boundary is Python customizable.
  Marker_All_PerBound             = new short[nMarker_All];		// Store whether the boundary belongs to a periodic boundary.
  Marker_All_Turbomachinery       = new unsigned short[nMarker_All];	// Store whether the boundary is in needed for Turbomachinery computations.
  Marker_All_TurbomachineryFlag   = new unsigned short[nMarker_All];	// Store whether the boundary has a flag for Turbomachinery computations.
  Marker_All_MixingPlaneInterface = new unsigned short[nMarker_All];	// Store whether the boundary has a in the MixingPlane interface.


  for (iMarker_All = 0; iMarker_All < nMarker_All; iMarker_All++) {
    Marker_All_TagBound[iMarker_All]             = "SEND_RECEIVE";
    Marker_All_SendRecv[iMarker_All]             = 0;
    Marker_All_KindBC[iMarker_All]               = 0;
    Marker_All_Monitoring[iMarker_All]           = 0;
    Marker_All_GeoEval[iMarker_All]              = 0;
    Marker_All_Designing[iMarker_All]            = 0;
    Marker_All_Plotting[iMarker_All]             = 0;
    Marker_All_Analyze[iMarker_All]              = 0;
    Marker_All_ZoneInterface[iMarker_All]        = 0;
    Marker_All_DV[iMarker_All]                   = 0;
    Marker_All_Moving[iMarker_All]               = 0;
    Marker_All_PerBound[iMarker_All]             = 0;
    Marker_All_Turbomachinery[iMarker_All]       = 0;
    Marker_All_TurbomachineryFlag[iMarker_All]   = 0;
    Marker_All_MixingPlaneInterface[iMarker_All] = 0;
    Marker_All_PyCustom[iMarker_All]             = 0;
  }

  /*--- Allocate the memory (markers in the config file) ---*/

  Marker_CfgFile_TagBound             = new string[nMarker_CfgFile];
  Marker_CfgFile_KindBC               = new unsigned short[nMarker_CfgFile];
  Marker_CfgFile_Monitoring           = new unsigned short[nMarker_CfgFile];
  Marker_CfgFile_Designing            = new unsigned short[nMarker_CfgFile];
  Marker_CfgFile_Plotting             = new unsigned short[nMarker_CfgFile];
  Marker_CfgFile_Analyze              = new unsigned short[nMarker_CfgFile];
  Marker_CfgFile_GeoEval              = new unsigned short[nMarker_CfgFile];
  Marker_CfgFile_ZoneInterface        = new unsigned short[nMarker_CfgFile];
  Marker_CfgFile_DV                   = new unsigned short[nMarker_CfgFile];
  Marker_CfgFile_Moving               = new unsigned short[nMarker_CfgFile];
  Marker_CfgFile_PerBound             = new unsigned short[nMarker_CfgFile];
  Marker_CfgFile_Turbomachinery       = new unsigned short[nMarker_CfgFile];
  Marker_CfgFile_TurbomachineryFlag   = new unsigned short[nMarker_CfgFile];
  Marker_CfgFile_MixingPlaneInterface = new unsigned short[nMarker_CfgFile];
  Marker_CfgFile_PyCustom             = new unsigned short[nMarker_CfgFile];

  for (iMarker_CfgFile = 0; iMarker_CfgFile < nMarker_CfgFile; iMarker_CfgFile++) {
    Marker_CfgFile_TagBound[iMarker_CfgFile]             = "SEND_RECEIVE";
    Marker_CfgFile_KindBC[iMarker_CfgFile]               = 0;
    Marker_CfgFile_Monitoring[iMarker_CfgFile]           = 0;
    Marker_CfgFile_GeoEval[iMarker_CfgFile]              = 0;
    Marker_CfgFile_Designing[iMarker_CfgFile]            = 0;
    Marker_CfgFile_Plotting[iMarker_CfgFile]             = 0;
    Marker_CfgFile_Analyze[iMarker_CfgFile]              = 0;
    Marker_CfgFile_ZoneInterface[iMarker_CfgFile]        = 0;
    Marker_CfgFile_DV[iMarker_CfgFile]                   = 0;
    Marker_CfgFile_Moving[iMarker_CfgFile]               = 0;
    Marker_CfgFile_PerBound[iMarker_CfgFile]             = 0;
    Marker_CfgFile_Turbomachinery[iMarker_CfgFile]       = 0;
    Marker_CfgFile_TurbomachineryFlag[iMarker_CfgFile]   = 0;
    Marker_CfgFile_MixingPlaneInterface[iMarker_CfgFile] = 0;
    Marker_CfgFile_PyCustom[iMarker_CfgFile]             = 0;
  }

  /*--- Allocate memory to store surface information (Analyze BC) ---*/

  Surface_MassFlow = new su2double[nMarker_Analyze];
  Surface_Mach = new su2double[nMarker_Analyze];
  Surface_Temperature = new su2double[nMarker_Analyze];
  Surface_Pressure = new su2double[nMarker_Analyze];
  Surface_Density = new su2double[nMarker_Analyze];
  Surface_Enthalpy = new su2double[nMarker_Analyze];
  Surface_NormalVelocity = new su2double[nMarker_Analyze];
  Surface_Uniformity = new su2double[nMarker_Analyze];
  Surface_SecondaryStrength = new su2double[nMarker_Analyze];
  Surface_SecondOverUniform = new su2double[nMarker_Analyze];
  Surface_MomentumDistortion = new su2double[nMarker_Analyze];
  Surface_TotalTemperature = new su2double[nMarker_Analyze];
  Surface_TotalPressure = new su2double[nMarker_Analyze];
  Surface_PressureDrop = new su2double[nMarker_Analyze];
  Surface_DC60 = new su2double[nMarker_Analyze];
  Surface_IDC = new su2double[nMarker_Analyze];
  Surface_IDC_Mach = new su2double[nMarker_Analyze];
  Surface_IDR = new su2double[nMarker_Analyze];
  for (iMarker_Analyze = 0; iMarker_Analyze < nMarker_Analyze; iMarker_Analyze++) {
    Surface_MassFlow[iMarker_Analyze] = 0.0;
    Surface_Mach[iMarker_Analyze] = 0.0;
    Surface_Temperature[iMarker_Analyze] = 0.0;
    Surface_Pressure[iMarker_Analyze] = 0.0;
    Surface_Density[iMarker_Analyze] = 0.0;
    Surface_Enthalpy[iMarker_Analyze] = 0.0;
    Surface_NormalVelocity[iMarker_Analyze] = 0.0;
    Surface_Uniformity[iMarker_Analyze] = 0.0;
    Surface_SecondaryStrength[iMarker_Analyze] = 0.0;
    Surface_SecondOverUniform[iMarker_Analyze] = 0.0;
    Surface_MomentumDistortion[iMarker_Analyze] = 0.0;
    Surface_TotalTemperature[iMarker_Analyze] = 0.0;
    Surface_TotalPressure[iMarker_Analyze] = 0.0;
    Surface_PressureDrop[iMarker_Analyze] = 0.0;
    Surface_DC60[iMarker_Analyze] = 0.0;
    Surface_IDC[iMarker_Analyze] = 0.0;
    Surface_IDC_Mach[iMarker_Analyze] = 0.0;
    Surface_IDR[iMarker_Analyze] = 0.0;
  }

  /*--- Populate the marker information in the config file (all domains) ---*/

  iMarker_CfgFile = 0;
  for (iMarker_Euler = 0; iMarker_Euler < nMarker_Euler; iMarker_Euler++) {
    Marker_CfgFile_TagBound[iMarker_CfgFile] = Marker_Euler[iMarker_Euler];
    Marker_CfgFile_KindBC[iMarker_CfgFile] = EULER_WALL;
    iMarker_CfgFile++;
  }

  for (iMarker_FarField = 0; iMarker_FarField < nMarker_FarField; iMarker_FarField++) {
    Marker_CfgFile_TagBound[iMarker_CfgFile] = Marker_FarField[iMarker_FarField];
    Marker_CfgFile_KindBC[iMarker_CfgFile] = FAR_FIELD;
    iMarker_CfgFile++;
  }

  for (iMarker_SymWall = 0; iMarker_SymWall < nMarker_SymWall; iMarker_SymWall++) {
    Marker_CfgFile_TagBound[iMarker_CfgFile] = Marker_SymWall[iMarker_SymWall];
    Marker_CfgFile_KindBC[iMarker_CfgFile] = SYMMETRY_PLANE;
    iMarker_CfgFile++;
  }

  for (iMarker_PerBound = 0; iMarker_PerBound < nMarker_PerBound; iMarker_PerBound++) {
    Marker_CfgFile_TagBound[iMarker_CfgFile] = Marker_PerBound[iMarker_PerBound];
    Marker_CfgFile_KindBC[iMarker_CfgFile] = PERIODIC_BOUNDARY;
    Marker_CfgFile_PerBound[iMarker_CfgFile] = iMarker_PerBound + 1;
    iMarker_CfgFile++;
  }

  ActDisk_DeltaPress = new su2double[nMarker_ActDiskInlet];
  ActDisk_DeltaTemp = new su2double[nMarker_ActDiskInlet];
  ActDisk_TotalPressRatio = new su2double[nMarker_ActDiskInlet];
  ActDisk_TotalTempRatio = new su2double[nMarker_ActDiskInlet];
  ActDisk_StaticPressRatio = new su2double[nMarker_ActDiskInlet];
  ActDisk_StaticTempRatio = new su2double[nMarker_ActDiskInlet];
  ActDisk_Power = new su2double[nMarker_ActDiskInlet];
  ActDisk_MassFlow = new su2double[nMarker_ActDiskInlet];
  ActDisk_Mach = new su2double[nMarker_ActDiskInlet];
  ActDisk_Force = new su2double[nMarker_ActDiskInlet];
  ActDisk_NetThrust = new su2double[nMarker_ActDiskInlet];
  ActDisk_BCThrust = new su2double[nMarker_ActDiskInlet];
  ActDisk_BCThrust_Old = new su2double[nMarker_ActDiskInlet];
  ActDisk_GrossThrust = new su2double[nMarker_ActDiskInlet];
  ActDisk_Area = new su2double[nMarker_ActDiskInlet];
  ActDisk_ReverseMassFlow = new su2double[nMarker_ActDiskInlet];

  for (iMarker_ActDiskInlet = 0; iMarker_ActDiskInlet < nMarker_ActDiskInlet; iMarker_ActDiskInlet++) {
    ActDisk_DeltaPress[iMarker_ActDiskInlet] = 0.0;
    ActDisk_DeltaTemp[iMarker_ActDiskInlet] = 0.0;
    ActDisk_TotalPressRatio[iMarker_ActDiskInlet] = 0.0;
    ActDisk_TotalTempRatio[iMarker_ActDiskInlet] = 0.0;
    ActDisk_StaticPressRatio[iMarker_ActDiskInlet] = 0.0;
    ActDisk_StaticTempRatio[iMarker_ActDiskInlet] = 0.0;
    ActDisk_Power[iMarker_ActDiskInlet] = 0.0;
    ActDisk_MassFlow[iMarker_ActDiskInlet] = 0.0;
    ActDisk_Mach[iMarker_ActDiskInlet] = 0.0;
    ActDisk_Force[iMarker_ActDiskInlet] = 0.0;
    ActDisk_NetThrust[iMarker_ActDiskInlet] = 0.0;
    ActDisk_BCThrust[iMarker_ActDiskInlet] = 0.0;
    ActDisk_BCThrust_Old[iMarker_ActDiskInlet] = 0.0;
    ActDisk_GrossThrust[iMarker_ActDiskInlet] = 0.0;
    ActDisk_Area[iMarker_ActDiskInlet] = 0.0;
    ActDisk_ReverseMassFlow[iMarker_ActDiskInlet] = 0.0;
  }


  ActDiskInlet_MassFlow = new su2double[nMarker_ActDiskInlet];
  ActDiskInlet_Temperature = new su2double[nMarker_ActDiskInlet];
  ActDiskInlet_TotalTemperature = new su2double[nMarker_ActDiskInlet];
  ActDiskInlet_Pressure = new su2double[nMarker_ActDiskInlet];
  ActDiskInlet_TotalPressure = new su2double[nMarker_ActDiskInlet];
  ActDiskInlet_RamDrag = new su2double[nMarker_ActDiskInlet];
  ActDiskInlet_Force = new su2double[nMarker_ActDiskInlet];
  ActDiskInlet_Power = new su2double[nMarker_ActDiskInlet];

  for (iMarker_ActDiskInlet = 0; iMarker_ActDiskInlet < nMarker_ActDiskInlet; iMarker_ActDiskInlet++) {
    Marker_CfgFile_TagBound[iMarker_CfgFile] = Marker_ActDiskInlet[iMarker_ActDiskInlet];
    Marker_CfgFile_KindBC[iMarker_CfgFile] = ACTDISK_INLET;
    ActDiskInlet_MassFlow[iMarker_ActDiskInlet] = 0.0;
    ActDiskInlet_Temperature[iMarker_ActDiskInlet] = 0.0;
    ActDiskInlet_TotalTemperature[iMarker_ActDiskInlet] = 0.0;
    ActDiskInlet_Pressure[iMarker_ActDiskInlet] = 0.0;
    ActDiskInlet_TotalPressure[iMarker_ActDiskInlet] = 0.0;
    ActDiskInlet_RamDrag[iMarker_ActDiskInlet] = 0.0;
    ActDiskInlet_Force[iMarker_ActDiskInlet] = 0.0;
    ActDiskInlet_Power[iMarker_ActDiskInlet] = 0.0;
    iMarker_CfgFile++;
  }

  ActDiskOutlet_MassFlow = new su2double[nMarker_ActDiskOutlet];
  ActDiskOutlet_Temperature = new su2double[nMarker_ActDiskOutlet];
  ActDiskOutlet_TotalTemperature = new su2double[nMarker_ActDiskOutlet];
  ActDiskOutlet_Pressure = new su2double[nMarker_ActDiskOutlet];
  ActDiskOutlet_TotalPressure = new su2double[nMarker_ActDiskOutlet];
  ActDiskOutlet_GrossThrust = new su2double[nMarker_ActDiskOutlet];
  ActDiskOutlet_Force = new su2double[nMarker_ActDiskOutlet];
  ActDiskOutlet_Power = new su2double[nMarker_ActDiskOutlet];

  for (iMarker_ActDiskOutlet = 0; iMarker_ActDiskOutlet < nMarker_ActDiskOutlet; iMarker_ActDiskOutlet++) {
    Marker_CfgFile_TagBound[iMarker_CfgFile] = Marker_ActDiskOutlet[iMarker_ActDiskOutlet];
    Marker_CfgFile_KindBC[iMarker_CfgFile] = ACTDISK_OUTLET;
    ActDiskOutlet_MassFlow[iMarker_ActDiskOutlet] = 0.0;
    ActDiskOutlet_Temperature[iMarker_ActDiskOutlet] = 0.0;
    ActDiskOutlet_TotalTemperature[iMarker_ActDiskOutlet] = 0.0;
    ActDiskOutlet_Pressure[iMarker_ActDiskOutlet] = 0.0;
    ActDiskOutlet_TotalPressure[iMarker_ActDiskOutlet] = 0.0;
    ActDiskOutlet_GrossThrust[iMarker_ActDiskOutlet] = 0.0;
    ActDiskOutlet_Force[iMarker_ActDiskOutlet] = 0.0;
    ActDiskOutlet_Power[iMarker_ActDiskOutlet] = 0.0;
    iMarker_CfgFile++;
  }

  for (iMarker_NearFieldBound = 0; iMarker_NearFieldBound < nMarker_NearFieldBound; iMarker_NearFieldBound++) {
    Marker_CfgFile_TagBound[iMarker_CfgFile] = Marker_NearFieldBound[iMarker_NearFieldBound];
    Marker_CfgFile_KindBC[iMarker_CfgFile] = NEARFIELD_BOUNDARY;
    iMarker_CfgFile++;
  }

  for (iMarker_InterfaceBound = 0; iMarker_InterfaceBound < nMarker_InterfaceBound; iMarker_InterfaceBound++) {
    Marker_CfgFile_TagBound[iMarker_CfgFile] = Marker_InterfaceBound[iMarker_InterfaceBound];
    Marker_CfgFile_KindBC[iMarker_CfgFile] = INTERFACE_BOUNDARY;
    iMarker_CfgFile++;
  }

  for (iMarker_Fluid_InterfaceBound = 0; iMarker_Fluid_InterfaceBound < nMarker_Fluid_InterfaceBound; iMarker_Fluid_InterfaceBound++) {
    Marker_CfgFile_TagBound[iMarker_CfgFile] = Marker_Fluid_InterfaceBound[iMarker_Fluid_InterfaceBound];
    Marker_CfgFile_KindBC[iMarker_CfgFile] = FLUID_INTERFACE;
    iMarker_CfgFile++;
  }

  for (iMarker_CHTInterface = 0; iMarker_CHTInterface < nMarker_CHTInterface; iMarker_CHTInterface++) {
    Marker_CfgFile_TagBound[iMarker_CfgFile] = Marker_CHTInterface[iMarker_CHTInterface];
    Marker_CfgFile_KindBC[iMarker_CfgFile] = CHT_WALL_INTERFACE;
    iMarker_CfgFile++;
  }

  for (iMarker_Dirichlet = 0; iMarker_Dirichlet < nMarker_Dirichlet; iMarker_Dirichlet++) {
    Marker_CfgFile_TagBound[iMarker_CfgFile] = Marker_Dirichlet[iMarker_Dirichlet];
    Marker_CfgFile_KindBC[iMarker_CfgFile] = DIRICHLET;
    iMarker_CfgFile++;
  }

  for (iMarker_Inlet = 0; iMarker_Inlet < nMarker_Inlet; iMarker_Inlet++) {
    Marker_CfgFile_TagBound[iMarker_CfgFile] = Marker_Inlet[iMarker_Inlet];
    Marker_CfgFile_KindBC[iMarker_CfgFile] = INLET_FLOW;
    iMarker_CfgFile++;
  }

  for (iMarker_Riemann = 0; iMarker_Riemann < nMarker_Riemann; iMarker_Riemann++) {
    Marker_CfgFile_TagBound[iMarker_CfgFile] = Marker_Riemann[iMarker_Riemann];
    Marker_CfgFile_KindBC[iMarker_CfgFile] = RIEMANN_BOUNDARY;
    iMarker_CfgFile++;
  }

  for (iMarker_Giles = 0; iMarker_Giles < nMarker_Giles; iMarker_Giles++) {
    Marker_CfgFile_TagBound[iMarker_CfgFile] = Marker_Giles[iMarker_Giles];
    Marker_CfgFile_KindBC[iMarker_CfgFile] = GILES_BOUNDARY;
    iMarker_CfgFile++;
  }

  Engine_Power       = new su2double[nMarker_EngineInflow];
  Engine_Mach        = new su2double[nMarker_EngineInflow];
  Engine_Force       = new su2double[nMarker_EngineInflow];
  Engine_NetThrust   = new su2double[nMarker_EngineInflow];
  Engine_GrossThrust = new su2double[nMarker_EngineInflow];
  Engine_Area        = new su2double[nMarker_EngineInflow];

  for (iMarker_EngineInflow = 0; iMarker_EngineInflow < nMarker_EngineInflow; iMarker_EngineInflow++) {
    Engine_Power[iMarker_EngineInflow] = 0.0;
    Engine_Mach[iMarker_EngineInflow] = 0.0;
    Engine_Force[iMarker_EngineInflow] = 0.0;
    Engine_NetThrust[iMarker_EngineInflow] = 0.0;
    Engine_GrossThrust[iMarker_EngineInflow] = 0.0;
    Engine_Area[iMarker_EngineInflow] = 0.0;
  }

  Inflow_Mach = new su2double[nMarker_EngineInflow];
  Inflow_Pressure = new su2double[nMarker_EngineInflow];
  Inflow_MassFlow = new su2double[nMarker_EngineInflow];
  Inflow_ReverseMassFlow = new su2double[nMarker_EngineInflow];
  Inflow_TotalPressure = new su2double[nMarker_EngineInflow];
  Inflow_Temperature = new su2double[nMarker_EngineInflow];
  Inflow_TotalTemperature = new su2double[nMarker_EngineInflow];
  Inflow_RamDrag = new su2double[nMarker_EngineInflow];
  Inflow_Force = new su2double[nMarker_EngineInflow];
  Inflow_Power = new su2double[nMarker_EngineInflow];

  for (iMarker_EngineInflow = 0; iMarker_EngineInflow < nMarker_EngineInflow; iMarker_EngineInflow++) {
    Marker_CfgFile_TagBound[iMarker_CfgFile] = Marker_EngineInflow[iMarker_EngineInflow];
    Marker_CfgFile_KindBC[iMarker_CfgFile] = ENGINE_INFLOW;
    Inflow_Mach[iMarker_EngineInflow] = 0.0;
    Inflow_Pressure[iMarker_EngineInflow] = 0.0;
    Inflow_MassFlow[iMarker_EngineInflow] = 0.0;
    Inflow_ReverseMassFlow[iMarker_EngineInflow] = 0.0;
    Inflow_TotalPressure[iMarker_EngineInflow] = 0.0;
    Inflow_Temperature[iMarker_EngineInflow] = 0.0;
    Inflow_TotalTemperature[iMarker_EngineInflow] = 0.0;
    Inflow_RamDrag[iMarker_EngineInflow] = 0.0;
    Inflow_Force[iMarker_EngineInflow] = 0.0;
    Inflow_Power[iMarker_EngineInflow] = 0.0;
    iMarker_CfgFile++;
  }

  Exhaust_Pressure = new su2double[nMarker_EngineExhaust];
  Exhaust_Temperature = new su2double[nMarker_EngineExhaust];
  Exhaust_MassFlow = new su2double[nMarker_EngineExhaust];
  Exhaust_TotalPressure = new su2double[nMarker_EngineExhaust];
  Exhaust_TotalTemperature = new su2double[nMarker_EngineExhaust];
  Exhaust_GrossThrust = new su2double[nMarker_EngineExhaust];
  Exhaust_Force = new su2double[nMarker_EngineExhaust];
  Exhaust_Power = new su2double[nMarker_EngineExhaust];

  for (iMarker_EngineExhaust = 0; iMarker_EngineExhaust < nMarker_EngineExhaust; iMarker_EngineExhaust++) {
    Marker_CfgFile_TagBound[iMarker_CfgFile] = Marker_EngineExhaust[iMarker_EngineExhaust];
    Marker_CfgFile_KindBC[iMarker_CfgFile] = ENGINE_EXHAUST;
    Exhaust_Pressure[iMarker_EngineExhaust] = 0.0;
    Exhaust_Temperature[iMarker_EngineExhaust] = 0.0;
    Exhaust_MassFlow[iMarker_EngineExhaust] = 0.0;
    Exhaust_TotalPressure[iMarker_EngineExhaust] = 0.0;
    Exhaust_TotalTemperature[iMarker_EngineExhaust] = 0.0;
    Exhaust_GrossThrust[iMarker_EngineExhaust] = 0.0;
    Exhaust_Force[iMarker_EngineExhaust] = 0.0;
    Exhaust_Power[iMarker_EngineExhaust] = 0.0;
    iMarker_CfgFile++;
  }

  for (iMarker_Supersonic_Inlet = 0; iMarker_Supersonic_Inlet < nMarker_Supersonic_Inlet; iMarker_Supersonic_Inlet++) {
    Marker_CfgFile_TagBound[iMarker_CfgFile] = Marker_Supersonic_Inlet[iMarker_Supersonic_Inlet];
    Marker_CfgFile_KindBC[iMarker_CfgFile] = SUPERSONIC_INLET;
    iMarker_CfgFile++;
  }

  for (iMarker_Supersonic_Outlet = 0; iMarker_Supersonic_Outlet < nMarker_Supersonic_Outlet; iMarker_Supersonic_Outlet++) {
    Marker_CfgFile_TagBound[iMarker_CfgFile] = Marker_Supersonic_Outlet[iMarker_Supersonic_Outlet];
    Marker_CfgFile_KindBC[iMarker_CfgFile] = SUPERSONIC_OUTLET;
    iMarker_CfgFile++;
  }

  for (iMarker_Neumann = 0; iMarker_Neumann < nMarker_Neumann; iMarker_Neumann++) {
    Marker_CfgFile_TagBound[iMarker_CfgFile] = Marker_Neumann[iMarker_Neumann];
    Marker_CfgFile_KindBC[iMarker_CfgFile] = NEUMANN;
    iMarker_CfgFile++;
  }

  for (iMarker_Internal = 0; iMarker_Internal < nMarker_Internal; iMarker_Internal++) {
    Marker_CfgFile_TagBound[iMarker_CfgFile] = Marker_Internal[iMarker_Internal];
    Marker_CfgFile_KindBC[iMarker_CfgFile] = INTERNAL_BOUNDARY;
    iMarker_CfgFile++;
  }

  for (iMarker_Custom = 0; iMarker_Custom < nMarker_Custom; iMarker_Custom++) {
    Marker_CfgFile_TagBound[iMarker_CfgFile] = Marker_Custom[iMarker_Custom];
    Marker_CfgFile_KindBC[iMarker_CfgFile] = CUSTOM_BOUNDARY;
    iMarker_CfgFile++;
  }

  for (iMarker_Outlet = 0; iMarker_Outlet < nMarker_Outlet; iMarker_Outlet++) {
    Marker_CfgFile_TagBound[iMarker_CfgFile] = Marker_Outlet[iMarker_Outlet];
    Marker_CfgFile_KindBC[iMarker_CfgFile] = OUTLET_FLOW;
    iMarker_CfgFile++;
  }

  for (iMarker_Isothermal = 0; iMarker_Isothermal < nMarker_Isothermal; iMarker_Isothermal++) {
    Marker_CfgFile_TagBound[iMarker_CfgFile] = Marker_Isothermal[iMarker_Isothermal];
    Marker_CfgFile_KindBC[iMarker_CfgFile] = ISOTHERMAL;
    iMarker_CfgFile++;
  }

  for (iMarker_HeatFlux = 0; iMarker_HeatFlux < nMarker_HeatFlux; iMarker_HeatFlux++) {
    Marker_CfgFile_TagBound[iMarker_CfgFile] = Marker_HeatFlux[iMarker_HeatFlux];
    Marker_CfgFile_KindBC[iMarker_CfgFile] = HEAT_FLUX;
    iMarker_CfgFile++;
  }

  for (iMarker_Clamped = 0; iMarker_Clamped < nMarker_Clamped; iMarker_Clamped++) {
    Marker_CfgFile_TagBound[iMarker_CfgFile] = Marker_Clamped[iMarker_Clamped];
    Marker_CfgFile_KindBC[iMarker_CfgFile] = CLAMPED_BOUNDARY;
    iMarker_CfgFile++;
  }

  for (iMarker_Displacement = 0; iMarker_Displacement < nMarker_Displacement; iMarker_Displacement++) {
    Marker_CfgFile_TagBound[iMarker_CfgFile] = Marker_Displacement[iMarker_Displacement];
    Marker_CfgFile_KindBC[iMarker_CfgFile] = DISPLACEMENT_BOUNDARY;
    iMarker_CfgFile++;
  }

  for (iMarker_Load = 0; iMarker_Load < nMarker_Load; iMarker_Load++) {
    Marker_CfgFile_TagBound[iMarker_CfgFile] = Marker_Load[iMarker_Load];
    Marker_CfgFile_KindBC[iMarker_CfgFile] = LOAD_BOUNDARY;
    iMarker_CfgFile++;
  }

  for (iMarker_Damper = 0; iMarker_Damper < nMarker_Damper; iMarker_Damper++) {
    Marker_CfgFile_TagBound[iMarker_CfgFile] = Marker_Damper[iMarker_Damper];
    Marker_CfgFile_KindBC[iMarker_CfgFile] = DAMPER_BOUNDARY;
    iMarker_CfgFile++;
  }

  for (iMarker_Load_Dir = 0; iMarker_Load_Dir < nMarker_Load_Dir; iMarker_Load_Dir++) {
    Marker_CfgFile_TagBound[iMarker_CfgFile] = Marker_Load_Dir[iMarker_Load_Dir];
    Marker_CfgFile_KindBC[iMarker_CfgFile] = LOAD_DIR_BOUNDARY;
    iMarker_CfgFile++;
  }

  for (iMarker_Disp_Dir = 0; iMarker_Disp_Dir < nMarker_Disp_Dir; iMarker_Disp_Dir++) {
    Marker_CfgFile_TagBound[iMarker_CfgFile] = Marker_Disp_Dir[iMarker_Disp_Dir];
    Marker_CfgFile_KindBC[iMarker_CfgFile] = DISP_DIR_BOUNDARY;
    iMarker_CfgFile++;
  }

  for (iMarker_Load_Sine = 0; iMarker_Load_Sine < nMarker_Load_Sine; iMarker_Load_Sine++) {
    Marker_CfgFile_TagBound[iMarker_CfgFile] = Marker_Load_Sine[iMarker_Load_Sine];
    Marker_CfgFile_KindBC[iMarker_CfgFile] = LOAD_SINE_BOUNDARY;
    iMarker_CfgFile++;
  }


  for (iMarker_FlowLoad = 0; iMarker_FlowLoad < nMarker_FlowLoad; iMarker_FlowLoad++) {
    Marker_CfgFile_TagBound[iMarker_CfgFile] = Marker_FlowLoad[iMarker_FlowLoad];
    Marker_CfgFile_KindBC[iMarker_CfgFile] = FLOWLOAD_BOUNDARY;
    iMarker_CfgFile++;
  }

  for (iMarker_CfgFile = 0; iMarker_CfgFile < nMarker_CfgFile; iMarker_CfgFile++) {
    Marker_CfgFile_Monitoring[iMarker_CfgFile] = NO;
    for (iMarker_Monitoring = 0; iMarker_Monitoring < nMarker_Monitoring; iMarker_Monitoring++)
      if (Marker_CfgFile_TagBound[iMarker_CfgFile] == Marker_Monitoring[iMarker_Monitoring])
        Marker_CfgFile_Monitoring[iMarker_CfgFile] = YES;
  }

  for (iMarker_CfgFile = 0; iMarker_CfgFile < nMarker_CfgFile; iMarker_CfgFile++) {
    Marker_CfgFile_GeoEval[iMarker_CfgFile] = NO;
    for (iMarker_GeoEval = 0; iMarker_GeoEval < nMarker_GeoEval; iMarker_GeoEval++)
      if (Marker_CfgFile_TagBound[iMarker_CfgFile] == Marker_GeoEval[iMarker_GeoEval])
        Marker_CfgFile_GeoEval[iMarker_CfgFile] = YES;
  }

  for (iMarker_CfgFile = 0; iMarker_CfgFile < nMarker_CfgFile; iMarker_CfgFile++) {
    Marker_CfgFile_Designing[iMarker_CfgFile] = NO;
    for (iMarker_Designing = 0; iMarker_Designing < nMarker_Designing; iMarker_Designing++)
      if (Marker_CfgFile_TagBound[iMarker_CfgFile] == Marker_Designing[iMarker_Designing])
        Marker_CfgFile_Designing[iMarker_CfgFile] = YES;
  }

  for (iMarker_CfgFile = 0; iMarker_CfgFile < nMarker_CfgFile; iMarker_CfgFile++) {
    Marker_CfgFile_Plotting[iMarker_CfgFile] = NO;
    for (iMarker_Plotting = 0; iMarker_Plotting < nMarker_Plotting; iMarker_Plotting++)
      if (Marker_CfgFile_TagBound[iMarker_CfgFile] == Marker_Plotting[iMarker_Plotting])
        Marker_CfgFile_Plotting[iMarker_CfgFile] = YES;
  }

  for (iMarker_CfgFile = 0; iMarker_CfgFile < nMarker_CfgFile; iMarker_CfgFile++) {
    Marker_CfgFile_Analyze[iMarker_CfgFile] = NO;
    for (iMarker_Analyze = 0; iMarker_Analyze < nMarker_Analyze; iMarker_Analyze++)
      if (Marker_CfgFile_TagBound[iMarker_CfgFile] == Marker_Analyze[iMarker_Analyze])
        Marker_CfgFile_Analyze[iMarker_CfgFile] = YES;
  }

  /*--- Identification of Fluid-Structure interface markers ---*/

  for (iMarker_CfgFile = 0; iMarker_CfgFile < nMarker_CfgFile; iMarker_CfgFile++) {
    unsigned short indexMarker = 0;
    Marker_CfgFile_ZoneInterface[iMarker_CfgFile] = NO;
    for (iMarker_ZoneInterface = 0; iMarker_ZoneInterface < nMarker_ZoneInterface; iMarker_ZoneInterface++)
      if (Marker_CfgFile_TagBound[iMarker_CfgFile] == Marker_ZoneInterface[iMarker_ZoneInterface])
            indexMarker = (int)(iMarker_ZoneInterface/2+1);
    Marker_CfgFile_ZoneInterface[iMarker_CfgFile] = indexMarker;
  }

/*--- Identification of Turbomachinery markers and flag them---*/

  for (iMarker_CfgFile = 0; iMarker_CfgFile < nMarker_CfgFile; iMarker_CfgFile++) {
    unsigned short indexMarker=0;
    Marker_CfgFile_Turbomachinery[iMarker_CfgFile] = NO;
    Marker_CfgFile_TurbomachineryFlag[iMarker_CfgFile] = NO;
    for (iMarker_Turbomachinery = 0; iMarker_Turbomachinery < nMarker_Turbomachinery; iMarker_Turbomachinery++){
      if (Marker_CfgFile_TagBound[iMarker_CfgFile] == Marker_TurboBoundIn[iMarker_Turbomachinery]){
        indexMarker=(iMarker_Turbomachinery+1);
        Marker_CfgFile_Turbomachinery[iMarker_CfgFile] = indexMarker;
        Marker_CfgFile_TurbomachineryFlag[iMarker_CfgFile] = INFLOW;
      }
      if (Marker_CfgFile_TagBound[iMarker_CfgFile] == Marker_TurboBoundOut[iMarker_Turbomachinery]){
        indexMarker=(iMarker_Turbomachinery+1);
        Marker_CfgFile_Turbomachinery[iMarker_CfgFile] = indexMarker;
        Marker_CfgFile_TurbomachineryFlag[iMarker_CfgFile] = OUTFLOW;
      }
    }
  }

  /*--- Identification of MixingPlane interface markers ---*/

  for (iMarker_CfgFile = 0; iMarker_CfgFile < nMarker_CfgFile; iMarker_CfgFile++) {
  	unsigned short indexMarker=0;
    Marker_CfgFile_MixingPlaneInterface[iMarker_CfgFile] = NO;
    for (iMarker_MixingPlaneInterface = 0; iMarker_MixingPlaneInterface < nMarker_MixingPlaneInterface; iMarker_MixingPlaneInterface++)
      if (Marker_CfgFile_TagBound[iMarker_CfgFile] == Marker_MixingPlaneInterface[iMarker_MixingPlaneInterface])
      	indexMarker=(int)(iMarker_MixingPlaneInterface/2+1);
    Marker_CfgFile_MixingPlaneInterface[iMarker_CfgFile] = indexMarker;
  }

  for (iMarker_CfgFile = 0; iMarker_CfgFile < nMarker_CfgFile; iMarker_CfgFile++) {
    Marker_CfgFile_DV[iMarker_CfgFile] = NO;
    for (iMarker_DV = 0; iMarker_DV < nMarker_DV; iMarker_DV++)
      if (Marker_CfgFile_TagBound[iMarker_CfgFile] == Marker_DV[iMarker_DV])
        Marker_CfgFile_DV[iMarker_CfgFile] = YES;
  }
  
  /*--- Add an extra check for DV_MARKER to make sure that any given marker
   name is recognized as an existing boundary in the problem. ---*/
  
  unsigned short markerCount = 0;
  for (iMarker_DV = 0; iMarker_DV < nMarker_DV; iMarker_DV++) {
    for (iMarker_CfgFile = 0; iMarker_CfgFile < nMarker_CfgFile; iMarker_CfgFile++) {
      if (Marker_CfgFile_TagBound[iMarker_CfgFile] == Marker_DV[iMarker_DV])
        markerCount++;
    }
  }
  if ((nMarker_DV > 0) && (markerCount != nMarker_DV)) {
    SU2_MPI::Error("DV_MARKER contains marker names that do not exist in the lists of BCs in the config file.", CURRENT_FUNCTION);
  }
  
  for (iMarker_CfgFile = 0; iMarker_CfgFile < nMarker_CfgFile; iMarker_CfgFile++) {
    Marker_CfgFile_Moving[iMarker_CfgFile] = NO;
    for (iMarker_Moving = 0; iMarker_Moving < nMarker_Moving; iMarker_Moving++)
      if (Marker_CfgFile_TagBound[iMarker_CfgFile] == Marker_Moving[iMarker_Moving])
        Marker_CfgFile_Moving[iMarker_CfgFile] = YES;
  }

  for (iMarker_CfgFile=0; iMarker_CfgFile < nMarker_CfgFile; iMarker_CfgFile++) {
    Marker_CfgFile_PyCustom[iMarker_CfgFile] = NO;
    for(iMarker_PyCustom=0; iMarker_PyCustom < nMarker_PyCustom; iMarker_PyCustom++)
      if (Marker_CfgFile_TagBound[iMarker_CfgFile] == Marker_PyCustom[iMarker_PyCustom])
        Marker_CfgFile_PyCustom[iMarker_CfgFile] = YES;
  }

}

void CConfig::SetOutput(unsigned short val_software, unsigned short val_izone) {

  unsigned short iMarker_Euler, iMarker_Custom, iMarker_FarField,
  iMarker_SymWall, iMarker_PerBound, iMarker_NearFieldBound,
  iMarker_InterfaceBound, iMarker_Fluid_InterfaceBound, iMarker_Dirichlet, iMarker_Inlet, iMarker_Riemann,
  iMarker_Giles, iMarker_Outlet, iMarker_Isothermal, iMarker_HeatFlux,
  iMarker_EngineInflow, iMarker_EngineExhaust, iMarker_Displacement, iMarker_Damper,
  iMarker_Load, iMarker_FlowLoad,  iMarker_Neumann, iMarker_Internal, iMarker_Monitoring,
  iMarker_Designing, iMarker_GeoEval, iMarker_Plotting, iMarker_Analyze, iMarker_DV, iDV_Value,
  iMarker_ZoneInterface, iMarker_PyCustom, iMarker_Load_Dir, iMarker_Disp_Dir, iMarker_Load_Sine, iMarker_Clamped,
  iMarker_Moving, iMarker_Supersonic_Inlet, iMarker_Supersonic_Outlet, iMarker_ActDiskInlet,
  iMarker_ActDiskOutlet, iMarker_MixingPlaneInterface;
  
  bool fea = ((Kind_Solver == FEM_ELASTICITY) || (Kind_Solver == DISC_ADJ_FEM));
  
  /*--- WARNING: when compiling on Windows, ctime() is not available. Comment out
   the two lines below that use the dt variable. ---*/
  //time_t now = time(0);
  //string dt = ctime(&now); dt[24] = '.';

  cout << endl << "-------------------------------------------------------------------------" << endl;
  cout << "|    ___ _   _ ___                                                      |" << endl;
  cout << "|   / __| | | |_  )   Release 6.0.1  \"Falcon\"                           |" << endl;
  cout << "|   \\__ \\ |_| |/ /                                                      |" << endl;
  switch (val_software) {
    case SU2_CFD: cout << "|   |___/\\___//___|   Suite (Computational Fluid Dynamics Code)         |" << endl; break;
    case SU2_DEF: cout << "|   |___/\\___//___|   Suite (Mesh Deformation Code)                     |" << endl; break;
    case SU2_DOT: cout << "|   |___/\\___//___|   Suite (Gradient Projection Code)                  |" << endl; break;
    case SU2_MSH: cout << "|   |___/\\___//___|   Suite (Mesh Adaptation Code)                      |" << endl; break;
    case SU2_GEO: cout << "|   |___/\\___//___|   Suite (Geometry Definition Code)                  |" << endl; break;
    case SU2_SOL: cout << "|   |___/\\___//___|   Suite (Solution Exporting Code)                   |" << endl; break;
  }

  cout << "|                                                                       |" << endl;
  //cout << "|   Local date and time: " << dt << "                      |" << endl;
  cout <<"-------------------------------------------------------------------------" << endl;
  cout << "| The current SU2 release has been coordinated by the                   |" << endl;
  cout << "| SU2 International Developers Society <www.su2devsociety.org>          |" << endl;
  cout << "| with selected contributions from the open-source community.           |" << endl;
  cout <<"-------------------------------------------------------------------------" << endl;
  cout << "| The main research teams contributing to the current release are:      |" << endl;
  cout << "| - Prof. Juan J. Alonso's group at Stanford University.                |" << endl;
  cout << "| - Prof. Piero Colonna's group at Delft University of Technology.      |" << endl;
  cout << "| - Prof. Nicolas R. Gauger's group at Kaiserslautern U. of Technology. |" << endl;
  cout << "| - Prof. Alberto Guardone's group at Polytechnic University of Milan.  |" << endl;
  cout << "| - Prof. Rafael Palacios' group at Imperial College London.            |" << endl;
  cout << "| - Prof. Vincent Terrapon's group at the University of Liege.          |" << endl;
  cout << "| - Prof. Edwin van der Weide's group at the University of Twente.      |" << endl;
  cout << "| - Lab. of New Concepts in Aeronautics at Tech. Inst. of Aeronautics.  |" << endl;
  cout <<"-------------------------------------------------------------------------" << endl;
  cout << "| Copyright 2012-2018, Francisco D. Palacios, Thomas D. Economon,       |" << endl;
  cout << "|                      Tim Albring, and the SU2 contributors.           |" << endl;
  cout << "|                                                                       |" << endl;
  cout << "| SU2 is free software; you can redistribute it and/or                  |" << endl;
  cout << "| modify it under the terms of the GNU Lesser General Public            |" << endl;
  cout << "| License as published by the Free Software Foundation; either          |" << endl;
  cout << "| version 2.1 of the License, or (at your option) any later version.    |" << endl;
  cout << "|                                                                       |" << endl;
  cout << "| SU2 is distributed in the hope that it will be useful,                |" << endl;
  cout << "| but WITHOUT ANY WARRANTY; without even the implied warranty of        |" << endl;
  cout << "| MERCHANTABILITY or FITNESS FOR A PARTICULAR PURPOSE. See the GNU      |" << endl;
  cout << "| Lesser General Public License for more details.                       |" << endl;
  cout << "|                                                                       |" << endl;
  cout << "| You should have received a copy of the GNU Lesser General Public      |" << endl;
  cout << "| License along with SU2. If not, see <http://www.gnu.org/licenses/>.   |" << endl;
  cout <<"-------------------------------------------------------------------------" << endl;

  cout << endl <<"------------------------ Physical Case Definition -----------------------" << endl;
  if (val_software == SU2_CFD) {
	if (FSI_Problem) {
	   cout << "Fluid-Structure Interaction." << endl;
	}

  if (DiscreteAdjoint) {
     cout <<"Discrete Adjoint equations using Algorithmic Differentiation " << endl;
     cout <<"based on the physical case: ";
  }
    switch (Kind_Solver) {
      case EULER: case DISC_ADJ_EULER: case FEM_EULER: case DISC_ADJ_DG_EULER:
        if (Kind_Regime == COMPRESSIBLE) cout << "Compressible Euler equations." << endl;
        if (Kind_Regime == INCOMPRESSIBLE) cout << "Incompressible Euler equations." << endl;
        break;
      case NAVIER_STOKES: case DISC_ADJ_NAVIER_STOKES: case FEM_NAVIER_STOKES: case DISC_ADJ_DG_NS:
        if (Kind_Regime == COMPRESSIBLE) cout << "Compressible Laminar Navier-Stokes' equations." << endl;
        if (Kind_Regime == INCOMPRESSIBLE) cout << "Incompressible Laminar Navier-Stokes' equations." << endl;
        break;
      case RANS: case DISC_ADJ_RANS: case FEM_RANS: case DISC_ADJ_DG_RANS:
        if (Kind_Regime == COMPRESSIBLE) cout << "Compressible RANS equations." << endl;
        if (Kind_Regime == INCOMPRESSIBLE) cout << "Incompressible RANS equations." << endl;
        cout << "Turbulence model: ";
        switch (Kind_Turb_Model) {
          case SA:     cout << "Spalart Allmaras" << endl; break;
          case SA_NEG: cout << "Negative Spalart Allmaras" << endl; break;
          case SST:    cout << "Menter's SST"     << endl; break;
          case SA_E:   cout << "Edwards Spalart Allmaras" << endl; break;
          case SA_COMP:   cout << "Compressibility Correction Spalart Allmaras" << endl; break;
          case SA_E_COMP:   cout << "Compressibility Correction Edwards Spalart Allmaras" << endl; break;
        }
        if (QCR) cout << "Using Quadratic Constitutive Relation, 2000 version (QCR2000)" << endl;
        cout << "Hybrid RANS/LES: ";
        switch (Kind_HybridRANSLES){
          case NO_HYBRIDRANSLES: cout <<  "No Hybrid RANS/LES" << endl; break;
          case SA_DES:  cout << "Detached Eddy Simulation (DES97) " << endl; break;
          case SA_DDES:  cout << "Delayed Detached Eddy Simulation (DDES) with Standard SGS" << endl; break;
          case SA_ZDES:  cout << "Delayed Detached Eddy Simulation (DDES) with Vorticity-based SGS" << endl; break;
          case SA_EDDES:  cout << "Delayed Detached Eddy Simulation (DDES) with Shear-layer Adapted SGS" << endl; break;
        }
        break;
      case FEM_LES:
        if (Kind_Regime == COMPRESSIBLE)   cout << "Compressible LES equations." << endl;
        if (Kind_Regime == INCOMPRESSIBLE) cout << "Incompressible LES equations." << endl;
        cout << "Subgrid Scale model: ";
        switch (Kind_SGS_Model) {
          case IMPLICIT_LES: cout << "Implicit LES" << endl; break;
          case SMAGORINSKY:  cout << "Smagorinsky " << endl; break;
          case WALE:         cout << "WALE"         << endl; break;
          default:
            SU2_MPI::Error("Subgrid Scale model not specified.", CURRENT_FUNCTION);

        }
        break;
      case POISSON_EQUATION: cout << "Poisson equation." << endl; break;
      case WAVE_EQUATION: cout << "Wave equation." << endl; break;
      case HEAT_EQUATION: cout << "Heat equation." << endl; break;
      case FEM_ELASTICITY: case DISC_ADJ_FEM:
    	  if (Kind_Struct_Solver == SMALL_DEFORMATIONS) cout << "Geometrically linear elasticity solver." << endl;
    	  if (Kind_Struct_Solver == LARGE_DEFORMATIONS) cout << "Geometrically non-linear elasticity solver." << endl;
    	  if (Kind_Material == LINEAR_ELASTIC) cout << "Linear elastic material." << endl;
    	  if (Kind_Material == NEO_HOOKEAN) {
    		  if (Kind_Material_Compress == COMPRESSIBLE_MAT) cout << "Compressible Neo-Hookean material model." << endl;
    		  if (Kind_Material_Compress == INCOMPRESSIBLE_MAT) cout << "Incompressible Neo-Hookean material model (mean dilatation method)." << endl;
    	  }
    	  break;
      case ADJ_EULER: cout << "Continuous Euler adjoint equations." << endl; break;
      case ADJ_NAVIER_STOKES:
        if (Frozen_Visc_Cont)
          cout << "Continuous Navier-Stokes adjoint equations with frozen (laminar) viscosity." << endl;
        else
          cout << "Continuous Navier-Stokes adjoint equations." << endl;
        break;
      case ADJ_RANS:
        if (Frozen_Visc_Cont)
          cout << "Continuous RANS adjoint equations with frozen (laminar and eddy) viscosity." << endl;
        else
          cout << "Continuous RANS adjoint equations." << endl;

        break;

    }

    if ((Kind_Regime == COMPRESSIBLE) && (Kind_Solver != FEM_ELASTICITY) &&
        (Kind_Solver != HEAT_EQUATION) && (Kind_Solver != WAVE_EQUATION)) {
      cout << "Mach number: " << Mach <<"."<< endl;
      cout << "Angle of attack (AoA): " << AoA <<" deg, and angle of sideslip (AoS): " << AoS <<" deg."<< endl;
      if ((Kind_Solver == NAVIER_STOKES) || (Kind_Solver == ADJ_NAVIER_STOKES) ||
          (Kind_Solver == RANS) || (Kind_Solver == ADJ_RANS))
        cout << "Reynolds number: " << Reynolds <<". Reference length "  << Length_Reynolds << "." << endl;
      if (Fixed_CL_Mode) {
      	cout << "Fixed CL mode, target value: " << Target_CL << "." << endl;
      }
      if (Fixed_CM_Mode) {
      		cout << "Fixed CM mode, target value:  " << Target_CM << "." << endl;
      		cout << "HTP rotation axis (X,Z): ("<< HTP_Axis[0] <<", "<< HTP_Axis[1] <<")."<< endl;
      }
    }

    if (EquivArea) {
      cout <<"The equivalent area is going to be evaluated on the near-field."<< endl;
      cout <<"The lower integration limit is "<<EA_IntLimit[0]<<", and the upper is "<<EA_IntLimit[1]<<"."<< endl;
      cout <<"The near-field is situated at "<<EA_IntLimit[2]<<"."<< endl;
    }

    if (Grid_Movement) {
      cout << "Performing a dynamic mesh simulation: ";
      switch (Kind_GridMovement[ZONE_0]) {
        case NO_MOVEMENT:     cout << "no movement." << endl; break;
        case DEFORMING:       cout << "deforming mesh motion." << endl; break;
        case RIGID_MOTION:    cout << "rigid mesh motion." << endl; break;
        case MOVING_WALL:     cout << "moving walls." << endl; break;
        case MOVING_HTP:      cout << "HTP moving." << endl; break;
        case ROTATING_FRAME:  cout << "rotating reference frame." << endl; break;
        case AEROELASTIC:     cout << "aeroelastic motion." << endl; break;
        case FLUID_STRUCTURE: cout << "fluid-structure motion." << endl; break;
        case EXTERNAL:        cout << "externally prescribed motion." << endl; break;
        case AEROELASTIC_RIGID_MOTION:  cout << "rigid mesh motion plus aeroelastic motion." << endl; break;
      }
    }

    if (Restart) {
      if (Read_Binary_Restart) cout << "Reading and writing binary SU2 native restart files." << endl;
      else cout << "Reading and writing ASCII SU2 native restart files." << endl;
      if (!ContinuousAdjoint && Kind_Solver != FEM_ELASTICITY) cout << "Read flow solution from: " << Solution_FlowFileName << "." << endl;
      if (ContinuousAdjoint) cout << "Read adjoint solution from: " << Solution_AdjFileName << "." << endl;
      if (Kind_Solver == FEM_ELASTICITY) cout << "Read structural solution from: " << Solution_FEMFileName << "." << endl;
      if (Kind_Solver == DISC_ADJ_FEM){
        cout << "Read structural adjoint solution from: " << Solution_AdjFEMFileName << "." << endl;
      }
    }
    else {
        if (fea) cout << "No restart solution, initialize from undeformed configuration." << endl;
        else cout << "No restart solution, use the values at infinity (freestream)." << endl;
    }

    if (ContinuousAdjoint)
      cout << "Read flow solution from: " << Solution_FlowFileName << "." << endl;
  
    if (!fea){
      if (Kind_Regime == COMPRESSIBLE) {
      if (Ref_NonDim == DIMENSIONAL) { cout << "Dimensional simulation." << endl; }
      else if (Ref_NonDim == FREESTREAM_PRESS_EQ_ONE) { cout << "Non-Dimensional simulation (P=1.0, Rho=1.0, T=1.0 at the farfield)." << endl; }
      else if (Ref_NonDim == FREESTREAM_VEL_EQ_MACH) { cout << "Non-Dimensional simulation (V=Mach, Rho=1.0, T=1.0 at the farfield)." << endl; }
      else if (Ref_NonDim == FREESTREAM_VEL_EQ_ONE) { cout << "Non-Dimensional simulation (V=1.0, Rho=1.0, T=1.0 at the farfield)." << endl; }
    } else if (Kind_Regime == INCOMPRESSIBLE) {
      if (Ref_Inc_NonDim == DIMENSIONAL) { cout << "Dimensional simulation." << endl; }
      else if (Ref_Inc_NonDim == INITIAL_VALUES) { cout << "Non-Dimensional simulation using intialization values." << endl; }
      else if (Ref_Inc_NonDim == REFERENCE_VALUES) { cout << "Non-Dimensional simulation using user-specified reference values." << endl; }
    }
      
      if (RefArea == 0.0) cout << "The reference area will be computed using y(2D) or z(3D) projection." << endl;
      else { cout << "The reference area is " << RefArea;
        if (SystemMeasurements == US) cout << " ft^2." << endl; else cout << " m^2." << endl;
      }

      if (SemiSpan == 0.0) cout << "The semi-span will be computed using the max y(3D) value." << endl;
      else { cout << "The semi-span length area is " << SemiSpan;
        if (SystemMeasurements == US) cout << " ft." << endl; else cout << " m." << endl;
      }

      cout << "The reference length is " << RefLength;
      if (SystemMeasurements == US) cout << " ft." << endl; else cout << " m." << endl;

      if ((nRefOriginMoment_X > 1) || (nRefOriginMoment_Y > 1) || (nRefOriginMoment_Z > 1)) {
        cout << "Surface(s) where the force coefficients are evaluated and \n";
        cout << "their reference origin for moment computation: \n";

        for (iMarker_Monitoring = 0; iMarker_Monitoring < nMarker_Monitoring; iMarker_Monitoring++) {
          cout << "   - " << Marker_Monitoring[iMarker_Monitoring] << " (" << RefOriginMoment_X[iMarker_Monitoring] <<", "<<RefOriginMoment_Y[iMarker_Monitoring] <<", "<< RefOriginMoment_Z[iMarker_Monitoring] << ")";
          if (iMarker_Monitoring < nMarker_Monitoring-1) cout << ".\n";
          else {
          if (SystemMeasurements == US) cout <<" ft."<< endl;
          else cout <<" m."<< endl;
          }

        }
      }
      else {
        cout << "Reference origin for moment evaluation is (" << RefOriginMoment_X[0] << ", " << RefOriginMoment_Y[0] << ", " << RefOriginMoment_Z[0] << ")." << endl;
        cout << "Surface(s) where the force coefficients are evaluated: ";
        for (iMarker_Monitoring = 0; iMarker_Monitoring < nMarker_Monitoring; iMarker_Monitoring++) {
          cout << Marker_Monitoring[iMarker_Monitoring];
          if (iMarker_Monitoring < nMarker_Monitoring-1) cout << ", ";
          else cout <<"."<< endl;
        }
        cout<< endl;
      }
    }

    if (nMarker_Designing != 0) {
      cout << "Surface(s) where the objective function is evaluated: ";
      for (iMarker_Designing = 0; iMarker_Designing < nMarker_Designing; iMarker_Designing++) {
        cout << Marker_Designing[iMarker_Designing];
        if (iMarker_Designing < nMarker_Designing-1) cout << ", ";
        else cout <<".";
      }
      cout<< endl;
    }

    if (nMarker_Plotting != 0) {
      cout << "Surface(s) plotted in the output file: ";
      for (iMarker_Plotting = 0; iMarker_Plotting < nMarker_Plotting; iMarker_Plotting++) {
        cout << Marker_Plotting[iMarker_Plotting];
        if (iMarker_Plotting < nMarker_Plotting-1) cout << ", ";
        else cout <<".";
      }
      cout<< endl;
    }

    if (nMarker_Analyze != 0) {
      cout << "Surface(s) to be analyzed in detail: ";
      for (iMarker_Analyze = 0; iMarker_Analyze < nMarker_Analyze; iMarker_Analyze++) {
        cout << Marker_Analyze[iMarker_Analyze];
        if (iMarker_Analyze < nMarker_Analyze-1) cout << ", ";
        else cout <<".";
      }
      cout<< endl;
    }

    if (nMarker_ZoneInterface != 0) {
      cout << "Surface(s) acting as an interface among zones: ";
      for (iMarker_ZoneInterface = 0; iMarker_ZoneInterface < nMarker_ZoneInterface; iMarker_ZoneInterface++) {
        cout << Marker_ZoneInterface[iMarker_ZoneInterface];
        if (iMarker_ZoneInterface < nMarker_ZoneInterface-1) cout << ", ";
        else cout <<".";
      }
      cout<<endl;
    }

    if(nMarker_PyCustom != 0) {
      cout << "Surface(s) that are customizable in Python: ";
      for(iMarker_PyCustom=0; iMarker_PyCustom < nMarker_PyCustom; iMarker_PyCustom++){
        cout << Marker_PyCustom[iMarker_PyCustom];
        if (iMarker_PyCustom < nMarker_PyCustom-1) cout << ", ";
        else cout << ".";
      }
      cout << endl;
    }
    
    if (nMarker_DV != 0) {
      cout << "Surface(s) affected by the design variables: ";
      for (iMarker_DV = 0; iMarker_DV < nMarker_DV; iMarker_DV++) {
        cout << Marker_DV[iMarker_DV];
        if (iMarker_DV < nMarker_DV-1) cout << ", ";
        else cout <<".";
      }
      cout<< endl;
    }

    if ((Kind_GridMovement[ZONE_0] == DEFORMING) || (Kind_GridMovement[ZONE_0] == MOVING_WALL) || (Kind_GridMovement[ZONE_0] == FLUID_STRUCTURE)) {
      cout << "Surface(s) in motion: ";
      for (iMarker_Moving = 0; iMarker_Moving < nMarker_Moving; iMarker_Moving++) {
        cout << Marker_Moving[iMarker_Moving];
        if (iMarker_Moving < nMarker_Moving-1) cout << ", ";
        else cout <<".";
      }
      cout<< endl;
    }

  }

  if (val_software == SU2_GEO) {
    if (nMarker_GeoEval != 0) {
      cout << "Surface(s) where the geometrical based functions is evaluated: ";
      for (iMarker_GeoEval = 0; iMarker_GeoEval < nMarker_GeoEval; iMarker_GeoEval++) {
        cout << Marker_GeoEval[iMarker_GeoEval];
        if (iMarker_GeoEval < nMarker_GeoEval-1) cout << ", ";
        else cout <<".";
      }
      cout<< endl;
    }
  }

  cout << "Input mesh file name: " << Mesh_FileName << endl;

	if (val_software == SU2_DOT) {
    if (DiscreteAdjoint) {
      cout << "Input sensitivity file name: " << GetObjFunc_Extension(Solution_AdjFileName) << "." << endl;
    }else {
		cout << "Input sensitivity file name: " << SurfAdjCoeff_FileName << "." << endl;
	}
  }

	if (val_software == SU2_MSH) {
		switch (Kind_Adaptation) {
		case FULL: case WAKE: case FULL_FLOW: case FULL_ADJOINT: case SMOOTHING: case SUPERSONIC_SHOCK:
			break;
		case GRAD_FLOW:
			cout << "Read flow solution from: " << Solution_FlowFileName << "." << endl;
			break;
		case GRAD_ADJOINT:
			cout << "Read adjoint flow solution from: " << Solution_AdjFileName << "." << endl;
			break;
		case GRAD_FLOW_ADJ: case COMPUTABLE: case REMAINING:
			cout << "Read flow solution from: " << Solution_FlowFileName << "." << endl;
			cout << "Read adjoint flow solution from: " << Solution_AdjFileName << "." << endl;
			break;
		}
	}

	if (val_software == SU2_DEF) {
		cout << endl <<"---------------------- Grid deformation parameters ----------------------" << endl;
		cout << "Grid deformation using a linear elasticity method." << endl;

    if (Hold_GridFixed == YES) cout << "Hold some regions of the mesh fixed (hardcode implementation)." << endl;
  }

  if (val_software == SU2_DOT) {
  cout << endl <<"-------------------- Surface deformation parameters ---------------------" << endl;
  }

  if (((val_software == SU2_DEF) || (val_software == SU2_DOT)) && (Design_Variable[0] != NONE)) {

    for (unsigned short iDV = 0; iDV < nDV; iDV++) {

      if ((Design_Variable[iDV] != NO_DEFORMATION) &&
          (Design_Variable[iDV] != FFD_SETTING) &&
          (Design_Variable[iDV] != SCALE_GRID) &&
          (Design_Variable[iDV] != TRANSLATE_GRID) &&
          (Design_Variable[iDV] != ROTATE_GRID) &&
          (Design_Variable[iDV] != SURFACE_FILE)) {

        if (iDV == 0)
          cout << "Design variables definition (markers <-> value <-> param):" << endl;

        switch (Design_Variable[iDV]) {
          case FFD_CONTROL_POINT_2D:  cout << "FFD 2D (control point) <-> "; break;
          case FFD_CAMBER_2D:         cout << "FFD 2D (camber) <-> "; break;
          case FFD_THICKNESS_2D:      cout << "FFD 2D (thickness) <-> "; break;
          case FFD_TWIST_2D:          cout << "FFD 2D (twist) <-> "; break;
          case HICKS_HENNE:           cout << "Hicks Henne <-> " ; break;
          case SURFACE_BUMP:          cout << "Surface bump <-> " ; break;
          case ANGLE_OF_ATTACK:       cout << "Angle of attack <-> " ; break;
          case CST:           	      cout << "Kulfan parameter number (CST) <-> " ; break;
          case TRANSLATION:           cout << "Translation design variable."; break;
          case SCALE:                 cout << "Scale design variable."; break;
          case NACA_4DIGITS:          cout << "NACA four digits <-> "; break;
          case PARABOLIC:             cout << "Parabolic <-> "; break;
          case AIRFOIL:               cout << "Airfoil <-> "; break;
          case ROTATION:              cout << "Rotation <-> "; break;
          case FFD_CONTROL_POINT:     cout << "FFD (control point) <-> "; break;
          case FFD_NACELLE:           cout << "FFD (nacelle) <-> "; break;
          case FFD_GULL:              cout << "FFD (gull) <-> "; break;
          case FFD_TWIST:             cout << "FFD (twist) <-> "; break;
          case FFD_ROTATION:          cout << "FFD (rotation) <-> "; break;
          case FFD_CONTROL_SURFACE:   cout << "FFD (control surface) <-> "; break;
          case FFD_CAMBER:            cout << "FFD (camber) <-> "; break;
          case FFD_THICKNESS:         cout << "FFD (thickness) -> "; break;
          case FFD_ANGLE_OF_ATTACK:   cout << "FFD (angle of attack) <-> "; break;
        }

        for (iMarker_DV = 0; iMarker_DV < nMarker_DV; iMarker_DV++) {
          cout << Marker_DV[iMarker_DV];
          if (iMarker_DV < nMarker_DV-1) cout << ", ";
          else cout << " <-> ";
        }

        for (iDV_Value = 0; iDV_Value < nDV_Value[iDV]; iDV_Value++) {
          cout << DV_Value[iDV][iDV_Value];
          if (iDV_Value != nDV_Value[iDV]-1) cout << ", ";
        }
        cout << " <-> ";

        if ((Design_Variable[iDV] == NO_DEFORMATION) ||
            (Design_Variable[iDV] == FFD_SETTING) ||
            (Design_Variable[iDV] == SCALE) ) nParamDV = 0;
        if (Design_Variable[iDV] == ANGLE_OF_ATTACK) nParamDV = 1;
        if ((Design_Variable[iDV] == FFD_CAMBER_2D) ||
            (Design_Variable[iDV] == FFD_THICKNESS_2D) ||
            (Design_Variable[iDV] == HICKS_HENNE) ||
            (Design_Variable[iDV] == PARABOLIC) ||
            (Design_Variable[iDV] == AIRFOIL) ||
            (Design_Variable[iDV] == FFD_GULL) ||
            (Design_Variable[iDV] == FFD_ANGLE_OF_ATTACK) ) nParamDV = 2;
        if ((Design_Variable[iDV] ==  TRANSLATION) ||
            (Design_Variable[iDV] ==  NACA_4DIGITS) ||
            (Design_Variable[iDV] ==  CST) ||
            (Design_Variable[iDV] ==  SURFACE_BUMP) ||
            (Design_Variable[iDV] ==  FFD_CAMBER) ||
            (Design_Variable[iDV] ==  FFD_TWIST_2D) ||
            (Design_Variable[iDV] ==  FFD_THICKNESS) ) nParamDV = 3;
        if (Design_Variable[iDV] == FFD_CONTROL_POINT_2D) nParamDV = 5;
        if (Design_Variable[iDV] == ROTATION) nParamDV = 6;
        if ((Design_Variable[iDV] ==  FFD_CONTROL_POINT) ||
            (Design_Variable[iDV] ==  FFD_ROTATION) ||
            (Design_Variable[iDV] ==  FFD_CONTROL_SURFACE) ) nParamDV = 7;
        if (Design_Variable[iDV] == FFD_TWIST) nParamDV = 8;

        for (unsigned short iParamDV = 0; iParamDV < nParamDV; iParamDV++) {

          if (iParamDV == 0) cout << "( ";

          if ((iParamDV == 0) &&
              ((Design_Variable[iDV] == NO_DEFORMATION) ||
               (Design_Variable[iDV] == FFD_SETTING) ||
               (Design_Variable[iDV] == FFD_ANGLE_OF_ATTACK) ||
               (Design_Variable[iDV] == FFD_CONTROL_POINT_2D) ||
               (Design_Variable[iDV] == FFD_CAMBER_2D) ||
               (Design_Variable[iDV] == FFD_THICKNESS_2D) ||
               (Design_Variable[iDV] == FFD_TWIST_2D) ||
               (Design_Variable[iDV] == FFD_CONTROL_POINT) ||
               (Design_Variable[iDV] == FFD_NACELLE) ||
               (Design_Variable[iDV] == FFD_GULL) ||
               (Design_Variable[iDV] == FFD_TWIST) ||
               (Design_Variable[iDV] == FFD_ROTATION) ||
               (Design_Variable[iDV] == FFD_CONTROL_SURFACE) ||
               (Design_Variable[iDV] == FFD_CAMBER) ||
               (Design_Variable[iDV] == FFD_THICKNESS))) cout << FFDTag[iDV];
          else cout << ParamDV[iDV][iParamDV];

          if (iParamDV < nParamDV-1) cout << ", ";
          else cout <<" )"<< endl;

        }

      }

      else if (Design_Variable[iDV] == NO_DEFORMATION) {
        cout << "No deformation of the numerical grid. Just output .su2 file." << endl;
      }
      
      else if (Design_Variable[iDV] == SCALE_GRID) {
        nParamDV = 0;
        cout << "Scaling of the volume grid by a constant factor." << endl;
      }
      
      else if (Design_Variable[iDV] == TRANSLATE_GRID) {
        nParamDV = 3;
        cout << "Rigid translation of the volume grid." << endl;
      }
      
      else if (Design_Variable[iDV] == ROTATE_GRID) {
        nParamDV = 6;
        cout << "Rigid rotation of the volume grid." << endl;
      }

      else if (Design_Variable[iDV] == FFD_SETTING) {

        cout << "Setting the FFD box structure." << endl;
        cout << "FFD boxes definition (FFD tag <-> degree <-> coord):" << endl;

        for (unsigned short iFFDBox = 0; iFFDBox < nFFDBox; iFFDBox++) {

          cout << TagFFDBox[iFFDBox] << " <-> ";

          for (unsigned short iDegreeFFD = 0; iDegreeFFD < 3; iDegreeFFD++) {
            if (iDegreeFFD == 0) cout << "( ";
            cout << DegreeFFDBox[iFFDBox][iDegreeFFD];
            if (iDegreeFFD < 2) cout << ", ";
            else cout <<" )";
          }

          cout << " <-> ";

          for (unsigned short iCoordFFD = 0; iCoordFFD < 24; iCoordFFD++) {
            if (iCoordFFD == 0) cout << "( ";
            cout << CoordFFDBox[iFFDBox][iCoordFFD];
            if (iCoordFFD < 23) cout << ", ";
            else cout <<" )"<< endl;
          }

        }

      }

      else cout << endl;

		}
	}

	if (((val_software == SU2_CFD) && ( ContinuousAdjoint || DiscreteAdjoint)) || (val_software == SU2_DOT)) {

		cout << endl <<"----------------------- Design problem definition -----------------------" << endl;
		if (nObj==1) {
      switch (Kind_ObjFunc[0]) {
        case DRAG_COEFFICIENT:           cout << "CD objective function";
          if (Fixed_CL_Mode) {           cout << " using fixed CL mode, dCD/dCL = " << dCD_dCL << "." << endl; }
          else if (Fixed_CM_Mode) {      cout << " using fixed CMy mode, dCD/dCMy = " << dCD_dCMy << "." << endl; }
          else {                         cout << "." << endl; }
          break;
        case LIFT_COEFFICIENT:           cout << "CL objective function." << endl; break;
        case MOMENT_X_COEFFICIENT:       cout << "CMx objective function" << endl;
          if (Fixed_CL_Mode) {           cout << " using fixed CL mode, dCMx/dCL = " << dCMx_dCL << "." << endl; }
          else {                         cout << "." << endl; }
          break;
        case MOMENT_Y_COEFFICIENT:       cout << "CMy objective function" << endl;
          if (Fixed_CL_Mode) {           cout << " using fixed CL mode, dCMy/dCL = " << dCMy_dCL << "." << endl; }
          else {                         cout << "." << endl; }
          break;
        case MOMENT_Z_COEFFICIENT:       cout << "CMz objective function" << endl;
          if (Fixed_CL_Mode) {           cout << " using fixed CL mode, dCMz/dCL = " << dCMz_dCL << "." << endl; }
          else {                         cout << "." << endl; }
          break;
        case INVERSE_DESIGN_PRESSURE:    cout << "Inverse design (Cp) objective function." << endl; break;
        case INVERSE_DESIGN_HEATFLUX:    cout << "Inverse design (Heat Flux) objective function." << endl; break;
        case SIDEFORCE_COEFFICIENT:      cout << "Side force objective function." << endl; break;
        case EFFICIENCY:                 cout << "CL/CD objective function." << endl; break;
        case EQUIVALENT_AREA:            cout << "Equivalent area objective function. CD weight: " << WeightCd <<"."<< endl;  break;
        case NEARFIELD_PRESSURE:         cout << "Nearfield pressure objective function. CD weight: " << WeightCd <<"."<< endl;  break;
        case FORCE_X_COEFFICIENT:        cout << "X-force objective function." << endl; break;
        case FORCE_Y_COEFFICIENT:        cout << "Y-force objective function." << endl; break;
        case FORCE_Z_COEFFICIENT:        cout << "Z-force objective function." << endl; break;
        case THRUST_COEFFICIENT:         cout << "Thrust objective function." << endl; break;
        case TORQUE_COEFFICIENT:         cout << "Torque efficiency objective function." << endl; break;
        case TOTAL_HEATFLUX:             cout << "Total heat flux objective function." << endl; break;
        case MAXIMUM_HEATFLUX:           cout << "Maximum heat flux objective function." << endl; break;
        case FIGURE_OF_MERIT:            cout << "Rotor Figure of Merit objective function." << endl; break;
        case SURFACE_TOTAL_PRESSURE:         cout << "Average total pressure objective function." << endl; break;
        case SURFACE_STATIC_PRESSURE:        cout << "Average static pressure objective function." << endl; break;
        case SURFACE_MASSFLOW:             cout << "Mass flow rate objective function." << endl; break;
        case SURFACE_MACH:             cout << "Mach number objective function." << endl; break;
        case CUSTOM_OBJFUNC:        		cout << "Custom objective function." << endl; break;
        case REFERENCE_GEOMETRY:        cout << "Target geometry objective function." << endl; break;
        case REFERENCE_NODE:            cout << "Target node displacement objective function." << endl; break;
      }
		}
		else {
		  cout << "Weighted sum objective function." << endl;
		}

	}

	if (val_software == SU2_CFD) {
		cout << endl <<"---------------------- Space Numerical Integration ----------------------" << endl;

		if (SmoothNumGrid) cout << "There are some smoothing iterations on the grid coordinates." << endl;

    if ((Kind_Solver == EULER) || (Kind_Solver == NAVIER_STOKES) || (Kind_Solver == RANS) ||
         (Kind_Solver == DISC_ADJ_EULER) || (Kind_Solver == DISC_ADJ_NAVIER_STOKES) || (Kind_Solver == DISC_ADJ_RANS) ) {

      if (Kind_ConvNumScheme_Flow == SPACE_CENTERED) {
        if (Kind_Centered_Flow == JST) {
          cout << "Jameson-Schmidt-Turkel scheme (2nd order in space) for the flow inviscid terms."<< endl;
          cout << "JST viscous coefficients (2nd & 4th): " << Kappa_2nd_Flow << ", " << Kappa_4th_Flow <<"." << endl;
          cout << "The method includes a grid stretching correction (p = 0.3)."<< endl;
        }
        if (Kind_Centered_Flow == JST_KE) {
          cout << "Jameson-Schmidt-Turkel scheme (2nd order in space) for the flow inviscid terms."<< endl;
          cout << "JST viscous coefficients (2nd & 4th): " << Kappa_2nd_Flow << ", " << Kappa_4th_Flow << "." << endl;
          cout << "The method includes a grid stretching correction (p = 0.3)."<< endl;
        }
        if (Kind_Centered_Flow == LAX) {
          cout << "Lax-Friedrich scheme (1st order in space) for the flow inviscid terms."<< endl;
          cout << "Lax viscous coefficients (1st): " << Kappa_1st_Flow << "." << endl;
          cout << "First order integration." << endl;
        }
      }

      if (Kind_ConvNumScheme_Flow == SPACE_UPWIND) {
        if (Kind_Upwind_Flow == ROE)   cout << "Roe (with entropy fix = "<< EntropyFix_Coeff <<") solver for the flow inviscid terms."<< endl;
        if (Kind_Upwind_Flow == TURKEL) cout << "Roe-Turkel solver for the flow inviscid terms."<< endl;
        if (Kind_Upwind_Flow == AUSM)  cout << "AUSM solver for the flow inviscid terms."<< endl;
        if (Kind_Upwind_Flow == HLLC)  cout << "HLLC solver for the flow inviscid terms."<< endl;
        if (Kind_Upwind_Flow == SW)  cout << "Steger-Warming solver for the flow inviscid terms."<< endl;
        if (Kind_Upwind_Flow == MSW)  cout << "Modified Steger-Warming solver for the flow inviscid terms."<< endl;
        if (Kind_Upwind_Flow == CUSP)  cout << "CUSP solver for the flow inviscid terms."<< endl;
        if (Kind_Upwind_Flow == L2ROE) cout << "L2ROE Low Mach ROE solver for the flow inviscid terms."<< endl;
        if (Kind_Upwind_Flow == LMROE) cout << "Rieper Low Mach ROE solver for the flow inviscid terms."<< endl;
        if (Kind_Upwind_Flow == SLAU) cout << "Simple Low-Dissipation AUSM solver for the flow inviscid terms."<< endl;
        if (Kind_Upwind_Flow == SLAU2) cout << "Simple Low-Dissipation AUSM 2 solver for the flow inviscid terms."<< endl;
        if (Kind_Upwind_Flow == FDS)   cout << "Flux difference splitting (FDS) upwind scheme for the flow inviscid terms."<< endl;
          
        if (Kind_Regime == COMPRESSIBLE) {
          switch (Kind_RoeLowDiss) {
            case NO_ROELOWDISS: cout << "Standard Roe without low-dissipation function."<< endl; break;
            case NTS: cout << "Roe with NTS low-dissipation function."<< endl; break;
            case FD: cout << "Roe with DDES's FD low-dissipation function."<< endl; break;
            case NTS_DUCROS: cout << "Roe with NTS low-dissipation function + Ducros shock sensor."<< endl; break;
            case FD_DUCROS: cout << "Roe with DDES's FD low-dissipation function + Ducros shock sensor."<< endl; break;
          }
        }
        
        if (MUSCL_Flow) {
          cout << "Second order integration in space, with slope limiter." << endl;
            switch (Kind_SlopeLimit_Flow) {
              case NO_LIMITER:
                cout << "No slope-limiting method. "<< endl;
                break;
              case VENKATAKRISHNAN:
                cout << "Venkatakrishnan slope-limiting method, with constant: " << Venkat_LimiterCoeff <<". "<< endl;
                cout << "The reference element size is: " << RefElemLength <<". "<< endl;
                break;
              case VENKATAKRISHNAN_WANG:
                cout << "Venkatakrishnan-Wang slope-limiting method, with constant: " << Venkat_LimiterCoeff <<". "<< endl;
                break;
              case BARTH_JESPERSEN:
                cout << "Barth-Jespersen slope-limiting method." << endl;
                break;
              case VAN_ALBADA_EDGE:
                cout << "Van Albada slope-limiting method implemented by edges." << endl;
                break;
            }
        }
        else {
          cout << "First order integration in space." << endl;
        }
        
      }

    }

    if ((Kind_Solver == RANS) || (Kind_Solver == DISC_ADJ_RANS)) {
      if (Kind_ConvNumScheme_Turb == SPACE_UPWIND) {
        if (Kind_Upwind_Turb == SCALAR_UPWIND) cout << "Scalar upwind solver for the turbulence model."<< endl;
        if (MUSCL_Turb) {
          cout << "Second order integration in space with slope limiter." << endl;
            switch (Kind_SlopeLimit_Turb) {
              case NO_LIMITER:
                cout << "No slope-limiting method. "<< endl;
                break;
              case VENKATAKRISHNAN:
                cout << "Venkatakrishnan slope-limiting method, with constant: " << Venkat_LimiterCoeff <<". "<< endl;
                cout << "The reference element size is: " << RefElemLength <<". "<< endl;
                break;
              case VENKATAKRISHNAN_WANG:
                cout << "Venkatakrishnan-Wang slope-limiting method, with constant: " << Venkat_LimiterCoeff <<". "<< endl;
                break;
              case BARTH_JESPERSEN:
                cout << "Barth-Jespersen slope-limiting method." << endl;
                break;
              case VAN_ALBADA_EDGE:
                cout << "Van Albada slope-limiting method implemented by edges." << endl;
                break;
            }
        }
        else {
          cout << "First order integration in space." << endl;
        }
      }
    }

    if ((Kind_Solver == ADJ_EULER) || (Kind_Solver == ADJ_NAVIER_STOKES) || (Kind_Solver == ADJ_RANS)) {

      if (Kind_ConvNumScheme_AdjFlow == SPACE_CENTERED) {
        if (Kind_Centered_AdjFlow == JST) {
          cout << "Jameson-Schmidt-Turkel scheme for the adjoint inviscid terms."<< endl;
          cout << "JST viscous coefficients (1st, 2nd, & 4th): " << Kappa_1st_AdjFlow
          << ", " << Kappa_2nd_AdjFlow << ", " << Kappa_4th_AdjFlow <<"."<< endl;
          cout << "The method includes a grid stretching correction (p = 0.3)."<< endl;
          cout << "Second order integration." << endl;
        }
        if (Kind_Centered_AdjFlow == LAX) {
          cout << "Lax-Friedrich scheme for the adjoint inviscid terms."<< endl;
          cout << "First order integration." << endl;
        }
      }

      if (Kind_ConvNumScheme_AdjFlow == SPACE_UPWIND) {
        if (Kind_Upwind_AdjFlow == ROE) cout << "Roe (with entropy fix = "<< EntropyFix_Coeff <<") solver for the adjoint inviscid terms."<< endl;
        if (MUSCL_AdjFlow) {
          cout << "Second order integration with slope limiter." << endl;
            switch (Kind_SlopeLimit_AdjFlow) {
              case NO_LIMITER:
                cout << "No slope-limiting method. "<< endl;
                break;
              case VENKATAKRISHNAN:
                cout << "Venkatakrishnan slope-limiting method, with constant: " << Venkat_LimiterCoeff <<". "<< endl;
                cout << "The reference element size is: " << RefElemLength <<". "<< endl;
                break;
              case VENKATAKRISHNAN_WANG:
                cout << "Venkatakrishnan-Wang slope-limiting method, with constant: " << Venkat_LimiterCoeff <<". "<< endl;
                break;
              case BARTH_JESPERSEN:
                cout << "Barth-Jespersen slope-limiting method." << endl;
                break;
              case VAN_ALBADA_EDGE:
                cout << "Van Albada slope-limiting method implemented by edges." << endl;
                break;
              case SHARP_EDGES:
                cout << "Sharp edges slope-limiting method, with constant: " << Venkat_LimiterCoeff <<". "<< endl;
                cout << "The reference element size is: " << RefElemLength <<". "<< endl;
                cout << "The reference sharp edge distance is: " << AdjSharp_LimiterCoeff*RefElemLength*Venkat_LimiterCoeff <<". "<< endl;
                break;
              case WALL_DISTANCE:
                cout << "Wall distance slope-limiting method, with constant: " << Venkat_LimiterCoeff <<". "<< endl;
                cout << "The reference element size is: " << RefElemLength <<". "<< endl;
                cout << "The reference wall distance is: " << AdjSharp_LimiterCoeff*RefElemLength*Venkat_LimiterCoeff <<". "<< endl;
                break;
            }
        }
        else {
          cout << "First order integration." << endl;
        }
      }
      
      cout << "The reference sharp edge distance is: " << AdjSharp_LimiterCoeff*RefElemLength*Venkat_LimiterCoeff <<". "<< endl;

    }

    if ((Kind_Solver == ADJ_RANS) && (!Frozen_Visc_Cont)) {
      if (Kind_ConvNumScheme_AdjTurb == SPACE_UPWIND) {
        if (Kind_Upwind_Turb == SCALAR_UPWIND) cout << "Scalar upwind solver (first order) for the adjoint turbulence model."<< endl;
        if (MUSCL_AdjTurb) {
          cout << "Second order integration with slope limiter." << endl;
            switch (Kind_SlopeLimit_AdjTurb) {
              case NO_LIMITER:
                cout << "No slope-limiting method. "<< endl;
                break;
              case VENKATAKRISHNAN:
                cout << "Venkatakrishnan slope-limiting method, with constant: " << Venkat_LimiterCoeff <<". "<< endl;
                cout << "The reference element size is: " << RefElemLength <<". "<< endl;
                break;
              case VENKATAKRISHNAN_WANG:
                cout << "Venkatakrishnan-Wang slope-limiting method, with constant: " << Venkat_LimiterCoeff <<". "<< endl;
                break;
              case BARTH_JESPERSEN:
                cout << "Barth-Jespersen slope-limiting method." << endl;
                break;
              case VAN_ALBADA_EDGE:
                cout << "Van Albada slope-limiting method implemented by edges." << endl;
                break;
              case SHARP_EDGES:
                cout << "Sharp edges slope-limiting method, with constant: " << Venkat_LimiterCoeff <<". "<< endl;
                cout << "The reference element size is: " << RefElemLength <<". "<< endl;
                cout << "The reference sharp edge distance is: " << AdjSharp_LimiterCoeff*RefElemLength*Venkat_LimiterCoeff <<". "<< endl;
                break;
              case WALL_DISTANCE:
                cout << "Wall distance slope-limiting method, with constant: " << Venkat_LimiterCoeff <<". "<< endl;
                cout << "The reference element size is: " << RefElemLength <<". "<< endl;
                cout << "The reference wall distance is: " << AdjSharp_LimiterCoeff*RefElemLength*Venkat_LimiterCoeff <<". "<< endl;
                break;
            }
        }
        else {
          cout << "First order integration." << endl;
        }
      }
    }

    if ((Kind_Solver == NAVIER_STOKES) || (Kind_Solver == RANS) ||
        (Kind_Solver == DISC_ADJ_NAVIER_STOKES) || (Kind_Solver == DISC_ADJ_RANS)) {
        cout << "Average of gradients with correction (viscous flow terms)." << endl;
    }

    if ((Kind_Solver == ADJ_NAVIER_STOKES) || (Kind_Solver == ADJ_RANS)) {
      cout << "Average of gradients with correction (viscous adjoint terms)." << endl;
    }

    if ((Kind_Solver == RANS) || (Kind_Solver == DISC_ADJ_RANS)) {
      cout << "Average of gradients with correction (viscous turbulence terms)." << endl;
    }

    if (Kind_Solver == POISSON_EQUATION) {
      cout << "Galerkin method for viscous terms computation of the poisson potential equation." << endl;
    }

    if ((Kind_Solver == ADJ_RANS) && (!Frozen_Visc_Cont)) {
      cout << "Average of gradients with correction (2nd order) for computation of adjoint viscous turbulence terms." << endl;
      if (Kind_TimeIntScheme_AdjTurb == EULER_IMPLICIT) cout << "Euler implicit method for the turbulent adjoint equation." << endl;
    }

    if(Kind_Solver != FEM_EULER && Kind_Solver != FEM_NAVIER_STOKES &&
       Kind_Solver != FEM_RANS  && Kind_Solver != FEM_LES &&
       Kind_Solver != DISC_ADJ_DG_EULER && Kind_Solver != DISC_ADJ_DG_NS && 
       Kind_Solver != DISC_ADJ_DG_RANS) {
      if (!fea){
        switch (Kind_Gradient_Method) {
          case GREEN_GAUSS: cout << "Gradient computation using Green-Gauss theorem." << endl; break;
          case WEIGHTED_LEAST_SQUARES: cout << "Gradient Computation using weighted Least-Squares method." << endl; break;
        }

        if (Kind_Regime == INCOMPRESSIBLE) {
          cout << "Artificial compressibility factor: " << ArtComp_Factor << "." << endl;
        }
      }
      else{
        cout << "Spatial discretization using the Finite Element Method." << endl;
      }
    }

    if(Kind_Solver == FEM_EULER || Kind_Solver == FEM_NAVIER_STOKES ||
       Kind_Solver == FEM_RANS  || Kind_Solver == FEM_LES ||
       Kind_Solver == DISC_ADJ_DG_EULER || Kind_Solver == DISC_ADJ_DG_NS ||
       Kind_Solver == DISC_ADJ_DG_RANS) {
      if(Kind_FEM_Flow == DG) {
        cout << "Discontinuous Galerkin Finite element solver" << endl;

        switch( Riemann_Solver_FEM ) {
          case ROE:           cout << "Roe (with entropy fix) solver for inviscid fluxes over the faces" << endl; break;
          case LAX_FRIEDRICH: cout << "Lax-Friedrich solver for inviscid fluxes over the faces" << endl; break;
          case AUSM:          cout << "AUSM solver inviscid fluxes over the faces" << endl; break;
          case AUSMPWPLUS:    cout << "AUSMPW+ solver inviscid fluxes over the faces" << endl; break;
          case HLLC:          cout << "HLLC solver inviscid fluxes over the faces" << endl; break;
          case VAN_LEER:      cout << "Van Leer solver inviscid fluxes over the faces" << endl; break;
        }

        if(Kind_Solver != FEM_EULER && Kind_Solver != DISC_ADJ_DG_EULER) {
          cout << "Theta symmetrizing terms interior penalty: " << Theta_Interior_Penalty_DGFEM << endl;
        }
      }

      cout << "Quadrature factor for straight elements:   " << Quadrature_Factor_Straight << endl;
      cout << "Quadrature factor for curved elements:     "   << Quadrature_Factor_Curved << endl;
    }

    cout << endl <<"---------------------- Time Numerical Integration -----------------------" << endl;

    if (!fea) {
		switch (Unsteady_Simulation) {
		  case NO:
			cout << "Local time stepping (steady state simulation)." << endl; break;
		  case TIME_STEPPING:
			cout << "Unsteady simulation using a time stepping strategy."<< endl;
			if (Unst_CFL != 0.0) {
                          cout << "Time step computed by the code. Unsteady CFL number: " << Unst_CFL <<"."<< endl;
                          if (Delta_UnstTime != 0.0) {
                            cout << "Synchronization time provided by the user (s): "<< Delta_UnstTime << "." << endl;
                          }
                        }
			else cout << "Unsteady time step provided by the user (s): "<< Delta_UnstTime << "." << endl;
			break;
		  case DT_STEPPING_1ST: case DT_STEPPING_2ND:
			if (Unsteady_Simulation == DT_STEPPING_1ST) cout << "Unsteady simulation, dual time stepping strategy (first order in time)."<< endl;
			if (Unsteady_Simulation == DT_STEPPING_2ND) cout << "Unsteady simulation, dual time stepping strategy (second order in time)."<< endl;
			if (Unst_CFL != 0.0) cout << "Time step computed by the code. Unsteady CFL number: " << Unst_CFL <<"."<< endl;
			else cout << "Unsteady time step provided by the user (s): "<< Delta_UnstTime << "." << endl;
			cout << "Total number of internal Dual Time iterations: "<< Unst_nIntIter <<"." << endl;
			break;
		}
  }
	else {
		switch (Dynamic_Analysis) {
		  case NO:
			cout << "Static structural analysis." << endl; break;
		  case YES:
			cout << "Dynamic structural analysis."<< endl;
			cout << "Time step provided by the user for the dynamic analysis(s): "<< Delta_DynTime << "." << endl;
			break;
		}
	}

    if ((Kind_Solver == EULER) || (Kind_Solver == NAVIER_STOKES) || (Kind_Solver == RANS) ||
        (Kind_Solver == DISC_ADJ_EULER) || (Kind_Solver == DISC_ADJ_NAVIER_STOKES) || (Kind_Solver == DISC_ADJ_RANS) ||
        (Kind_Solver == DISC_ADJ_DG_EULER) || (Kind_Solver == DISC_ADJ_DG_NS) || (Kind_Solver == DISC_ADJ_DG_RANS)) {
      switch (Kind_TimeIntScheme_Flow) {
        case RUNGE_KUTTA_EXPLICIT:
          cout << "Runge-Kutta explicit method for the flow equations." << endl;
          cout << "Number of steps: " << nRKStep << endl;
          cout << "Alpha coefficients: ";
          for (unsigned short iRKStep = 0; iRKStep < nRKStep; iRKStep++) {
            cout << "\t" << RK_Alpha_Step[iRKStep];
          }
          cout << endl;
          break;
        case EULER_EXPLICIT:
          cout << "Euler explicit method for the flow equations." << endl;
          break;
        case EULER_IMPLICIT:
          cout << "Euler implicit method for the flow equations." << endl;
          switch (Kind_Linear_Solver) {
            case BCGSTAB:
              cout << "BCGSTAB is used for solving the linear system." << endl;
              switch (Kind_Linear_Solver_Prec) {
                case ILU: cout << "Using a ILU("<< Linear_Solver_ILU_n <<") preconditioning."<< endl; break;
                case LINELET: cout << "Using a linelet preconditioning."<< endl; break;
                case LU_SGS: cout << "Using a LU-SGS preconditioning."<< endl; break;
                case JACOBI: cout << "Using a Jacobi preconditioning."<< endl; break;
              }
              cout << "Convergence criteria of the linear solver: "<< Linear_Solver_Error <<"."<< endl;
              cout << "Max number of linear iterations: "<< Linear_Solver_Iter <<"."<< endl;
              break;
            case FGMRES:
            case RESTARTED_FGMRES:
              cout << "FGMRES is used for solving the linear system." << endl;
              switch (Kind_Linear_Solver_Prec) {
                case ILU: cout << "Using a ILU("<< Linear_Solver_ILU_n <<") preconditioning."<< endl; break;
                case LINELET: cout << "Using a linelet preconditioning."<< endl; break;
                case LU_SGS: cout << "Using a LU-SGS preconditioning."<< endl; break;
                case JACOBI: cout << "Using a Jacobi preconditioning."<< endl; break;
              }
              cout << "Convergence criteria of the linear solver: "<< Linear_Solver_Error <<"."<< endl;
              cout << "Max number of linear iterations: "<< Linear_Solver_Iter <<"."<< endl;
               break;
            case SMOOTHER_JACOBI:
              cout << "A Jacobi method is used for smoothing the linear system." << endl;
              break;
            case SMOOTHER_ILU:
              cout << "A ILU("<< Linear_Solver_ILU_n <<") method is used for smoothing the linear system." << endl;
              break;
            case SMOOTHER_LUSGS:
              cout << "A LU-SGS method is used for smoothing the linear system." << endl;
              break;
            case SMOOTHER_LINELET:
              cout << "A Linelet method is used for smoothing the linear system." << endl;
              break;
          }
          break;
        case CLASSICAL_RK4_EXPLICIT:
          cout << "Classical RK4 explicit method for the flow equations." << endl;
          cout << "Number of steps: " << 4 << endl;
          cout << "Time coefficients: {0.5, 0.5, 1, 1}" << endl;
          cout << "Function coefficients: {1/6, 1/3, 1/3, 1/6}" << endl;
          break;
      }
    }

    if (fea) {
      switch (Kind_TimeIntScheme_FEA) {
        case CD_EXPLICIT:
          cout << "Explicit time integration (NOT IMPLEMENTED YET)." << endl;
          break;
        case GENERALIZED_ALPHA:
          cout << "Generalized-alpha method." << endl;
          break;
        case NEWMARK_IMPLICIT:
          if (Dynamic_Analysis) cout << "Newmark implicit method for the structural time integration." << endl;
          switch (Kind_Linear_Solver) {
            case BCGSTAB:
              cout << "BCGSTAB is used for solving the linear system." << endl;
              cout << "Convergence criteria of the linear solver: "<< Linear_Solver_Error <<"."<< endl;
              cout << "Max number of iterations: "<< Linear_Solver_Iter <<"."<< endl;
              break;
            case FGMRES:
            case RESTARTED_FGMRES:
              cout << "FGMRES is used for solving the linear system." << endl;
              cout << "Convergence criteria of the linear solver: "<< Linear_Solver_Error <<"."<< endl;
              cout << "Max number of iterations: "<< Linear_Solver_Iter <<"."<< endl;
              break;
            case CONJUGATE_GRADIENT:
              cout << "A Conjugate Gradient method is used for solving the linear system." << endl;
              cout << "Convergence criteria of the linear solver: "<< Linear_Solver_Error <<"."<< endl;
              cout << "Max number of iterations: "<< Linear_Solver_Iter <<"."<< endl;
              break;
          }
          break;
      }
    }

    if ((Kind_Solver == ADJ_EULER) || (Kind_Solver == ADJ_NAVIER_STOKES) || (Kind_Solver == ADJ_RANS)) {
      switch (Kind_TimeIntScheme_AdjFlow) {
        case RUNGE_KUTTA_EXPLICIT:
          cout << "Runge-Kutta explicit method for the adjoint equations." << endl;
          cout << "Number of steps: " << nRKStep << endl;
          cout << "Alpha coefficients: ";
          for (unsigned short iRKStep = 0; iRKStep < nRKStep; iRKStep++) {
            cout << "\t" << RK_Alpha_Step[iRKStep];
          }
          cout << endl;
          break;
        case EULER_EXPLICIT: cout << "Euler explicit method for the adjoint equations." << endl; break;
        case EULER_IMPLICIT: cout << "Euler implicit method for the adjoint equations." << endl; break;
      }
    }

    if(Kind_Solver == FEM_EULER || Kind_Solver == FEM_NAVIER_STOKES ||
       Kind_Solver == FEM_RANS  || Kind_Solver == FEM_LES) {
      switch (Kind_TimeIntScheme_FEM_Flow) {
        case RUNGE_KUTTA_EXPLICIT:
          cout << "Runge-Kutta explicit method for the flow equations." << endl;
          cout << "Number of steps: " << nRKStep << endl;
          cout << "Alpha coefficients: ";
          for (unsigned short iRKStep = 0; iRKStep < nRKStep; iRKStep++) {
            cout << "\t" << RK_Alpha_Step[iRKStep];
          }
          cout << endl;
          break;
        case CLASSICAL_RK4_EXPLICIT:
          cout << "Classical RK4 explicit method for the flow equations." << endl;
          cout << "Number of steps: " << 4 << endl;
          cout << "Time coefficients: {0.5, 0.5, 1, 1}" << endl;
          cout << "Function coefficients: {1/6, 1/3, 1/3, 1/6}" << endl;
          break;

        case ADER_DG:
          if(nLevels_TimeAccurateLTS == 1)
            cout << "ADER-DG for the flow equations with global time stepping." << endl;
          else
            cout << "ADER-DG for the flow equations with " << nLevels_TimeAccurateLTS
                 << " levels for time accurate local time stepping." << endl;

          switch( Kind_ADER_Predictor ) {
            case ADER_ALIASED_PREDICTOR:
              cout << "An aliased approach is used in the predictor step. " << endl;
              break;
            case ADER_NON_ALIASED_PREDICTOR:
              cout << "A non-aliased approach is used in the predictor step. " << endl;
              break;
          }
          cout << "Number of time DOFs ADER-DG predictor step: " << nTimeDOFsADER_DG << endl;
          cout << "Location of time DOFs ADER-DG on the interval [-1,1]: ";
          for (unsigned short iDOF=0; iDOF<nTimeDOFsADER_DG; iDOF++) {
            cout << "\t" << TimeDOFsADER_DG[iDOF];
          }
          cout << endl;
          cout << "Time quadrature factor for ADER-DG: " << Quadrature_Factor_Time_ADER_DG << endl;
          cout << "Number of time integration points ADER-DG: " << nTimeIntegrationADER_DG << endl;
          cout << "Location of time integration points ADER-DG on the interval [-1,1]: ";
          for (unsigned short iDOF=0; iDOF<nTimeIntegrationADER_DG; iDOF++) {
            cout << "\t" << TimeIntegrationADER_DG[iDOF];
          }
          cout << endl;
          cout << "Weights of time integration points ADER-DG on the interval [-1,1]: ";
          for (unsigned short iDOF=0; iDOF<nTimeIntegrationADER_DG; iDOF++) {
            cout << "\t" << WeightsIntegrationADER_DG[iDOF];
          }
          cout << endl;
          break;
      }
    }

    if (nMGLevels !=0) {

      if (nStartUpIter != 0) cout << "A total of " << nStartUpIter << " start up iterations on the fine grid."<< endl;
      if (MGCycle == V_CYCLE) cout << "V Multigrid Cycle, with " << nMGLevels << " multigrid levels."<< endl;
      if (MGCycle == W_CYCLE) cout << "W Multigrid Cycle, with " << nMGLevels << " multigrid levels."<< endl;
      if (MGCycle == FULLMG_CYCLE) cout << "Full Multigrid Cycle, with " << nMGLevels << " multigrid levels."<< endl;

      cout << "Damping factor for the residual restriction: " << Damp_Res_Restric <<"."<< endl;
      cout << "Damping factor for the correction prolongation: " << Damp_Correc_Prolong <<"."<< endl;
    }

    if ((Kind_Solver != FEM_ELASTICITY) && (Kind_Solver != DISC_ADJ_FEM)
        && (Kind_Solver != HEAT_EQUATION) && (Kind_Solver != WAVE_EQUATION)) {

      if (!CFL_Adapt) cout << "No CFL adaptation." << endl;
      else cout << "CFL adaptation. Factor down: "<< CFL_AdaptParam[0] <<", factor up: "<< CFL_AdaptParam[1]
        <<",\n                lower limit: "<< CFL_AdaptParam[2] <<", upper limit: " << CFL_AdaptParam[3] <<"."<< endl;

      if (nMGLevels !=0) {
        cout << "Multigrid Level:                  ";
        for (unsigned short iLevel = 0; iLevel < nMGLevels+1; iLevel++) {
          cout.width(6); cout << iLevel;
        }
        cout << endl;
      }

			if (Unsteady_Simulation != TIME_STEPPING) {
				cout << "Courant-Friedrichs-Lewy number:   ";
				cout.precision(3);
				cout.width(6); cout << CFL[0];
				cout << endl;
			}


      if (nMGLevels !=0) {
        cout.precision(3);
        cout << "MG PreSmooth coefficients:        ";
        for (unsigned short iMG_PreSmooth = 0; iMG_PreSmooth < nMGLevels+1; iMG_PreSmooth++) {
          cout.width(6); cout << MG_PreSmooth[iMG_PreSmooth];
        }
        cout << endl;
      }

      if (nMGLevels !=0) {
        cout.precision(3);
        cout << "MG PostSmooth coefficients:       ";
        for (unsigned short iMG_PostSmooth = 0; iMG_PostSmooth < nMGLevels+1; iMG_PostSmooth++) {
          cout.width(6); cout << MG_PostSmooth[iMG_PostSmooth];
        }
        cout << endl;
      }

      if (nMGLevels !=0) {
        cout.precision(3);
        cout << "MG CorrecSmooth coefficients:     ";
        for (unsigned short iMG_CorrecSmooth = 0; iMG_CorrecSmooth < nMGLevels+1; iMG_CorrecSmooth++) {
          cout.width(6); cout << MG_CorrecSmooth[iMG_CorrecSmooth];
        }
        cout << endl;
      }

    }

    if ((Kind_Solver == RANS) || (Kind_Solver == DISC_ADJ_RANS))
      if (Kind_TimeIntScheme_Turb == EULER_IMPLICIT)
        cout << "Euler implicit time integration for the turbulence model." << endl;
  }

  if (val_software == SU2_CFD) {

    cout << endl <<"------------------------- Convergence Criteria --------------------------" << endl;

    cout << "Maximum number of iterations: " << nExtIter <<"."<< endl;

    if (!fea){

      if (ConvCriteria == CAUCHY) {
        if (!ContinuousAdjoint && !DiscreteAdjoint)
          switch (Cauchy_Func_Flow) {
            case LIFT_COEFFICIENT: cout << "Cauchy criteria for Lift using "
              << Cauchy_Elems << " elements and epsilon " <<Cauchy_Eps<< "."<< endl; break;
            case DRAG_COEFFICIENT: cout << "Cauchy criteria for Drag using "
              << Cauchy_Elems << " elements and epsilon " <<Cauchy_Eps<< "."<< endl; break;
          }

        if (ContinuousAdjoint || DiscreteAdjoint)
          switch (Cauchy_Func_AdjFlow) {
            case SENS_GEOMETRY: cout << "Cauchy criteria for geo. sensitivity using "
              << Cauchy_Elems << " elements and epsilon " <<Cauchy_Eps<< "."<< endl; break;
            case SENS_MACH: cout << "Cauchy criteria for Mach number sensitivity using "
              << Cauchy_Elems << " elements and epsilon " <<Cauchy_Eps<< "."<< endl; break;
          }

        cout << "Start convergence criteria at iteration " << StartConv_Iter<< "."<< endl;
      
      }


      if (ConvCriteria == RESIDUAL) {
        if (!ContinuousAdjoint && !DiscreteAdjoint) {
          cout << "Reduce the density residual " << OrderMagResidual << " orders of magnitude."<< endl;
          cout << "The minimum bound for the density residual is 10^(" << MinLogResidual<< ")."<< endl;
          cout << "Start convergence criteria at iteration " << StartConv_Iter<< "."<< endl;
        }

        if (ContinuousAdjoint || DiscreteAdjoint) {
          cout << "Reduce the adjoint density residual " << OrderMagResidual << " orders of magnitude."<< endl;
          cout << "The minimum value for the adjoint density residual is 10^(" << MinLogResidual<< ")."<< endl;
        }

      }

    }
    else{
        if (Kind_Struct_Solver == SMALL_DEFORMATIONS) {cout << "Convergence criteria determined by the linear solver." << endl;}
        else if (Kind_Solver == DISC_ADJ_FEM){

        }
        else{
          if (Res_FEM_CRIT == RESFEM_ABSOLUTE){
              cout << "Absolute convergence criteria" << endl;
              cout << "Log10 of displacements (UTOL-A): " << Res_FEM_UTOL << "."<< endl;
              cout << "Log10 of residual (RTOL-A): " << Res_FEM_RTOL << "."<< endl;
              cout << "Log10 of energy (ETOL-A): " << Res_FEM_ETOL << "."<< endl;
          }
          else{
              cout << "Relative convergence criteria" << endl;
              cout << "Displacements tolerance (UTOL): Reduce " << -Res_FEM_UTOL << " orders of magnitude."<< endl;
              cout << "Residual tolerance (RTOL): Reduce " << -Res_FEM_RTOL << " orders of magnitude."<< endl;
              cout << "Energy tolerance (ETOL): Reduce " << -Res_FEM_ETOL << " orders of magnitude."<< endl;
          }
        }
    }


  }

  if (val_software == SU2_MSH) {
    cout << endl <<"----------------------- Grid adaptation strategy ------------------------" << endl;

    switch (Kind_Adaptation) {
      case NONE: break;
      case PERIODIC: cout << "Grid modification to run periodic bc problems." << endl; break;
      case FULL: cout << "Grid adaptation using a complete refinement." << endl; break;
      case WAKE: cout << "Grid adaptation of the wake." << endl; break;
      case FULL_FLOW: cout << "Flow grid adaptation using a complete refinement." << endl; break;
      case FULL_ADJOINT: cout << "Adjoint grid adaptation using a complete refinement." << endl; break;
      case GRAD_FLOW: cout << "Grid adaptation using gradient based strategy (density)." << endl; break;
      case GRAD_ADJOINT: cout << "Grid adaptation using gradient based strategy (adjoint density)." << endl; break;
      case GRAD_FLOW_ADJ: cout << "Grid adaptation using gradient based strategy (density and adjoint density)." << endl; break;
      case COMPUTABLE: cout << "Grid adaptation using computable correction."<< endl; break;
      case REMAINING: cout << "Grid adaptation using remaining error."<< endl; break;
      case SMOOTHING: cout << "Grid smoothing using an implicit method."<< endl; break;
      case SUPERSONIC_SHOCK: cout << "Grid adaptation for a supersonic shock at Mach: " << Mach <<"."<< endl; break;
    }

    switch (Kind_Adaptation) {
      case GRAD_FLOW: case GRAD_ADJOINT: case GRAD_FLOW_ADJ: case COMPUTABLE: case REMAINING:
        cout << "Power of the dual volume in the adaptation sensor: " << DualVol_Power << endl;
        cout << "Percentage of new elements in the adaptation process: " << New_Elem_Adapt << "."<< endl;
        break;
    }

    if (Analytical_Surface != NONE)
      cout << "Use analytical definition for including points in the surfaces." << endl;

  }

  cout << endl <<"-------------------------- Output Information ---------------------------" << endl;

  if (val_software == SU2_CFD) {

    if (Low_MemoryOutput) cout << "Writing output files with low memory RAM requirements."<< endl;
    cout << "Writing a solution file every " << Wrt_Sol_Freq <<" iterations."<< endl;
    cout << "Writing the convergence history every " << Wrt_Con_Freq <<" iterations."<< endl;
    if ((Unsteady_Simulation == DT_STEPPING_1ST) || (Unsteady_Simulation == DT_STEPPING_2ND)) {
      cout << "Writing the dual time flow solution every " << Wrt_Sol_Freq_DualTime <<" iterations."<< endl;
      cout << "Writing the dual time convergence history every " << Wrt_Con_Freq_DualTime <<" iterations."<< endl;
    }

    switch (Output_FileFormat) {
      case PARAVIEW: cout << "The output file format is Paraview ASCII (.vtk)." << endl; break;
      case TECPLOT: cout << "The output file format is Tecplot ASCII (.dat)." << endl; break;
      case TECPLOT_BINARY: cout << "The output file format is Tecplot binary (.plt)." << endl; break;
      case FIELDVIEW: cout << "The output file format is FieldView ASCII (.uns)." << endl; break;
      case FIELDVIEW_BINARY: cout << "The output file format is FieldView binary (.uns)." << endl; break;
      case CGNS_SOL: cout << "The output file format is CGNS (.cgns)." << endl; break;
    }

    cout << "Convergence history file name: " << Conv_FileName << "." << endl;

    cout << "Forces breakdown file name: " << Breakdown_FileName << "." << endl;

    if ((!fea) && (Kind_Solver != HEAT_EQUATION) && (Kind_Solver != WAVE_EQUATION)) {
      if (!ContinuousAdjoint && !DiscreteAdjoint) {
        cout << "Surface flow coefficients file name: " << SurfFlowCoeff_FileName << "." << endl;
        cout << "Flow variables file name: " << Flow_FileName << "." << endl;
        cout << "Restart flow file name: " << Restart_FlowFileName << "." << endl;
      }

      if (ContinuousAdjoint || DiscreteAdjoint) {
        cout << "Adjoint solution file name: " << Solution_AdjFileName << "." << endl;
        cout << "Restart adjoint file name: " << Restart_AdjFileName << "." << endl;
        cout << "Adjoint variables file name: " << Adj_FileName << "." << endl;
        cout << "Surface adjoint coefficients file name: " << SurfAdjCoeff_FileName << "." << endl;
      }
    }
    else if (fea){
      if (!ContinuousAdjoint && !DiscreteAdjoint) {
        Wrt_Srf_Sol = false;
        cout << "Structure variables file name: " << Structure_FileName << "." << endl;
        cout << "Restart structure file name: " << Restart_FEMFileName << "." << endl;
      }
      if (ContinuousAdjoint || DiscreteAdjoint) {
        Wrt_Srf_Sol = false;
        cout << "Structure variables file name: " << AdjStructure_FileName << "." << endl;
        cout << "Restart structure file name: " << Restart_AdjFEMFileName << "." << endl;
      }
    }
    else{
      cout << "Surface coefficients file name: " << SurfFlowCoeff_FileName << "." << endl;
      cout << "Variables file name: " << Flow_FileName << "." << endl;
      cout << "Restart file name: " << Restart_FlowFileName << "." << endl;
    }

  }

  if (val_software == SU2_SOL) {
    if (Low_MemoryOutput) cout << "Writing output files with low memory RAM requirements."<< endl;
    switch (Output_FileFormat) {
      case PARAVIEW: cout << "The output file format is Paraview ASCII (.vtk)." << endl; break;
      case TECPLOT: cout << "The output file format is Tecplot ASCII (.dat)." << endl; break;
      case TECPLOT_BINARY: cout << "The output file format is Tecplot binary (.plt)." << endl; break;
      case FIELDVIEW: cout << "The output file format is FieldView ASCII (.uns)." << endl; break;
      case FIELDVIEW_BINARY: cout << "The output file format is FieldView binary (.uns)." << endl; break;
      case CGNS_SOL: cout << "The output file format is CGNS (.cgns)." << endl; break;
    }
    cout << "Flow variables file name: " << Flow_FileName << "." << endl;
  }

  if (val_software == SU2_DEF) {
    cout << "Output mesh file name: " << Mesh_Out_FileName << ". " << endl;
    if (Visualize_Deformation) cout << "A file will be created to visualize the deformation." << endl;
    else cout << "No file for visualizing the deformation." << endl;
    switch (GetDeform_Stiffness_Type()) {
      case INVERSE_VOLUME:
        cout << "Cell stiffness scaled by inverse of the cell volume." << endl;
        break;
      case SOLID_WALL_DISTANCE:
        cout << "Cell stiffness scaled by distance to nearest solid surface." << endl;
        break;
      case CONSTANT_STIFFNESS:
        cout << "Imposing constant cell stiffness." << endl;
        break;
    }
  }

  if (val_software == SU2_MSH) {
    cout << "Output mesh file name: " << Mesh_Out_FileName << ". " << endl;
  }

  if (val_software == SU2_DOT) {
    if (DiscreteAdjoint) {
      cout << "Output Volume Sensitivity file name: " << VolSens_FileName << ". " << endl;
      cout << "Output Surface Sensitivity file name: " << SurfSens_FileName << ". " << endl;
    }
    cout << "Output gradient file name: " << ObjFunc_Grad_FileName << ". " << endl;
  }

  if (val_software == SU2_MSH) {
    cout << "Output mesh file name: " << Mesh_Out_FileName << ". " << endl;
    cout << "Restart flow file name: " << Restart_FlowFileName << "." << endl;
    if ((Kind_Adaptation == FULL_ADJOINT) || (Kind_Adaptation == GRAD_ADJOINT) || (Kind_Adaptation == GRAD_FLOW_ADJ) ||
        (Kind_Adaptation == COMPUTABLE) || (Kind_Adaptation == REMAINING)) {
      if (Kind_ObjFunc[0] == DRAG_COEFFICIENT) cout << "Restart adjoint file name: " << Restart_AdjFileName << "." << endl;
      if (Kind_ObjFunc[0] == EQUIVALENT_AREA) cout << "Restart adjoint file name: " << Restart_AdjFileName << "." << endl;
      if (Kind_ObjFunc[0] == NEARFIELD_PRESSURE) cout << "Restart adjoint file name: " << Restart_AdjFileName << "." << endl;
      if (Kind_ObjFunc[0] == LIFT_COEFFICIENT) cout << "Restart adjoint file name: " << Restart_AdjFileName << "." << endl;
    }
  }

  cout << endl <<"------------------- Config File Boundary Information --------------------" << endl;

  if (nMarker_Euler != 0) {
    cout << "Euler wall boundary marker(s): ";
    for (iMarker_Euler = 0; iMarker_Euler < nMarker_Euler; iMarker_Euler++) {
      cout << Marker_Euler[iMarker_Euler];
      if (iMarker_Euler < nMarker_Euler-1) cout << ", ";
      else cout <<"."<< endl;
    }
  }

  if (nMarker_FarField != 0) {
    cout << "Far-field boundary marker(s): ";
    for (iMarker_FarField = 0; iMarker_FarField < nMarker_FarField; iMarker_FarField++) {
      cout << Marker_FarField[iMarker_FarField];
      if (iMarker_FarField < nMarker_FarField-1) cout << ", ";
      else cout <<"."<< endl;
    }
  }

  if (nMarker_SymWall != 0) {
    cout << "Symmetry plane boundary marker(s): ";
    for (iMarker_SymWall = 0; iMarker_SymWall < nMarker_SymWall; iMarker_SymWall++) {
      cout << Marker_SymWall[iMarker_SymWall];
      if (iMarker_SymWall < nMarker_SymWall-1) cout << ", ";
      else cout <<"."<< endl;
    }
  }

  if (nMarker_PerBound != 0) {
    cout << "Periodic boundary marker(s): ";
    for (iMarker_PerBound = 0; iMarker_PerBound < nMarker_PerBound; iMarker_PerBound++) {
      cout << Marker_PerBound[iMarker_PerBound];
      if (iMarker_PerBound < nMarker_PerBound-1) cout << ", ";
      else cout <<"."<< endl;
    }
  }

  if (nMarker_NearFieldBound != 0) {
    cout << "Near-field boundary marker(s): ";
    for (iMarker_NearFieldBound = 0; iMarker_NearFieldBound < nMarker_NearFieldBound; iMarker_NearFieldBound++) {
      cout << Marker_NearFieldBound[iMarker_NearFieldBound];
      if (iMarker_NearFieldBound < nMarker_NearFieldBound-1) cout << ", ";
      else cout <<"."<< endl;
    }
  }

  if (nMarker_InterfaceBound != 0) {
    cout << "Interface boundary marker(s): ";
    for (iMarker_InterfaceBound = 0; iMarker_InterfaceBound < nMarker_InterfaceBound; iMarker_InterfaceBound++) {
      cout << Marker_InterfaceBound[iMarker_InterfaceBound];
      if (iMarker_InterfaceBound < nMarker_InterfaceBound-1) cout << ", ";
      else cout <<"."<< endl;
    }
  }

  if (nMarker_Fluid_InterfaceBound != 0) {
    cout << "Fluid interface boundary marker(s): ";
    for (iMarker_Fluid_InterfaceBound = 0; iMarker_Fluid_InterfaceBound < nMarker_Fluid_InterfaceBound; iMarker_Fluid_InterfaceBound++) {
      cout << Marker_Fluid_InterfaceBound[iMarker_Fluid_InterfaceBound];
      if (iMarker_Fluid_InterfaceBound < nMarker_Fluid_InterfaceBound-1) cout << ", ";
      else cout <<"."<< endl;
    }
  }

  if (nMarker_Dirichlet != 0) {
    cout << "Dirichlet boundary marker(s): ";
    for (iMarker_Dirichlet = 0; iMarker_Dirichlet < nMarker_Dirichlet; iMarker_Dirichlet++) {
      cout << Marker_Dirichlet[iMarker_Dirichlet];
      if (iMarker_Dirichlet < nMarker_Dirichlet-1) cout << ", ";
      else cout <<"."<< endl;
    }
  }

  if (nMarker_FlowLoad != 0) {
    cout << "Flow Load boundary marker(s): ";
    for (iMarker_FlowLoad = 0; iMarker_FlowLoad < nMarker_FlowLoad; iMarker_FlowLoad++) {
      cout << Marker_FlowLoad[iMarker_FlowLoad];
      if (iMarker_FlowLoad < nMarker_FlowLoad-1) cout << ", ";
      else cout <<"."<< endl;
    }
  }

  if (nMarker_Internal != 0) {
    cout << "Internal boundary marker(s): ";
    for (iMarker_Internal = 0; iMarker_Internal < nMarker_Internal; iMarker_Internal++) {
      cout << Marker_Internal[iMarker_Internal];
      if (iMarker_Internal < nMarker_Internal-1) cout << ", ";
      else cout <<"."<< endl;
    }
  }

  if (nMarker_Inlet != 0) {
    cout << "Inlet boundary marker(s): ";
    for (iMarker_Inlet = 0; iMarker_Inlet < nMarker_Inlet; iMarker_Inlet++) {
      cout << Marker_Inlet[iMarker_Inlet];
      if (iMarker_Inlet < nMarker_Inlet-1) cout << ", ";
      else cout <<"."<< endl;
    }
  }

  if (nMarker_Riemann != 0) {
      cout << "Riemann boundary marker(s): ";
      for (iMarker_Riemann = 0; iMarker_Riemann < nMarker_Riemann; iMarker_Riemann++) {
        cout << Marker_Riemann[iMarker_Riemann];
        if (iMarker_Riemann < nMarker_Riemann-1) cout << ", ";
        else cout <<"."<< endl;
    }
  }

  if (nMarker_Giles != 0) {
      cout << "Giles boundary marker(s): ";
      for (iMarker_Giles = 0; iMarker_Giles < nMarker_Giles; iMarker_Giles++) {
        cout << Marker_Giles[iMarker_Giles];
        if (iMarker_Giles < nMarker_Giles-1) cout << ", ";
        else cout <<"."<< endl;
    }
  }

  if (nMarker_MixingPlaneInterface != 0) {
      cout << "MixingPlane boundary marker(s): ";
      for (iMarker_MixingPlaneInterface = 0; iMarker_MixingPlaneInterface < nMarker_MixingPlaneInterface; iMarker_MixingPlaneInterface++) {
        cout << Marker_MixingPlaneInterface[iMarker_MixingPlaneInterface];
        if (iMarker_MixingPlaneInterface < nMarker_MixingPlaneInterface-1) cout << ", ";
        else cout <<"."<< endl;
    }
  }

  if (nMarker_EngineInflow != 0) {
    cout << "Engine inflow boundary marker(s): ";
    for (iMarker_EngineInflow = 0; iMarker_EngineInflow < nMarker_EngineInflow; iMarker_EngineInflow++) {
      cout << Marker_EngineInflow[iMarker_EngineInflow];
      if (iMarker_EngineInflow < nMarker_EngineInflow-1) cout << ", ";
      else cout <<"."<< endl;
    }
  }

  if (nMarker_EngineExhaust != 0) {
    cout << "Engine exhaust boundary marker(s): ";
    for (iMarker_EngineExhaust = 0; iMarker_EngineExhaust < nMarker_EngineExhaust; iMarker_EngineExhaust++) {
      cout << Marker_EngineExhaust[iMarker_EngineExhaust];
      if (iMarker_EngineExhaust < nMarker_EngineExhaust-1) cout << ", ";
      else cout <<"."<< endl;
    }
  }

  if (nMarker_Supersonic_Inlet != 0) {
    cout << "Supersonic inlet boundary marker(s): ";
    for (iMarker_Supersonic_Inlet = 0; iMarker_Supersonic_Inlet < nMarker_Supersonic_Inlet; iMarker_Supersonic_Inlet++) {
      cout << Marker_Supersonic_Inlet[iMarker_Supersonic_Inlet];
      if (iMarker_Supersonic_Inlet < nMarker_Supersonic_Inlet-1) cout << ", ";
      else cout <<"."<< endl;
    }
  }

  if (nMarker_Supersonic_Outlet != 0) {
    cout << "Supersonic outlet boundary marker(s): ";
    for (iMarker_Supersonic_Outlet = 0; iMarker_Supersonic_Outlet < nMarker_Supersonic_Outlet; iMarker_Supersonic_Outlet++) {
      cout << Marker_Supersonic_Outlet[iMarker_Supersonic_Outlet];
      if (iMarker_Supersonic_Outlet < nMarker_Supersonic_Outlet-1) cout << ", ";
      else cout <<"."<< endl;
    }
  }

  if (nMarker_Outlet != 0) {
    cout << "Outlet boundary marker(s): ";
    for (iMarker_Outlet = 0; iMarker_Outlet < nMarker_Outlet; iMarker_Outlet++) {
      cout << Marker_Outlet[iMarker_Outlet];
      if (iMarker_Outlet < nMarker_Outlet-1) cout << ", ";
      else cout <<"."<< endl;
    }
  }

  if (nMarker_Isothermal != 0) {
    cout << "Isothermal wall boundary marker(s): ";
    for (iMarker_Isothermal = 0; iMarker_Isothermal < nMarker_Isothermal; iMarker_Isothermal++) {
      cout << Marker_Isothermal[iMarker_Isothermal];
      if (iMarker_Isothermal < nMarker_Isothermal-1) cout << ", ";
      else cout <<"."<< endl;
    }
  }

  if (nMarker_HeatFlux != 0) {
    cout << "Constant heat flux wall boundary marker(s): ";
    for (iMarker_HeatFlux = 0; iMarker_HeatFlux < nMarker_HeatFlux; iMarker_HeatFlux++) {
      cout << Marker_HeatFlux[iMarker_HeatFlux];
      if (iMarker_HeatFlux < nMarker_HeatFlux-1) cout << ", ";
      else cout <<"."<< endl;
    }
  }

  if (nMarker_Clamped != 0) {
    cout << "Clamped boundary marker(s): ";
    for (iMarker_Clamped = 0; iMarker_Clamped < nMarker_Clamped; iMarker_Clamped++) {
      cout << Marker_Clamped[iMarker_Clamped];
      if (iMarker_Clamped < nMarker_Clamped-1) cout << ", ";
      else cout <<"."<<endl;
    }
  }

  if (nMarker_Displacement != 0) {
    cout << "Displacement boundary marker(s): ";
    for (iMarker_Displacement = 0; iMarker_Displacement < nMarker_Displacement; iMarker_Displacement++) {
      cout << Marker_Displacement[iMarker_Displacement];
      if (iMarker_Displacement < nMarker_Displacement-1) cout << ", ";
      else cout <<"."<< endl;
    }
  }

  if (nMarker_Load != 0) {
    cout << "Normal load boundary marker(s): ";
    for (iMarker_Load = 0; iMarker_Load < nMarker_Load; iMarker_Load++) {
      cout << Marker_Load[iMarker_Load];
      if (iMarker_Load < nMarker_Load-1) cout << ", ";
      else cout <<"."<< endl;
    }
  }

  if (nMarker_Damper != 0) {
    cout << "Damper boundary marker(s): ";
    for (iMarker_Damper = 0; iMarker_Damper < nMarker_Damper; iMarker_Damper++) {
      cout << Marker_Damper[iMarker_Damper];
      if (iMarker_Damper < nMarker_Damper-1) cout << ", ";
      else cout <<"."<< endl;
    }
  }


  if (nMarker_Load_Dir != 0) {
    cout << "Load boundary marker(s) in cartesian coordinates: ";
    for (iMarker_Load_Dir = 0; iMarker_Load_Dir < nMarker_Load_Dir; iMarker_Load_Dir++) {
      cout << Marker_Load_Dir[iMarker_Load_Dir];
      if (iMarker_Load_Dir < nMarker_Load_Dir-1) cout << ", ";
      else cout <<"."<<endl;
    }
  }

  if (nMarker_Disp_Dir != 0) {
    cout << "Disp boundary marker(s) in cartesian coordinates: ";
    for (iMarker_Disp_Dir = 0; iMarker_Disp_Dir < nMarker_Disp_Dir; iMarker_Disp_Dir++) {
      cout << Marker_Disp_Dir[iMarker_Disp_Dir];
      if (iMarker_Disp_Dir < nMarker_Disp_Dir-1) cout << ", ";
      else cout <<"."<<endl;
    }
  }

  if (nMarker_Load_Sine != 0) {
    cout << "Sine-Wave Load boundary marker(s): ";
    for (iMarker_Load_Sine = 0; iMarker_Load_Sine < nMarker_Load_Sine; iMarker_Load_Sine++) {
      cout << Marker_Load_Sine[iMarker_Load_Sine];
      if (iMarker_Load_Sine < nMarker_Load_Sine-1) cout << ", ";
      else cout <<"."<<endl;
    }
  }

  if (nMarker_Neumann != 0) {
    cout << "Neumann boundary marker(s): ";
    for (iMarker_Neumann = 0; iMarker_Neumann < nMarker_Neumann; iMarker_Neumann++) {
      cout << Marker_Neumann[iMarker_Neumann];
      if (iMarker_Neumann < nMarker_Neumann-1) cout << ", ";
      else cout <<"."<< endl;
    }
  }

  if (nMarker_Custom != 0) {
    cout << "Custom boundary marker(s): ";
    for (iMarker_Custom = 0; iMarker_Custom < nMarker_Custom; iMarker_Custom++) {
      cout << Marker_Custom[iMarker_Custom];
      if (iMarker_Custom < nMarker_Custom-1) cout << ", ";
      else cout <<"."<< endl;
    }
  }

  if (nMarker_ActDiskInlet != 0) {
    cout << "Actuator disk (inlet) boundary marker(s): ";
    for (iMarker_ActDiskInlet = 0; iMarker_ActDiskInlet < nMarker_ActDiskInlet; iMarker_ActDiskInlet++) {
      cout << Marker_ActDiskInlet[iMarker_ActDiskInlet];
      if (iMarker_ActDiskInlet < nMarker_ActDiskInlet-1) cout << ", ";
      else cout <<"."<< endl;
    }
  }

  if (nMarker_ActDiskOutlet != 0) {
    cout << "Actuator disk (outlet) boundary marker(s): ";
    for (iMarker_ActDiskOutlet = 0; iMarker_ActDiskOutlet < nMarker_ActDiskOutlet; iMarker_ActDiskOutlet++) {
      cout << Marker_ActDiskOutlet[iMarker_ActDiskOutlet];
      if (iMarker_ActDiskOutlet < nMarker_ActDiskOutlet-1) cout << ", ";
      else cout <<"."<< endl;
    }
  }

}

bool CConfig::TokenizeString(string & str, string & option_name,
                             vector<string> & option_value) {
  const string delimiters(" ()[]{}:,\t\n\v\f\r");
  // check for comments or empty string
  string::size_type pos, last_pos;
  pos = str.find_first_of("%");
  if ( (str.length() == 0) || (pos == 0) ) {
    // str is empty or a comment line, so no option here
    return false;
  }
  if (pos != string::npos) {
    // remove comment at end if necessary
    str.erase(pos);
  }

  // look for line composed on only delimiters (usually whitespace)
  pos = str.find_first_not_of(delimiters);
  if (pos == string::npos) {
    return false;
  }

  // find the equals sign and split string
  string name_part, value_part;
  pos = str.find("=");
  if (pos == string::npos) {
    cerr << "Error in TokenizeString(): "
    << "line in the configuration file with no \"=\" sign."
    << endl;
    cout << "Look for: " << str << endl;
    cout << "str.length() = " << str.length() << endl;
    throw(-1);
  }
  name_part = str.substr(0, pos);
  value_part = str.substr(pos+1, string::npos);
  //cout << "name_part  = |" << name_part  << "|" << endl;
  //cout << "value_part = |" << value_part << "|" << endl;

  // the first_part should consist of one string with no interior delimiters
  last_pos = name_part.find_first_not_of(delimiters, 0);
  pos = name_part.find_first_of(delimiters, last_pos);
  if ( (name_part.length() == 0) || (last_pos == string::npos) ) {
    cerr << "Error in CConfig::TokenizeString(): "
    << "line in the configuration file with no name before the \"=\" sign."
    << endl;
    throw(-1);
  }
  if (pos == string::npos) pos = name_part.length();
  option_name = name_part.substr(last_pos, pos - last_pos);
  last_pos = name_part.find_first_not_of(delimiters, pos);
  if (last_pos != string::npos) {
    cerr << "Error in TokenizeString(): "
    << "two or more options before an \"=\" sign in the configuration file."
    << endl;
    throw(-1);
  }
  StringToUpperCase(option_name);

  //cout << "option_name = |" << option_name << "|" << endl;
  //cout << "pos = " << pos << ": last_pos = " << last_pos << endl;

  // now fill the option value vector
  option_value.clear();
  last_pos = value_part.find_first_not_of(delimiters, 0);
  pos = value_part.find_first_of(delimiters, last_pos);
  while (string::npos != pos || string::npos != last_pos) {
    // add token to the vector<string>
    option_value.push_back(value_part.substr(last_pos, pos - last_pos));
    // skip delimiters
    last_pos = value_part.find_first_not_of(delimiters, pos);
    // find next "non-delimiter"
    pos = value_part.find_first_of(delimiters, last_pos);
  }
  if (option_value.size() == 0) {
    cerr << "Error in TokenizeString(): "
    << "option " << option_name << " in configuration file with no value assigned."
    << endl;
    throw(-1);
  }

#if 0
  cout << "option value(s) = ";
  for (unsigned int i = 0; i < option_value.size(); i++)
    cout << option_value[i] << " ";
  cout << endl;
#endif

  // look for ';' DV delimiters attached to values
  vector<string>::iterator it;
  it = option_value.begin();
  while (it != option_value.end()) {
    if (it->compare(";") == 0) {
      it++;
      continue;
    }

    pos = it->find(';');
    if (pos != string::npos) {
      string before_semi = it->substr(0, pos);
      string after_semi= it->substr(pos+1, string::npos);
      if (before_semi.empty()) {
        *it = ";";
        it++;
        option_value.insert(it, after_semi);
      } else {
        *it = before_semi;
        it++;
        vector<string> to_insert;
        to_insert.push_back(";");
        if (!after_semi.empty())
          to_insert.push_back(after_semi);
        option_value.insert(it, to_insert.begin(), to_insert.end());
      }
      it = option_value.begin(); // go back to beginning; not efficient
      continue;
    } else {
      it++;
    }
  }
#if 0
  cout << "option value(s) = ";
  for (unsigned int i = 0; i < option_value.size(); i++)
    cout << option_value[i] << " ";
  cout << endl;
#endif
  // remove any consecutive ";"
  it = option_value.begin();
  bool semi_at_prev = false;
  while (it != option_value.end()) {
    if (semi_at_prev) {
      if (it->compare(";") == 0) {
        option_value.erase(it);
        it = option_value.begin();
        semi_at_prev = false;
        continue;
      }
    }
    if (it->compare(";") == 0) {
      semi_at_prev = true;
    } else {
      semi_at_prev = false;
    }
    it++;
  }

#if 0
  cout << "option value(s) = ";
  for (unsigned int i = 0; i < option_value.size(); i++)
    cout << option_value[i] << " ";
  cout << endl;
#endif
  return true;
}

unsigned short CConfig::GetMarker_CfgFile_TagBound(string val_marker) {

  unsigned short iMarker_CfgFile;

  for (iMarker_CfgFile = 0; iMarker_CfgFile < nMarker_CfgFile; iMarker_CfgFile++)
    if (Marker_CfgFile_TagBound[iMarker_CfgFile] == val_marker)
      return iMarker_CfgFile;

  SU2_MPI::Error(string("The configuration file doesn't have any definition for marker ") + val_marker, CURRENT_FUNCTION);
  return 0;
}

string CConfig::GetMarker_CfgFile_TagBound(unsigned short val_marker) {
  return Marker_CfgFile_TagBound[val_marker];
}

unsigned short CConfig::GetMarker_CfgFile_KindBC(string val_marker) {
  unsigned short iMarker_CfgFile;
  for (iMarker_CfgFile = 0; iMarker_CfgFile < nMarker_CfgFile; iMarker_CfgFile++)
    if (Marker_CfgFile_TagBound[iMarker_CfgFile] == val_marker) break;
  return Marker_CfgFile_KindBC[iMarker_CfgFile];
}

unsigned short CConfig::GetMarker_CfgFile_Monitoring(string val_marker) {
  unsigned short iMarker_CfgFile;
  for (iMarker_CfgFile = 0; iMarker_CfgFile < nMarker_CfgFile; iMarker_CfgFile++)
    if (Marker_CfgFile_TagBound[iMarker_CfgFile] == val_marker) break;
  return Marker_CfgFile_Monitoring[iMarker_CfgFile];
}

unsigned short CConfig::GetMarker_CfgFile_GeoEval(string val_marker) {
  unsigned short iMarker_CfgFile;
  for (iMarker_CfgFile = 0; iMarker_CfgFile < nMarker_CfgFile; iMarker_CfgFile++)
    if (Marker_CfgFile_TagBound[iMarker_CfgFile] == val_marker) break;
  return Marker_CfgFile_GeoEval[iMarker_CfgFile];
}

unsigned short CConfig::GetMarker_CfgFile_Designing(string val_marker) {
  unsigned short iMarker_CfgFile;
  for (iMarker_CfgFile = 0; iMarker_CfgFile < nMarker_CfgFile; iMarker_CfgFile++)
    if (Marker_CfgFile_TagBound[iMarker_CfgFile] == val_marker) break;
  return Marker_CfgFile_Designing[iMarker_CfgFile];
}

unsigned short CConfig::GetMarker_CfgFile_Plotting(string val_marker) {
  unsigned short iMarker_CfgFile;
  for (iMarker_CfgFile = 0; iMarker_CfgFile < nMarker_CfgFile; iMarker_CfgFile++)
    if (Marker_CfgFile_TagBound[iMarker_CfgFile] == val_marker) break;
  return Marker_CfgFile_Plotting[iMarker_CfgFile];
}

unsigned short CConfig::GetMarker_CfgFile_Analyze(string val_marker) {
  unsigned short iMarker_CfgFile;
  for (iMarker_CfgFile = 0; iMarker_CfgFile < nMarker_CfgFile; iMarker_CfgFile++)
    if (Marker_CfgFile_TagBound[iMarker_CfgFile] == val_marker) break;
  return Marker_CfgFile_Analyze[iMarker_CfgFile];
}


unsigned short CConfig::GetMarker_CfgFile_ZoneInterface(string val_marker) {
  unsigned short iMarker_CfgFile;
  for (iMarker_CfgFile = 0; iMarker_CfgFile < nMarker_CfgFile; iMarker_CfgFile++)
    if (Marker_CfgFile_TagBound[iMarker_CfgFile] == val_marker) break;
  return Marker_CfgFile_ZoneInterface[iMarker_CfgFile];
}

unsigned short CConfig::GetMarker_CfgFile_Turbomachinery(string val_marker) {
  unsigned short iMarker_CfgFile;
  for (iMarker_CfgFile = 0; iMarker_CfgFile < nMarker_CfgFile; iMarker_CfgFile++)
    if (Marker_CfgFile_TagBound[iMarker_CfgFile] == val_marker) break;
  return Marker_CfgFile_Turbomachinery[iMarker_CfgFile];
}

unsigned short CConfig::GetMarker_CfgFile_TurbomachineryFlag(string val_marker) {
  unsigned short iMarker_CfgFile;
  for (iMarker_CfgFile = 0; iMarker_CfgFile < nMarker_CfgFile; iMarker_CfgFile++)
    if (Marker_CfgFile_TagBound[iMarker_CfgFile] == val_marker) break;
  return Marker_CfgFile_TurbomachineryFlag[iMarker_CfgFile];
}

unsigned short CConfig::GetMarker_CfgFile_MixingPlaneInterface(string val_marker) {
  unsigned short iMarker_CfgFile;
  for (iMarker_CfgFile = 0; iMarker_CfgFile < nMarker_CfgFile; iMarker_CfgFile++)
    if (Marker_CfgFile_TagBound[iMarker_CfgFile] == val_marker) break;
  return Marker_CfgFile_MixingPlaneInterface[iMarker_CfgFile];
}

unsigned short CConfig::GetMarker_CfgFile_DV(string val_marker) {
  unsigned short iMarker_CfgFile;
  for (iMarker_CfgFile = 0; iMarker_CfgFile < nMarker_CfgFile; iMarker_CfgFile++)
    if (Marker_CfgFile_TagBound[iMarker_CfgFile] == val_marker) break;
  return Marker_CfgFile_DV[iMarker_CfgFile];
}

unsigned short CConfig::GetMarker_CfgFile_Moving(string val_marker) {
  unsigned short iMarker_CfgFile;
  for (iMarker_CfgFile = 0; iMarker_CfgFile < nMarker_CfgFile; iMarker_CfgFile++)
    if (Marker_CfgFile_TagBound[iMarker_CfgFile] == val_marker) break;
  return Marker_CfgFile_Moving[iMarker_CfgFile];
}

unsigned short CConfig::GetMarker_CfgFile_PyCustom(string val_marker){
  unsigned short iMarker_CfgFile;
  for (iMarker_CfgFile=0; iMarker_CfgFile < nMarker_CfgFile; iMarker_CfgFile++)
    if (Marker_CfgFile_TagBound[iMarker_CfgFile] == val_marker) break;
  return Marker_CfgFile_PyCustom[iMarker_CfgFile];
}

unsigned short CConfig::GetMarker_CfgFile_PerBound(string val_marker) {
  unsigned short iMarker_CfgFile;
  for (iMarker_CfgFile = 0; iMarker_CfgFile < nMarker_CfgFile; iMarker_CfgFile++)
    if (Marker_CfgFile_TagBound[iMarker_CfgFile] == val_marker) break;
  return Marker_CfgFile_PerBound[iMarker_CfgFile];
}

int CConfig::GetMarker_ZoneInterface(string val_marker) {
	  unsigned short iMarker_CfgFile;
	  for (iMarker_CfgFile = 0; iMarker_CfgFile < nMarker_CfgFile; iMarker_CfgFile++)

		  if (Marker_CfgFile_TagBound[iMarker_CfgFile] == val_marker)
				return  Marker_CfgFile_ZoneInterface[iMarker_CfgFile];
    return 0;
}


CConfig::~CConfig(void) {

  unsigned long iDV, iMarker, iPeriodic, iFFD;

  /*--- Delete all of the option objects in the global option map ---*/

  for(map<string, COptionBase*>::iterator itr = option_map.begin(); itr != option_map.end(); itr++) {
    delete itr->second;
  }

  if (TimeDOFsADER_DG           != NULL) delete [] TimeDOFsADER_DG;
  if (TimeIntegrationADER_DG    != NULL) delete [] TimeIntegrationADER_DG;
  if (WeightsIntegrationADER_DG != NULL) delete [] WeightsIntegrationADER_DG;
  if (RK_Alpha_Step             != NULL) delete [] RK_Alpha_Step;
  if (MG_PreSmooth              != NULL) delete [] MG_PreSmooth;
  if (MG_PostSmooth             != NULL) delete [] MG_PostSmooth;

  /*--- Free memory for Aeroelastic problems. ---*/

  if (Grid_Movement && Aeroelastic_Simulation) {
    if (Aeroelastic_pitch  != NULL) delete[] Aeroelastic_pitch;
    if (Aeroelastic_plunge != NULL) delete[] Aeroelastic_plunge;
  }

  /*--- Free memory for unspecified grid motion parameters ---*/

 if (Kind_GridMovement != NULL) delete [] Kind_GridMovement;

 /*--- Free memory for airfoil sections ---*/

 if (LocationStations   != NULL) delete [] LocationStations;

  /*--- motion origin: ---*/

  if (Motion_Origin_X   != NULL) delete [] Motion_Origin_X;
  if (Motion_Origin_Y   != NULL) delete [] Motion_Origin_Y;
  if (Motion_Origin_Z   != NULL) delete [] Motion_Origin_Z;
  if (MoveMotion_Origin != NULL) delete [] MoveMotion_Origin;

  /*--- translation: ---*/

  if (Translation_Rate_X != NULL) delete [] Translation_Rate_X;
  if (Translation_Rate_Y != NULL) delete [] Translation_Rate_Y;
  if (Translation_Rate_Z != NULL) delete [] Translation_Rate_Z;

  /*--- rotation: ---*/

  if (Rotation_Rate_X != NULL) delete [] Rotation_Rate_X;
  if (Rotation_Rate_Y != NULL) delete [] Rotation_Rate_Y;
  if (Rotation_Rate_Z != NULL) delete [] Rotation_Rate_Z;

  /*--- pitching: ---*/

  if (Pitching_Omega_X != NULL) delete [] Pitching_Omega_X;
  if (Pitching_Omega_Y != NULL) delete [] Pitching_Omega_Y;
  if (Pitching_Omega_Z != NULL) delete [] Pitching_Omega_Z;

  /*--- pitching amplitude: ---*/

  if (Pitching_Ampl_X != NULL) delete [] Pitching_Ampl_X;
  if (Pitching_Ampl_Y != NULL) delete [] Pitching_Ampl_Y;
  if (Pitching_Ampl_Z != NULL) delete [] Pitching_Ampl_Z;

  /*--- pitching phase: ---*/

  if (Pitching_Phase_X != NULL) delete [] Pitching_Phase_X;
  if (Pitching_Phase_Y != NULL) delete [] Pitching_Phase_Y;
  if (Pitching_Phase_Z != NULL) delete [] Pitching_Phase_Z;

  /*--- plunging: ---*/

  if (Plunging_Omega_X != NULL) delete [] Plunging_Omega_X;
  if (Plunging_Omega_Y != NULL) delete [] Plunging_Omega_Y;
  if (Plunging_Omega_Z != NULL) delete [] Plunging_Omega_Z;

  /*--- plunging amplitude: ---*/

  if (Plunging_Ampl_X != NULL) delete [] Plunging_Ampl_X;
  if (Plunging_Ampl_Y != NULL) delete [] Plunging_Ampl_Y;
  if (Plunging_Ampl_Z != NULL) delete [] Plunging_Ampl_Z;

  /*--- reference origin for moments ---*/

  if (RefOriginMoment   != NULL) delete [] RefOriginMoment;
  if (RefOriginMoment_X != NULL) delete [] RefOriginMoment_X;
  if (RefOriginMoment_Y != NULL) delete [] RefOriginMoment_Y;
  if (RefOriginMoment_Z != NULL) delete [] RefOriginMoment_Z;

  /*--- Free memory for Harmonic Blance Frequency  pointer ---*/

  if (Omega_HB != NULL) delete [] Omega_HB;

  /*--- Marker pointers ---*/
  
  if (Marker_CfgFile_GeoEval != NULL) delete[] Marker_CfgFile_GeoEval;
  if (Marker_All_GeoEval     != NULL) delete[] Marker_All_GeoEval;

  if (Marker_CfgFile_TagBound != NULL) delete[] Marker_CfgFile_TagBound;
  if (Marker_All_TagBound     != NULL) delete[] Marker_All_TagBound;

  if (Marker_CfgFile_KindBC != NULL) delete[] Marker_CfgFile_KindBC;
  if (Marker_All_KindBC     != NULL) delete[] Marker_All_KindBC;

  if (Marker_CfgFile_Monitoring != NULL) delete[] Marker_CfgFile_Monitoring;
  if (Marker_All_Monitoring     != NULL) delete[] Marker_All_Monitoring;

  if (Marker_CfgFile_Designing != NULL) delete[] Marker_CfgFile_Designing;
  if (Marker_All_Designing     != NULL) delete[] Marker_All_Designing;

  if (Marker_CfgFile_Plotting != NULL) delete[] Marker_CfgFile_Plotting;
  if (Marker_All_Plotting     != NULL) delete[] Marker_All_Plotting;

  if (Marker_CfgFile_Analyze != NULL) delete[] Marker_CfgFile_Analyze;
  if (Marker_All_Analyze  != NULL) delete[] Marker_All_Analyze;

  if (Marker_CfgFile_ZoneInterface != NULL) delete[] Marker_CfgFile_ZoneInterface;
  if (Marker_All_ZoneInterface     != NULL) delete[] Marker_All_ZoneInterface;

  if (Marker_CfgFile_DV != NULL) delete[] Marker_CfgFile_DV;
  if (Marker_All_DV     != NULL) delete[] Marker_All_DV;

  if (Marker_CfgFile_Moving != NULL) delete[] Marker_CfgFile_Moving;
  if (Marker_All_Moving     != NULL) delete[] Marker_All_Moving;

  if (Marker_CfgFile_PyCustom    != NULL) delete[] Marker_CfgFile_PyCustom;
  if (Marker_All_PyCustom != NULL) delete[] Marker_All_PyCustom;

  if (Marker_CfgFile_PerBound != NULL) delete[] Marker_CfgFile_PerBound;
  if (Marker_All_PerBound     != NULL) delete[] Marker_All_PerBound;

  if (Marker_CfgFile_Turbomachinery != NULL) delete [] Marker_CfgFile_Turbomachinery;
  if (Marker_All_Turbomachinery     != NULL) delete [] Marker_All_Turbomachinery;

  if (Marker_CfgFile_TurbomachineryFlag != NULL) delete [] Marker_CfgFile_TurbomachineryFlag;
  if (Marker_All_TurbomachineryFlag     != NULL) delete [] Marker_All_TurbomachineryFlag;

  if (Marker_CfgFile_MixingPlaneInterface != NULL) delete [] Marker_CfgFile_MixingPlaneInterface;
  if (Marker_All_MixingPlaneInterface     != NULL) delete [] Marker_All_MixingPlaneInterface;

  if (Marker_DV!= NULL)               delete[] Marker_DV;
  if (Marker_Moving != NULL)           delete[] Marker_Moving;
  if (Marker_Monitoring != NULL)      delete[] Marker_Monitoring;
  if (Marker_Designing != NULL)       delete[] Marker_Designing;
  if (Marker_GeoEval != NULL)         delete[] Marker_GeoEval;
  if (Marker_Plotting != NULL)        delete[] Marker_Plotting;
  if (Marker_Analyze != NULL)        delete[] Marker_Analyze;
  if (Marker_WallFunctions != NULL)  delete[] Marker_WallFunctions;
  if (Marker_ZoneInterface != NULL)        delete[] Marker_ZoneInterface;
  if (Marker_PyCustom != NULL)             delete [] Marker_PyCustom;
  if (Marker_All_SendRecv != NULL)    delete[] Marker_All_SendRecv;

  if (Kind_Inc_Inlet != NULL)      delete[] Kind_Inc_Inlet;

  if (Kind_WallFunctions != NULL) delete[] Kind_WallFunctions;

  if (IntInfo_WallFunctions != NULL) {
    for (iMarker = 0; iMarker < nMarker_WallFunctions; ++iMarker) {
      if (IntInfo_WallFunctions[iMarker] != NULL)
        delete[] IntInfo_WallFunctions[iMarker];
    }
    delete[] IntInfo_WallFunctions;
  }

  if (DoubleInfo_WallFunctions != NULL) {
    for (iMarker = 0; iMarker < nMarker_WallFunctions; ++iMarker) {
      if (DoubleInfo_WallFunctions[iMarker] != NULL) 
        delete[] DoubleInfo_WallFunctions[iMarker];
    }
    delete[] DoubleInfo_WallFunctions;
  }

  if (Kind_ObjFunc != NULL)      delete[] Kind_ObjFunc;
  if (Weight_ObjFunc != NULL)      delete[] Weight_ObjFunc;

  if (DV_Value != NULL) {
    for (iDV = 0; iDV < nDV; iDV++) delete[] DV_Value[iDV];
    delete [] DV_Value;
  }

  if (ParamDV != NULL) {
    for (iDV = 0; iDV < nDV; iDV++) delete[] ParamDV[iDV];
    delete [] ParamDV;
  }

  if (CoordFFDBox != NULL) {
    for (iFFD = 0; iFFD < nFFDBox; iFFD++) delete[] CoordFFDBox[iFFD];
    delete [] CoordFFDBox;
  }

  if (DegreeFFDBox != NULL) {
    for (iFFD = 0; iFFD < nFFDBox; iFFD++) delete[] DegreeFFDBox[iFFD];
    delete [] DegreeFFDBox;
  }

  if (Design_Variable != NULL)    delete[] Design_Variable;
  if (Dirichlet_Value != NULL)    delete[] Dirichlet_Value;

  if (Exhaust_Temperature_Target != NULL)    delete[]  Exhaust_Temperature_Target;
  if (Exhaust_Pressure_Target != NULL)    delete[]  Exhaust_Pressure_Target;
  if (Exhaust_Pressure != NULL)    delete[] Exhaust_Pressure;
  if (Exhaust_Temperature != NULL)    delete[] Exhaust_Temperature;
  if (Exhaust_MassFlow != NULL)    delete[] Exhaust_MassFlow;
  if (Exhaust_TotalPressure != NULL)    delete[] Exhaust_TotalPressure;
  if (Exhaust_TotalTemperature != NULL)    delete[] Exhaust_TotalTemperature;
  if (Exhaust_GrossThrust != NULL)    delete[] Exhaust_GrossThrust;
  if (Exhaust_Force != NULL)    delete[] Exhaust_Force;
  if (Exhaust_Power != NULL)    delete[] Exhaust_Power;

  if (Inflow_Mach != NULL)    delete[]  Inflow_Mach;
  if (Inflow_Pressure != NULL)    delete[] Inflow_Pressure;
  if (Inflow_MassFlow != NULL)    delete[] Inflow_MassFlow;
  if (Inflow_ReverseMassFlow != NULL)    delete[] Inflow_ReverseMassFlow;
  if (Inflow_TotalPressure != NULL)    delete[] Inflow_TotalPressure;
  if (Inflow_Temperature != NULL)    delete[] Inflow_Temperature;
  if (Inflow_TotalTemperature != NULL)    delete[] Inflow_TotalTemperature;
  if (Inflow_RamDrag != NULL)    delete[] Inflow_RamDrag;
  if (Inflow_Force != NULL)    delete[]  Inflow_Force;
  if (Inflow_Power != NULL)    delete[] Inflow_Power;

  if (Engine_Power != NULL)    delete[]  Engine_Power;
  if (Engine_Mach != NULL)    delete[]  Engine_Mach;
  if (Engine_Force != NULL)    delete[]  Engine_Force;
  if (Engine_NetThrust != NULL)    delete[]  Engine_NetThrust;
  if (Engine_GrossThrust != NULL)    delete[]  Engine_GrossThrust;
  if (Engine_Area != NULL)    delete[]  Engine_Area;
  if (EngineInflow_Target != NULL)    delete[] EngineInflow_Target;

  if (ActDiskInlet_MassFlow != NULL)    delete[]  ActDiskInlet_MassFlow;
  if (ActDiskInlet_Temperature != NULL)    delete[]  ActDiskInlet_Temperature;
  if (ActDiskInlet_TotalTemperature != NULL)    delete[]  ActDiskInlet_TotalTemperature;
  if (ActDiskInlet_Pressure != NULL)    delete[]  ActDiskInlet_Pressure;
  if (ActDiskInlet_TotalPressure != NULL)    delete[]  ActDiskInlet_TotalPressure;
  if (ActDiskInlet_RamDrag != NULL)    delete[]  ActDiskInlet_RamDrag;
  if (ActDiskInlet_Force != NULL)    delete[]  ActDiskInlet_Force;
  if (ActDiskInlet_Power != NULL)    delete[]  ActDiskInlet_Power;

  if (ActDiskOutlet_MassFlow != NULL)    delete[]  ActDiskOutlet_MassFlow;
  if (ActDiskOutlet_Temperature != NULL)    delete[]  ActDiskOutlet_Temperature;
  if (ActDiskOutlet_TotalTemperature != NULL)    delete[]  ActDiskOutlet_TotalTemperature;
  if (ActDiskOutlet_Pressure != NULL)    delete[]  ActDiskOutlet_Pressure;
  if (ActDiskOutlet_TotalPressure != NULL)    delete[]  ActDiskOutlet_TotalPressure;
  if (ActDiskOutlet_GrossThrust != NULL)    delete[]  ActDiskOutlet_GrossThrust;
  if (ActDiskOutlet_Force != NULL)    delete[]  ActDiskOutlet_Force;
  if (ActDiskOutlet_Power != NULL)    delete[]  ActDiskOutlet_Power;

  if (ActDisk_DeltaPress != NULL)    delete[]  ActDisk_DeltaPress;
  if (ActDisk_DeltaTemp != NULL)    delete[]  ActDisk_DeltaTemp;
  if (ActDisk_TotalPressRatio != NULL)    delete[]  ActDisk_TotalPressRatio;
  if (ActDisk_TotalTempRatio != NULL)    delete[]  ActDisk_TotalTempRatio;
  if (ActDisk_StaticPressRatio != NULL)    delete[]  ActDisk_StaticPressRatio;
  if (ActDisk_StaticTempRatio != NULL)    delete[]  ActDisk_StaticTempRatio;
  if (ActDisk_Power != NULL)    delete[]  ActDisk_Power;
  if (ActDisk_MassFlow != NULL)    delete[]  ActDisk_MassFlow;
  if (ActDisk_Mach != NULL)    delete[]  ActDisk_Mach;
  if (ActDisk_Force != NULL)    delete[]  ActDisk_Force;
  if (ActDisk_NetThrust != NULL)    delete[]  ActDisk_NetThrust;
  if (ActDisk_BCThrust != NULL)    delete[]  ActDisk_BCThrust;
  if (ActDisk_BCThrust_Old != NULL)    delete[]  ActDisk_BCThrust_Old;
  if (ActDisk_GrossThrust != NULL)    delete[]  ActDisk_GrossThrust;
  if (ActDisk_Area != NULL)    delete[]  ActDisk_Area;
  if (ActDisk_ReverseMassFlow != NULL)    delete[]  ActDisk_ReverseMassFlow;

  if (Surface_MassFlow != NULL)    delete[]  Surface_MassFlow;
  if (Surface_Mach != NULL)    delete[]  Surface_Mach;
  if (Surface_Temperature != NULL)    delete[]  Surface_Temperature;
  if (Surface_Pressure != NULL)    delete[]  Surface_Pressure;
  if (Surface_Density != NULL)    delete[]  Surface_Density;
  if (Surface_Enthalpy != NULL)    delete[]  Surface_Enthalpy;
  if (Surface_NormalVelocity != NULL)    delete[]  Surface_NormalVelocity;
  if (Surface_Uniformity != NULL)    delete[]  Surface_Uniformity;
  if (Surface_SecondaryStrength != NULL)    delete[]  Surface_SecondaryStrength;
  if (Surface_SecondOverUniform != NULL)    delete[]  Surface_SecondOverUniform;
  if (Surface_MomentumDistortion != NULL)    delete[]  Surface_MomentumDistortion;
  if (Surface_TotalTemperature != NULL)    delete[]  Surface_TotalTemperature;
  if (Surface_TotalPressure!= NULL)    delete[]  Surface_TotalPressure;
  if (Surface_PressureDrop!= NULL)    delete[]  Surface_PressureDrop;
  if (Surface_DC60 != NULL)    delete[]  Surface_DC60;
  if (Surface_IDC != NULL)    delete[]  Surface_IDC;
  if (Surface_IDC_Mach != NULL)    delete[]  Surface_IDC_Mach;
  if (Surface_IDR != NULL)    delete[]  Surface_IDR;

  if (Inlet_Ttotal != NULL) delete[]  Inlet_Ttotal;
  if (Inlet_Ptotal != NULL) delete[]  Inlet_Ptotal;
  if (Inlet_FlowDir != NULL) {
    for (iMarker = 0; iMarker < nMarker_Inlet; iMarker++)
      delete [] Inlet_FlowDir[iMarker];
    delete [] Inlet_FlowDir;
  }

  if (Inlet_Velocity != NULL) {
    for (iMarker = 0; iMarker < nMarker_Supersonic_Inlet; iMarker++)
      delete [] Inlet_Velocity[iMarker];
    delete [] Inlet_Velocity;
  }

  if (Riemann_FlowDir != NULL) {
    for (iMarker = 0; iMarker < nMarker_Riemann; iMarker++)
      delete [] Riemann_FlowDir[iMarker];
    delete [] Riemann_FlowDir;
  }

  if (Giles_FlowDir != NULL) {
    for (iMarker = 0; iMarker < nMarker_Giles; iMarker++)
      delete [] Giles_FlowDir[iMarker];
    delete [] Giles_FlowDir;
  }

  if (Load_Sine_Dir != NULL) {
    for (iMarker = 0; iMarker < nMarker_Load_Sine; iMarker++)
      delete [] Load_Sine_Dir[iMarker];
    delete [] Load_Sine_Dir;
  }

  if (Load_Dir != NULL) {
    for (iMarker = 0; iMarker < nMarker_Load_Dir; iMarker++)
      delete [] Load_Dir[iMarker];
    delete [] Load_Dir;
  }

  if (Inlet_Temperature != NULL)    delete[] Inlet_Temperature;
  if (Inlet_Pressure != NULL)    delete[] Inlet_Pressure;
  if (Outlet_Pressure != NULL)    delete[] Outlet_Pressure;
  if (Isothermal_Temperature != NULL)    delete[] Isothermal_Temperature;
  if (Heat_Flux != NULL)    delete[] Heat_Flux;
  if (Displ_Value != NULL)    delete[] Displ_Value;
  if (Load_Value != NULL)    delete[] Load_Value;
  if (Damper_Constant != NULL)    delete[] Damper_Constant;
  if (Load_Dir_Multiplier != NULL)    delete[] Load_Dir_Multiplier;
  if (Load_Dir_Value != NULL)    delete[] Load_Dir_Value;
  if (Disp_Dir != NULL)    delete[] Disp_Dir;
  if (Disp_Dir_Multiplier != NULL)    delete[] Disp_Dir_Multiplier;
  if (Disp_Dir_Value != NULL)    delete[] Disp_Dir_Value;
  if (Load_Sine_Amplitude != NULL)    delete[] Load_Sine_Amplitude;
  if (Load_Sine_Frequency != NULL)    delete[] Load_Sine_Frequency;
  if (FlowLoad_Value != NULL)    delete[] FlowLoad_Value;

  /*--- related to periodic boundary conditions ---*/

  for (iMarker = 0; iMarker < nMarker_PerBound; iMarker++) {
    if (Periodic_RotCenter   != NULL) delete [] Periodic_RotCenter[iMarker];
    if (Periodic_RotAngles   != NULL) delete [] Periodic_RotAngles[iMarker];
    if (Periodic_Translation != NULL) delete [] Periodic_Translation[iMarker];
  }
  if (Periodic_RotCenter   != NULL) delete[] Periodic_RotCenter;
  if (Periodic_RotAngles   != NULL) delete[] Periodic_RotAngles;
  if (Periodic_Translation != NULL) delete[] Periodic_Translation;

  for (iPeriodic = 0; iPeriodic < nPeriodic_Index; iPeriodic++) {
    if (Periodic_Center    != NULL) delete [] Periodic_Center[iPeriodic];
    if (Periodic_Rotation  != NULL) delete [] Periodic_Rotation[iPeriodic];
    if (Periodic_Translate != NULL) delete [] Periodic_Translate[iPeriodic];
  }
  if (Periodic_Center      != NULL) delete[] Periodic_Center;
  if (Periodic_Rotation    != NULL) delete[] Periodic_Rotation;
  if (Periodic_Translate   != NULL) delete[] Periodic_Translate;

  if (MG_CorrecSmooth != NULL) delete[] MG_CorrecSmooth;
  if (PlaneTag != NULL)        delete[] PlaneTag;
  if (CFL != NULL)             delete[] CFL;

  /*--- String markers ---*/

  if (Marker_Euler != NULL )              delete[] Marker_Euler;
  if (Marker_FarField != NULL )           delete[] Marker_FarField;
  if (Marker_Custom != NULL )             delete[] Marker_Custom;
  if (Marker_SymWall != NULL )            delete[] Marker_SymWall;
  if (Marker_PerBound != NULL )           delete[] Marker_PerBound;
  if (Marker_PerDonor != NULL )           delete[] Marker_PerDonor;
  if (Marker_NearFieldBound != NULL )     delete[] Marker_NearFieldBound;
  if (Marker_InterfaceBound != NULL )     delete[] Marker_InterfaceBound;
  if (Marker_Fluid_InterfaceBound != NULL )     delete[] Marker_Fluid_InterfaceBound;
  if (Marker_Dirichlet != NULL )          delete[] Marker_Dirichlet;
  if (Marker_Inlet != NULL )              delete[] Marker_Inlet;
  if (Marker_Supersonic_Inlet != NULL )   delete[] Marker_Supersonic_Inlet;
  if (Marker_Supersonic_Outlet != NULL )   delete[] Marker_Supersonic_Outlet;
  if (Marker_Outlet != NULL )             delete[] Marker_Outlet;
  if (Marker_Isothermal != NULL )         delete[] Marker_Isothermal;
  if (Marker_EngineInflow != NULL )      delete[] Marker_EngineInflow;
  if (Marker_EngineExhaust != NULL )     delete[] Marker_EngineExhaust;
  if (Marker_Displacement != NULL )       delete[] Marker_Displacement;
  if (Marker_Load != NULL )               delete[] Marker_Load;
  if (Marker_Damper != NULL )               delete[] Marker_Damper;
  if (Marker_Load_Dir != NULL )               delete[] Marker_Load_Dir;
  if (Marker_Disp_Dir != NULL )               delete[] Marker_Disp_Dir;
  if (Marker_Load_Sine != NULL )               delete[] Marker_Load_Sine;
  if (Marker_FlowLoad != NULL )           delete[] Marker_FlowLoad;
  if (Marker_Neumann != NULL )            delete[] Marker_Neumann;
  if (Marker_Internal != NULL )            delete[] Marker_Internal;
  if (Marker_HeatFlux != NULL )               delete[] Marker_HeatFlux;

  if (Int_Coeffs != NULL) delete [] Int_Coeffs;
  
  if (ElasticityMod        != NULL) delete [] ElasticityMod;
  if (PoissonRatio         != NULL) delete [] PoissonRatio;
  if (MaterialDensity      != NULL) delete [] MaterialDensity;
  if (Electric_Constant    != NULL) delete [] Electric_Constant;
  if (Electric_Field_Mod   != NULL) delete [] Electric_Field_Mod;
  if (RefNode_Displacement != NULL) delete [] RefNode_Displacement;
  if (Electric_Field_Dir   != NULL) delete [] Electric_Field_Dir;

  /*--- Delete some arrays needed just for initializing options. ---*/

  if (default_vel_inf       != NULL) delete [] default_vel_inf;
  if (default_ffd_axis      != NULL) delete [] default_ffd_axis;
  if (default_eng_cyl       != NULL) delete [] default_eng_cyl;
  if (default_eng_val       != NULL) delete [] default_eng_val;
  if (default_cfl_adapt     != NULL) delete [] default_cfl_adapt;
  if (default_jst_coeff != NULL) delete [] default_jst_coeff;
  if (default_ffd_coeff != NULL) delete [] default_ffd_coeff;
  if (default_mixedout_coeff!= NULL) delete [] default_mixedout_coeff;
  if (default_extrarelfac!= NULL) delete [] default_extrarelfac;
  if (default_rampRotFrame_coeff!= NULL) delete [] default_rampRotFrame_coeff;
  if (default_rampOutPres_coeff!= NULL) delete[] default_rampOutPres_coeff;
  if (default_jst_adj_coeff  != NULL) delete [] default_jst_adj_coeff;
  if (default_ad_coeff_heat  != NULL) delete [] default_ad_coeff_heat;
  if (default_obj_coeff     != NULL) delete [] default_obj_coeff;
  if (default_geo_loc       != NULL) delete [] default_geo_loc;
  if (default_distortion    != NULL) delete [] default_distortion;
  if (default_ea_lim        != NULL) delete [] default_ea_lim;
  if (default_grid_fix      != NULL) delete [] default_grid_fix;
  if (default_inc_crit      != NULL) delete [] default_inc_crit;
  if (default_htp_axis      != NULL) delete [] default_htp_axis;
  if (default_body_force    != NULL) delete [] default_body_force;
  if (default_sineload_coeff!= NULL) delete [] default_sineload_coeff;
  if (default_nacelle_location    != NULL) delete [] default_nacelle_location;

  if (FFDTag != NULL) delete [] FFDTag;
  if (nDV_Value != NULL) delete [] nDV_Value;
  if (TagFFDBox != NULL) delete [] TagFFDBox;

  if (Kind_Data_Riemann != NULL) delete [] Kind_Data_Riemann;
  if (Riemann_Var1 != NULL) delete [] Riemann_Var1;
  if (Riemann_Var2 != NULL) delete [] Riemann_Var2;
  if (Kind_Data_Giles != NULL) delete [] Kind_Data_Giles;
  if (Giles_Var1 != NULL) delete [] Giles_Var1;
  if (Giles_Var2 != NULL) delete [] Giles_Var2;
  if (RelaxFactorAverage != NULL) delete [] RelaxFactorAverage;
  if (RelaxFactorFourier != NULL) delete [] RelaxFactorFourier;
  if (nSpan_iZones != NULL) delete [] nSpan_iZones;
  if (FinalRotation_Rate_Z != NULL) delete [] FinalRotation_Rate_Z;
  if (Kind_TurboMachinery != NULL) delete [] Kind_TurboMachinery;

  if (Marker_MixingPlaneInterface !=NULL) delete [] Marker_MixingPlaneInterface;
  if (Marker_TurboBoundIn != NULL) delete [] Marker_TurboBoundIn;
  if (Marker_TurboBoundOut != NULL) delete [] Marker_TurboBoundOut;
  if (Marker_Riemann != NULL) delete [] Marker_Riemann;
  if (Marker_Giles != NULL) delete [] Marker_Giles;
  if (Marker_Shroud != NULL) delete [] Marker_Shroud;

  if (nBlades != NULL) delete [] nBlades;
  if (FreeStreamTurboNormal != NULL) delete [] FreeStreamTurboNormal;


}

string CConfig::GetUnsteady_FileName(string val_filename, int val_iter) {

  string UnstExt, UnstFilename = val_filename;
  char buffer[50];

  /*--- Check that a positive value iteration is requested (for now). ---*/

  if (val_iter < 0) {
    SU2_MPI::Error("Requesting a negative iteration number for the restart file!!", CURRENT_FUNCTION);
  }

  /*--- Append iteration number for unsteady cases ---*/

  if ((Wrt_Unsteady) || (Wrt_Dynamic)) {
    unsigned short lastindex = UnstFilename.find_last_of(".");
    UnstFilename = UnstFilename.substr(0, lastindex);
    if ((val_iter >= 0)    && (val_iter < 10))    SPRINTF (buffer, "_0000%d.dat", val_iter);
    if ((val_iter >= 10)   && (val_iter < 100))   SPRINTF (buffer, "_000%d.dat",  val_iter);
    if ((val_iter >= 100)  && (val_iter < 1000))  SPRINTF (buffer, "_00%d.dat",   val_iter);
    if ((val_iter >= 1000) && (val_iter < 10000)) SPRINTF (buffer, "_0%d.dat",    val_iter);
    if (val_iter >= 10000) SPRINTF (buffer, "_%d.dat", val_iter);
    string UnstExt = string(buffer);
    UnstFilename.append(UnstExt);
  }

  return UnstFilename;
}

string CConfig::GetMultizone_FileName(string val_filename, int val_iZone) {

    string multizone_filename = val_filename;
    char buffer[50];

    if (GetnZone() > 1 ) {
        unsigned short lastindex = multizone_filename.find_last_of(".");
        multizone_filename = multizone_filename.substr(0, lastindex);
        SPRINTF (buffer, "_%d.dat", SU2_TYPE::Int(val_iZone));
        multizone_filename.append(string(buffer));
    }
    return multizone_filename;
}

string CConfig::GetMultizone_HistoryFileName(string val_filename, int val_iZone) {

    string multizone_filename = val_filename;
    char buffer[50];

    if (GetnZone() > 1 ) {
        unsigned short lastindex = multizone_filename.find_last_of(".");
        multizone_filename = multizone_filename.substr(0, lastindex);
        SPRINTF (buffer, "_%d", SU2_TYPE::Int(val_iZone));
        multizone_filename.append(string(buffer));
    }
    return multizone_filename;
}

string CConfig::GetObjFunc_Extension(string val_filename) {

  string AdjExt, Filename = val_filename;

  if (ContinuousAdjoint || DiscreteAdjoint) {

    /*--- Remove filename extension (.dat) ---*/

    unsigned short lastindex = Filename.find_last_of(".");
    Filename = Filename.substr(0, lastindex);

    if (nObj==1) {
      switch (Kind_ObjFunc[0]) {
        case DRAG_COEFFICIENT:            AdjExt = "_cd";       break;
        case LIFT_COEFFICIENT:            AdjExt = "_cl";       break;
        case SIDEFORCE_COEFFICIENT:       AdjExt = "_csf";      break;
        case INVERSE_DESIGN_PRESSURE:     AdjExt = "_invpress"; break;
        case INVERSE_DESIGN_HEATFLUX:     AdjExt = "_invheat";  break;
        case MOMENT_X_COEFFICIENT:        AdjExt = "_cmx";      break;
        case MOMENT_Y_COEFFICIENT:        AdjExt = "_cmy";      break;
        case MOMENT_Z_COEFFICIENT:        AdjExt = "_cmz";      break;
        case EFFICIENCY:                  AdjExt = "_eff";      break;
        case EQUIVALENT_AREA:             AdjExt = "_ea";       break;
        case NEARFIELD_PRESSURE:          AdjExt = "_nfp";      break;
        case FORCE_X_COEFFICIENT:         AdjExt = "_cfx";      break;
        case FORCE_Y_COEFFICIENT:         AdjExt = "_cfy";      break;
        case FORCE_Z_COEFFICIENT:         AdjExt = "_cfz";      break;
        case THRUST_COEFFICIENT:          AdjExt = "_ct";       break;
        case TORQUE_COEFFICIENT:          AdjExt = "_cq";       break;
        case TOTAL_HEATFLUX:              AdjExt = "_totheat";  break;
        case MAXIMUM_HEATFLUX:            AdjExt = "_maxheat";  break;
        case FIGURE_OF_MERIT:             AdjExt = "_merit";    break;
        case SURFACE_TOTAL_PRESSURE:      AdjExt = "_pt";       break;
        case SURFACE_STATIC_PRESSURE:     AdjExt = "_pe";       break;
        case SURFACE_MASSFLOW:            AdjExt = "_mfr";      break;
        case SURFACE_UNIFORMITY:          AdjExt = "_uniform";  break;
        case SURFACE_SECONDARY:           AdjExt = "_second";   break;
        case SURFACE_MOM_DISTORTION:      AdjExt = "_distort";  break;
        case SURFACE_SECOND_OVER_UNIFORM: AdjExt = "_sou";      break;
        case SURFACE_PRESSURE_DROP:       AdjExt = "_dp";       break;
        case SURFACE_MACH:                AdjExt = "_mach";     break;
        case CUSTOM_OBJFUNC:        		  AdjExt = "_custom";   break;
        case KINETIC_ENERGY_LOSS:         AdjExt = "_ke";       break;
        case TOTAL_PRESSURE_LOSS:         AdjExt = "_pl";       break;
        case FLOW_ANGLE_OUT:              AdjExt = "_fao";      break;
        case FLOW_ANGLE_IN:               AdjExt = "_fai";      break;
        case TOTAL_EFFICIENCY:            AdjExt = "_teff";     break;
        case TOTAL_STATIC_EFFICIENCY:     AdjExt = "_tseff";    break;
        case EULERIAN_WORK:               AdjExt = "_ew";       break;
        case MASS_FLOW_IN:                AdjExt = "_mfi";      break;
        case MASS_FLOW_OUT:               AdjExt = "_mfo";      break;
        case ENTROPY_GENERATION:          AdjExt = "_entg";     break;
        case REFERENCE_GEOMETRY:          AdjExt = "_refgeom";  break;
        case REFERENCE_NODE:              AdjExt = "_refnode";  break;
      }
    }
    else{
      AdjExt = "_combo";
    }
    Filename.append(AdjExt);

    /*--- Lastly, add the .dat extension ---*/
    Filename.append(".dat");

  }

  return Filename;
}

unsigned short CConfig::GetContainerPosition(unsigned short val_eqsystem) {

  switch (val_eqsystem) {
    case RUNTIME_FLOW_SYS:      return FLOW_SOL;
    case RUNTIME_TURB_SYS:      return TURB_SOL;
    case RUNTIME_TRANS_SYS:     return TRANS_SOL;
    case RUNTIME_POISSON_SYS:   return POISSON_SOL;
    case RUNTIME_WAVE_SYS:      return WAVE_SOL;
    case RUNTIME_HEAT_SYS:      return HEAT_SOL;
    case RUNTIME_FEA_SYS:       return FEA_SOL;
    case RUNTIME_ADJPOT_SYS:    return ADJFLOW_SOL;
    case RUNTIME_ADJFLOW_SYS:   return ADJFLOW_SOL;
    case RUNTIME_ADJTURB_SYS:   return ADJTURB_SOL;
    case RUNTIME_ADJFEA_SYS:    return ADJFEA_SOL;
    case RUNTIME_MULTIGRID_SYS: return 0;
  }
  return 0;
}

void CConfig::SetKind_ConvNumScheme(unsigned short val_kind_convnumscheme,
                                    unsigned short val_kind_centered, unsigned short val_kind_upwind,
                                    unsigned short val_kind_slopelimit, bool val_muscl,
                                    unsigned short val_kind_fem) {

  Kind_ConvNumScheme = val_kind_convnumscheme;
  Kind_Centered = val_kind_centered;
  Kind_Upwind = val_kind_upwind;
  Kind_FEM = val_kind_fem;
  Kind_SlopeLimit = val_kind_slopelimit;
  MUSCL = val_muscl;

}

void CConfig::SetGlobalParam(unsigned short val_solver,
                             unsigned short val_system,
                             unsigned long val_extiter) {

  /*--- Set the simulation global time ---*/
  
  Current_UnstTime = static_cast<su2double>(val_extiter)*Delta_UnstTime;
  Current_UnstTimeND = static_cast<su2double>(val_extiter)*Delta_UnstTimeND;

  /*--- Set the solver methods ---*/
  
  switch (val_solver) {
    case EULER:
      if (val_system == RUNTIME_FLOW_SYS) {
        SetKind_ConvNumScheme(Kind_ConvNumScheme_Flow, Kind_Centered_Flow,
                              Kind_Upwind_Flow, Kind_SlopeLimit_Flow,
                              MUSCL_Flow, NONE);
        SetKind_TimeIntScheme(Kind_TimeIntScheme_Flow);
      }
      break;
    case NAVIER_STOKES:
      if (val_system == RUNTIME_FLOW_SYS) {
        SetKind_ConvNumScheme(Kind_ConvNumScheme_Flow, Kind_Centered_Flow,
                              Kind_Upwind_Flow, Kind_SlopeLimit_Flow,
                              MUSCL_Flow, NONE);
        SetKind_TimeIntScheme(Kind_TimeIntScheme_Flow);
      }
      if (val_system == RUNTIME_HEAT_SYS) {
        SetKind_ConvNumScheme(Kind_ConvNumScheme_Heat, NONE, NONE, NONE, NONE, NONE);
        SetKind_TimeIntScheme(Kind_TimeIntScheme_Heat);
      }
      break;
    case RANS:
      if (val_system == RUNTIME_FLOW_SYS) {
        SetKind_ConvNumScheme(Kind_ConvNumScheme_Flow, Kind_Centered_Flow,
                              Kind_Upwind_Flow, Kind_SlopeLimit_Flow,
                              MUSCL_Flow, NONE);
        SetKind_TimeIntScheme(Kind_TimeIntScheme_Flow);
      }
      if (val_system == RUNTIME_TURB_SYS) {
        SetKind_ConvNumScheme(Kind_ConvNumScheme_Turb, Kind_Centered_Turb,
                              Kind_Upwind_Turb, Kind_SlopeLimit_Turb,
                              MUSCL_Turb, NONE);
        SetKind_TimeIntScheme(Kind_TimeIntScheme_Turb);
      }
      if (val_system == RUNTIME_TRANS_SYS) {
        SetKind_ConvNumScheme(Kind_ConvNumScheme_Turb, Kind_Centered_Turb,
                              Kind_Upwind_Turb, Kind_SlopeLimit_Turb,
                              MUSCL_Turb, NONE);
        SetKind_TimeIntScheme(Kind_TimeIntScheme_Turb);
      }
      if (val_system == RUNTIME_HEAT_SYS) {
        SetKind_ConvNumScheme(Kind_ConvNumScheme_Heat, NONE, NONE, NONE, NONE, NONE);
        SetKind_TimeIntScheme(Kind_TimeIntScheme_Heat);
      }
      break;
    case FEM_EULER:
      if (val_system == RUNTIME_FLOW_SYS) {
        SetKind_ConvNumScheme(Kind_ConvNumScheme_FEM_Flow, Kind_Centered_Flow,
                              Kind_Upwind_Flow, Kind_SlopeLimit_Flow,
                              MUSCL_Flow, Kind_FEM_Flow);
        SetKind_TimeIntScheme(Kind_TimeIntScheme_FEM_Flow);
      }
      break;
    case FEM_NAVIER_STOKES:
      if (val_system == RUNTIME_FLOW_SYS) {
        SetKind_ConvNumScheme(Kind_ConvNumScheme_Flow, Kind_Centered_Flow,
                              Kind_Upwind_Flow, Kind_SlopeLimit_Flow,
                              MUSCL_Flow, Kind_FEM_Flow);
        SetKind_TimeIntScheme(Kind_TimeIntScheme_FEM_Flow);
      }
      break;
    case FEM_LES:
      if (val_system == RUNTIME_FLOW_SYS) {
        SetKind_ConvNumScheme(Kind_ConvNumScheme_Flow, Kind_Centered_Flow,
                              Kind_Upwind_Flow, Kind_SlopeLimit_Flow,
                              MUSCL_Flow, Kind_FEM_Flow);
        SetKind_TimeIntScheme(Kind_TimeIntScheme_FEM_Flow);
      }
      break;
    case ADJ_EULER:
      if (val_system == RUNTIME_FLOW_SYS) {
        SetKind_ConvNumScheme(Kind_ConvNumScheme_Flow, Kind_Centered_Flow,
                              Kind_Upwind_Flow, Kind_SlopeLimit_Flow,
                              MUSCL_Flow, NONE);
        SetKind_TimeIntScheme(Kind_TimeIntScheme_Flow);
      }
      if (val_system == RUNTIME_ADJFLOW_SYS) {
        SetKind_ConvNumScheme(Kind_ConvNumScheme_AdjFlow, Kind_Centered_AdjFlow,
                              Kind_Upwind_AdjFlow, Kind_SlopeLimit_AdjFlow,
                              MUSCL_AdjFlow, NONE);
        SetKind_TimeIntScheme(Kind_TimeIntScheme_AdjFlow);
      }
      break;
    case ADJ_NAVIER_STOKES:
      if (val_system == RUNTIME_FLOW_SYS) {
        SetKind_ConvNumScheme(Kind_ConvNumScheme_Flow, Kind_Centered_Flow,
                              Kind_Upwind_Flow, Kind_SlopeLimit_Flow,
                              MUSCL_Flow, NONE);
        SetKind_TimeIntScheme(Kind_TimeIntScheme_Flow);
      }
      if (val_system == RUNTIME_ADJFLOW_SYS) {
        SetKind_ConvNumScheme(Kind_ConvNumScheme_AdjFlow, Kind_Centered_AdjFlow,
                              Kind_Upwind_AdjFlow, Kind_SlopeLimit_AdjFlow,
                              MUSCL_AdjFlow, NONE);
        SetKind_TimeIntScheme(Kind_TimeIntScheme_AdjFlow);
      }
      break;
    case ADJ_RANS:
      if (val_system == RUNTIME_FLOW_SYS) {
        SetKind_ConvNumScheme(Kind_ConvNumScheme_Flow, Kind_Centered_Flow,
                              Kind_Upwind_Flow, Kind_SlopeLimit_Flow,
                              MUSCL_Flow, NONE);
        SetKind_TimeIntScheme(Kind_TimeIntScheme_Flow);
      }
      if (val_system == RUNTIME_ADJFLOW_SYS) {
        SetKind_ConvNumScheme(Kind_ConvNumScheme_AdjFlow, Kind_Centered_AdjFlow,
                              Kind_Upwind_AdjFlow, Kind_SlopeLimit_AdjFlow,
                              MUSCL_AdjFlow, NONE);
        SetKind_TimeIntScheme(Kind_TimeIntScheme_AdjFlow);
      }
      if (val_system == RUNTIME_TURB_SYS) {
        SetKind_ConvNumScheme(Kind_ConvNumScheme_Turb, Kind_Centered_Turb,
                              Kind_Upwind_Turb, Kind_SlopeLimit_Turb,
                              MUSCL_Turb, NONE);
        SetKind_TimeIntScheme(Kind_TimeIntScheme_Turb);
      }
      if (val_system == RUNTIME_ADJTURB_SYS) {
        SetKind_ConvNumScheme(Kind_ConvNumScheme_AdjTurb, Kind_Centered_AdjTurb,
                              Kind_Upwind_AdjTurb, Kind_SlopeLimit_AdjTurb,
                              MUSCL_AdjTurb, NONE);
        SetKind_TimeIntScheme(Kind_TimeIntScheme_AdjTurb);
      }
      break;
    case POISSON_EQUATION:
      if (val_system == RUNTIME_POISSON_SYS) {
        SetKind_ConvNumScheme(NONE, NONE, NONE, NONE, NONE, NONE);
        SetKind_TimeIntScheme(Kind_TimeIntScheme_Poisson);
      }
      break;
    case WAVE_EQUATION:
      if (val_system == RUNTIME_WAVE_SYS) {
        SetKind_ConvNumScheme(NONE, NONE, NONE, NONE, NONE, NONE);
        SetKind_TimeIntScheme(Kind_TimeIntScheme_Wave);
      }
      break;
    case HEAT_EQUATION: case HEAT_EQUATION_FVM:
      if (val_system == RUNTIME_HEAT_SYS) {
        SetKind_ConvNumScheme(NONE, NONE, NONE, NONE, NONE, NONE);
        SetKind_TimeIntScheme(Kind_TimeIntScheme_Heat);
      }
      break;

    case FEM_ELASTICITY:

      Current_DynTime = static_cast<su2double>(val_extiter)*Delta_DynTime;

      if (val_system == RUNTIME_FEA_SYS) {
        SetKind_ConvNumScheme(NONE, NONE, NONE, NONE, NONE, NONE);
        SetKind_TimeIntScheme(Kind_TimeIntScheme_FEA);
      }
      break;
  }
}

su2double* CConfig::GetPeriodicRotCenter(string val_marker) {
  unsigned short iMarker_PerBound;
  for (iMarker_PerBound = 0; iMarker_PerBound < nMarker_PerBound; iMarker_PerBound++)
    if (Marker_PerBound[iMarker_PerBound] == val_marker) break;
  return Periodic_RotCenter[iMarker_PerBound];
}

su2double* CConfig::GetPeriodicRotAngles(string val_marker) {
  unsigned short iMarker_PerBound;
  for (iMarker_PerBound = 0; iMarker_PerBound < nMarker_PerBound; iMarker_PerBound++)
    if (Marker_PerBound[iMarker_PerBound] == val_marker) break;
  return Periodic_RotAngles[iMarker_PerBound];
}

su2double* CConfig::GetPeriodicTranslation(string val_marker) {
  unsigned short iMarker_PerBound;
  for (iMarker_PerBound = 0; iMarker_PerBound < nMarker_PerBound; iMarker_PerBound++)
    if (Marker_PerBound[iMarker_PerBound] == val_marker) break;
  return Periodic_Translation[iMarker_PerBound];
}

unsigned short CConfig::GetMarker_Periodic_Donor(string val_marker) {
  unsigned short iMarker_PerBound, jMarker_PerBound, kMarker_All;

  /*--- Find the marker for this periodic boundary. ---*/
  for (iMarker_PerBound = 0; iMarker_PerBound < nMarker_PerBound; iMarker_PerBound++)
    if (Marker_PerBound[iMarker_PerBound] == val_marker) break;

  /*--- Find corresponding donor. ---*/
  for (jMarker_PerBound = 0; jMarker_PerBound < nMarker_PerBound; jMarker_PerBound++)
    if (Marker_PerBound[jMarker_PerBound] == Marker_PerDonor[iMarker_PerBound]) break;

  /*--- Find and return global marker index for donor boundary. ---*/
  for (kMarker_All = 0; kMarker_All < nMarker_CfgFile; kMarker_All++)
    if (Marker_PerBound[jMarker_PerBound] == Marker_All_TagBound[kMarker_All]) break;

  return kMarker_All;
}

su2double CConfig::GetActDisk_NetThrust(string val_marker) {
  unsigned short iMarker_ActDisk;
  for (iMarker_ActDisk = 0; iMarker_ActDisk < nMarker_ActDiskInlet; iMarker_ActDisk++)
    if ((Marker_ActDiskInlet[iMarker_ActDisk] == val_marker) ||
        (Marker_ActDiskOutlet[iMarker_ActDisk] == val_marker)) break;
  return ActDisk_NetThrust[iMarker_ActDisk];
}

su2double CConfig::GetActDisk_Power(string val_marker) {
  unsigned short iMarker_ActDisk;
  for (iMarker_ActDisk = 0; iMarker_ActDisk < nMarker_ActDiskInlet; iMarker_ActDisk++)
    if ((Marker_ActDiskInlet[iMarker_ActDisk] == val_marker) ||
        (Marker_ActDiskOutlet[iMarker_ActDisk] == val_marker)) break;
  return ActDisk_Power[iMarker_ActDisk];
}

su2double CConfig::GetActDisk_MassFlow(string val_marker) {
  unsigned short iMarker_ActDisk;
  for (iMarker_ActDisk = 0; iMarker_ActDisk < nMarker_ActDiskInlet; iMarker_ActDisk++)
    if ((Marker_ActDiskInlet[iMarker_ActDisk] == val_marker) ||
        (Marker_ActDiskOutlet[iMarker_ActDisk] == val_marker)) break;
  return ActDisk_MassFlow[iMarker_ActDisk];
}

su2double CConfig::GetActDisk_Mach(string val_marker) {
  unsigned short iMarker_ActDisk;
  for (iMarker_ActDisk = 0; iMarker_ActDisk < nMarker_ActDiskInlet; iMarker_ActDisk++)
    if ((Marker_ActDiskInlet[iMarker_ActDisk] == val_marker) ||
        (Marker_ActDiskOutlet[iMarker_ActDisk] == val_marker)) break;
  return ActDisk_Mach[iMarker_ActDisk];
}

su2double CConfig::GetActDisk_Force(string val_marker) {
  unsigned short iMarker_ActDisk;
  for (iMarker_ActDisk = 0; iMarker_ActDisk < nMarker_ActDiskInlet; iMarker_ActDisk++)
    if ((Marker_ActDiskInlet[iMarker_ActDisk] == val_marker) ||
        (Marker_ActDiskOutlet[iMarker_ActDisk] == val_marker)) break;
  return ActDisk_Force[iMarker_ActDisk];
}

su2double CConfig::GetActDisk_BCThrust(string val_marker) {
  unsigned short iMarker_ActDisk;
  for (iMarker_ActDisk = 0; iMarker_ActDisk < nMarker_ActDiskInlet; iMarker_ActDisk++)
    if ((Marker_ActDiskInlet[iMarker_ActDisk] == val_marker) ||
        (Marker_ActDiskOutlet[iMarker_ActDisk] == val_marker)) break;
  return ActDisk_BCThrust[iMarker_ActDisk];
}

su2double CConfig::GetActDisk_BCThrust_Old(string val_marker) {
  unsigned short iMarker_ActDisk;
  for (iMarker_ActDisk = 0; iMarker_ActDisk < nMarker_ActDiskInlet; iMarker_ActDisk++)
    if ((Marker_ActDiskInlet[iMarker_ActDisk] == val_marker) ||
        (Marker_ActDiskOutlet[iMarker_ActDisk] == val_marker)) break;
  return ActDisk_BCThrust_Old[iMarker_ActDisk];
}

void CConfig::SetActDisk_BCThrust(string val_marker, su2double val_actdisk_bcthrust) {
  unsigned short iMarker_ActDisk;
  for (iMarker_ActDisk = 0; iMarker_ActDisk < nMarker_ActDiskInlet; iMarker_ActDisk++)
    if ((Marker_ActDiskInlet[iMarker_ActDisk] == val_marker) ||
        (Marker_ActDiskOutlet[iMarker_ActDisk] == val_marker)) break;
  ActDisk_BCThrust[iMarker_ActDisk] = val_actdisk_bcthrust;
}

void CConfig::SetActDisk_BCThrust_Old(string val_marker, su2double val_actdisk_bcthrust_old) {
  unsigned short iMarker_ActDisk;
  for (iMarker_ActDisk = 0; iMarker_ActDisk < nMarker_ActDiskInlet; iMarker_ActDisk++)
    if ((Marker_ActDiskInlet[iMarker_ActDisk] == val_marker) ||
        (Marker_ActDiskOutlet[iMarker_ActDisk] == val_marker)) break;
  ActDisk_BCThrust_Old[iMarker_ActDisk] = val_actdisk_bcthrust_old;
}

su2double CConfig::GetActDisk_Area(string val_marker) {
  unsigned short iMarker_ActDisk;
  for (iMarker_ActDisk = 0; iMarker_ActDisk < nMarker_ActDiskInlet; iMarker_ActDisk++)
    if ((Marker_ActDiskInlet[iMarker_ActDisk] == val_marker) ||
        (Marker_ActDiskOutlet[iMarker_ActDisk] == val_marker)) break;
  return ActDisk_Area[iMarker_ActDisk];
}

su2double CConfig::GetActDisk_ReverseMassFlow(string val_marker) {
  unsigned short iMarker_ActDisk;
  for (iMarker_ActDisk = 0; iMarker_ActDisk < nMarker_ActDiskInlet; iMarker_ActDisk++)
    if ((Marker_ActDiskInlet[iMarker_ActDisk] == val_marker) ||
        (Marker_ActDiskOutlet[iMarker_ActDisk] == val_marker)) break;
  return ActDisk_ReverseMassFlow[iMarker_ActDisk];
}

su2double CConfig::GetActDisk_PressJump(string val_marker, unsigned short val_value) {
  unsigned short iMarker_ActDisk;
  for (iMarker_ActDisk = 0; iMarker_ActDisk < nMarker_ActDiskInlet; iMarker_ActDisk++)
    if ((Marker_ActDiskInlet[iMarker_ActDisk] == val_marker) ||
        (Marker_ActDiskOutlet[iMarker_ActDisk] == val_marker)) break;
  return ActDisk_PressJump[iMarker_ActDisk][val_value];
}

su2double CConfig::GetActDisk_TempJump(string val_marker, unsigned short val_value) {
  unsigned short iMarker_ActDisk;
  for (iMarker_ActDisk = 0; iMarker_ActDisk < nMarker_ActDiskInlet; iMarker_ActDisk++)
    if ((Marker_ActDiskInlet[iMarker_ActDisk] == val_marker) ||
        (Marker_ActDiskOutlet[iMarker_ActDisk] == val_marker)) break;
  return ActDisk_TempJump[iMarker_ActDisk][val_value];;
}

su2double CConfig::GetActDisk_Omega(string val_marker, unsigned short val_value) {
  unsigned short iMarker_ActDisk;
  for (iMarker_ActDisk = 0; iMarker_ActDisk < nMarker_ActDiskInlet; iMarker_ActDisk++)
    if ((Marker_ActDiskInlet[iMarker_ActDisk] == val_marker) ||
        (Marker_ActDiskOutlet[iMarker_ActDisk] == val_marker)) break;
  return ActDisk_Omega[iMarker_ActDisk][val_value];;
}

unsigned short CConfig::GetMarker_CfgFile_ActDiskOutlet(string val_marker) {
  unsigned short iMarker_ActDisk, kMarker_All;

  /*--- Find the marker for this actuator disk inlet. ---*/

  for (iMarker_ActDisk = 0; iMarker_ActDisk < nMarker_ActDiskInlet; iMarker_ActDisk++)
    if (Marker_ActDiskInlet[iMarker_ActDisk] == val_marker) break;

  /*--- Find and return global marker index for the actuator disk outlet. ---*/

  for (kMarker_All = 0; kMarker_All < nMarker_CfgFile; kMarker_All++)
    if (Marker_ActDiskOutlet[iMarker_ActDisk] == Marker_CfgFile_TagBound[kMarker_All]) break;

  return kMarker_All;
}

unsigned short CConfig::GetMarker_CfgFile_EngineExhaust(string val_marker) {
  unsigned short iMarker_Engine, kMarker_All;

  /*--- Find the marker for this engine inflow. ---*/

  for (iMarker_Engine = 0; iMarker_Engine < nMarker_EngineInflow; iMarker_Engine++)
    if (Marker_EngineInflow[iMarker_Engine] == val_marker) break;

  /*--- Find and return global marker index for the engine exhaust. ---*/

  for (kMarker_All = 0; kMarker_All < nMarker_CfgFile; kMarker_All++)
    if (Marker_EngineExhaust[iMarker_Engine] == Marker_CfgFile_TagBound[kMarker_All]) break;

  return kMarker_All;
}

void CConfig::SetnPeriodicIndex(unsigned short val_index) {

  /*--- Store total number of transformations. ---*/
  nPeriodic_Index = val_index;

  /*--- Allocate memory for centers, angles, translations. ---*/
  Periodic_Center    = new su2double*[nPeriodic_Index];
  Periodic_Rotation  = new su2double*[nPeriodic_Index];
  Periodic_Translate = new su2double*[nPeriodic_Index];

  for (unsigned long i = 0; i < nPeriodic_Index; i++) {
    Periodic_Center[i]    = new su2double[3];
    Periodic_Rotation[i]  = new su2double[3];
    Periodic_Translate[i] = new su2double[3];
  }

}

unsigned short CConfig::GetMarker_Moving(string val_marker) {
  unsigned short iMarker_Moving;

  /*--- Find the marker for this moving boundary. ---*/
  for (iMarker_Moving = 0; iMarker_Moving < nMarker_Moving; iMarker_Moving++)
    if (Marker_Moving[iMarker_Moving] == val_marker) break;

  return iMarker_Moving;
}

su2double CConfig::GetDirichlet_Value(string val_marker) {
  unsigned short iMarker_Dirichlet;
  for (iMarker_Dirichlet = 0; iMarker_Dirichlet < nMarker_Dirichlet; iMarker_Dirichlet++)
    if (Marker_Dirichlet[iMarker_Dirichlet] == val_marker) break;
  return Dirichlet_Value[iMarker_Dirichlet];
}

bool CConfig::GetDirichlet_Boundary(string val_marker) {
  unsigned short iMarker_Dirichlet;
  bool Dirichlet = false;
  for (iMarker_Dirichlet = 0; iMarker_Dirichlet < nMarker_Dirichlet; iMarker_Dirichlet++)
    if (Marker_Dirichlet[iMarker_Dirichlet] == val_marker) {
      Dirichlet = true;
      break;
    }
  return Dirichlet;
}

su2double CConfig::GetExhaust_Temperature_Target(string val_marker) {
  unsigned short iMarker_EngineExhaust;
  for (iMarker_EngineExhaust = 0; iMarker_EngineExhaust < nMarker_EngineExhaust; iMarker_EngineExhaust++)
    if (Marker_EngineExhaust[iMarker_EngineExhaust] == val_marker) break;
  return Exhaust_Temperature_Target[iMarker_EngineExhaust];
}

su2double CConfig::GetExhaust_Pressure_Target(string val_marker) {
  unsigned short iMarker_EngineExhaust;
  for (iMarker_EngineExhaust = 0; iMarker_EngineExhaust < nMarker_EngineExhaust; iMarker_EngineExhaust++)
    if (Marker_EngineExhaust[iMarker_EngineExhaust] == val_marker) break;
  return Exhaust_Pressure_Target[iMarker_EngineExhaust];
}

unsigned short CConfig::GetKind_Inc_Inlet(string val_marker) {
  unsigned short iMarker_Inlet;
  for (iMarker_Inlet = 0; iMarker_Inlet < nMarker_Inlet; iMarker_Inlet++)
    if (Marker_Inlet[iMarker_Inlet] == val_marker) break;
  return Kind_Inc_Inlet[iMarker_Inlet];
}

su2double CConfig::GetInlet_Ttotal(string val_marker) {
  unsigned short iMarker_Inlet;
  for (iMarker_Inlet = 0; iMarker_Inlet < nMarker_Inlet; iMarker_Inlet++)
    if (Marker_Inlet[iMarker_Inlet] == val_marker) break;
  return Inlet_Ttotal[iMarker_Inlet];
}

su2double CConfig::GetInlet_Ptotal(string val_marker) {
  unsigned short iMarker_Inlet;
  for (iMarker_Inlet = 0; iMarker_Inlet < nMarker_Inlet; iMarker_Inlet++)
    if (Marker_Inlet[iMarker_Inlet] == val_marker) break;
  return Inlet_Ptotal[iMarker_Inlet];
}

void CConfig::SetInlet_Ptotal(su2double val_pressure, string val_marker) {
  unsigned short iMarker_Inlet;
  for (iMarker_Inlet = 0; iMarker_Inlet < nMarker_Inlet; iMarker_Inlet++)
    if (Marker_Inlet[iMarker_Inlet] == val_marker)
      Inlet_Ptotal[iMarker_Inlet] = val_pressure;
}

su2double* CConfig::GetInlet_FlowDir(string val_marker) {
  unsigned short iMarker_Inlet;
  for (iMarker_Inlet = 0; iMarker_Inlet < nMarker_Inlet; iMarker_Inlet++)
    if (Marker_Inlet[iMarker_Inlet] == val_marker) break;
  return Inlet_FlowDir[iMarker_Inlet];
}

su2double CConfig::GetInlet_Temperature(string val_marker) {
  unsigned short iMarker_Supersonic_Inlet;
  for (iMarker_Supersonic_Inlet = 0; iMarker_Supersonic_Inlet < nMarker_Supersonic_Inlet; iMarker_Supersonic_Inlet++)
    if (Marker_Supersonic_Inlet[iMarker_Supersonic_Inlet] == val_marker) break;
  return Inlet_Temperature[iMarker_Supersonic_Inlet];
}

su2double CConfig::GetInlet_Pressure(string val_marker) {
  unsigned short iMarker_Supersonic_Inlet;
  for (iMarker_Supersonic_Inlet = 0; iMarker_Supersonic_Inlet < nMarker_Supersonic_Inlet; iMarker_Supersonic_Inlet++)
    if (Marker_Supersonic_Inlet[iMarker_Supersonic_Inlet] == val_marker) break;
  return Inlet_Pressure[iMarker_Supersonic_Inlet];
}

su2double* CConfig::GetInlet_Velocity(string val_marker) {
  unsigned short iMarker_Supersonic_Inlet;
  for (iMarker_Supersonic_Inlet = 0; iMarker_Supersonic_Inlet < nMarker_Supersonic_Inlet; iMarker_Supersonic_Inlet++)
    if (Marker_Supersonic_Inlet[iMarker_Supersonic_Inlet] == val_marker) break;
  return Inlet_Velocity[iMarker_Supersonic_Inlet];
}

su2double CConfig::GetOutlet_Pressure(string val_marker) {
  unsigned short iMarker_Outlet;
  for (iMarker_Outlet = 0; iMarker_Outlet < nMarker_Outlet; iMarker_Outlet++)
    if (Marker_Outlet[iMarker_Outlet] == val_marker) break;
  return Outlet_Pressure[iMarker_Outlet];
}

void CConfig::SetOutlet_Pressure(su2double val_pressure, string val_marker) {
  unsigned short iMarker_Outlet;
  for (iMarker_Outlet = 0; iMarker_Outlet < nMarker_Outlet; iMarker_Outlet++)
    if (Marker_Outlet[iMarker_Outlet] == val_marker)
      Outlet_Pressure[iMarker_Outlet] = val_pressure;
}

su2double CConfig::GetRiemann_Var1(string val_marker) {
  unsigned short iMarker_Riemann;
  for (iMarker_Riemann = 0; iMarker_Riemann < nMarker_Riemann; iMarker_Riemann++)
    if (Marker_Riemann[iMarker_Riemann] == val_marker) break;
  return Riemann_Var1[iMarker_Riemann];
}

su2double CConfig::GetRiemann_Var2(string val_marker) {
  unsigned short iMarker_Riemann;
  for (iMarker_Riemann = 0; iMarker_Riemann < nMarker_Riemann; iMarker_Riemann++)
    if (Marker_Riemann[iMarker_Riemann] == val_marker) break;
  return Riemann_Var2[iMarker_Riemann];
}

su2double* CConfig::GetRiemann_FlowDir(string val_marker) {
  unsigned short iMarker_Riemann;
  for (iMarker_Riemann = 0; iMarker_Riemann < nMarker_Riemann; iMarker_Riemann++)
    if (Marker_Riemann[iMarker_Riemann] == val_marker) break;
  return Riemann_FlowDir[iMarker_Riemann];
}

unsigned short CConfig::GetKind_Data_Riemann(string val_marker) {
  unsigned short iMarker_Riemann;
  for (iMarker_Riemann = 0; iMarker_Riemann < nMarker_Riemann; iMarker_Riemann++)
    if (Marker_Riemann[iMarker_Riemann] == val_marker) break;
  return Kind_Data_Riemann[iMarker_Riemann];
}


su2double CConfig::GetGiles_Var1(string val_marker) {
  unsigned short iMarker_Giles;
  for (iMarker_Giles = 0; iMarker_Giles < nMarker_Giles; iMarker_Giles++)
    if (Marker_Giles[iMarker_Giles] == val_marker) break;
  return Giles_Var1[iMarker_Giles];
}

void CConfig::SetGiles_Var1(su2double newVar1, string val_marker) {
  unsigned short iMarker_Giles;
  for (iMarker_Giles = 0; iMarker_Giles < nMarker_Giles; iMarker_Giles++)
    if (Marker_Giles[iMarker_Giles] == val_marker) break;
  Giles_Var1[iMarker_Giles] = newVar1;
}

su2double CConfig::GetGiles_Var2(string val_marker) {
  unsigned short iMarker_Giles;
  for (iMarker_Giles = 0; iMarker_Giles < nMarker_Giles; iMarker_Giles++)
    if (Marker_Giles[iMarker_Giles] == val_marker) break;
  return Giles_Var2[iMarker_Giles];
}

su2double CConfig::GetGiles_RelaxFactorAverage(string val_marker) {
  unsigned short iMarker_Giles;
  for (iMarker_Giles = 0; iMarker_Giles < nMarker_Giles; iMarker_Giles++)
    if (Marker_Giles[iMarker_Giles] == val_marker) break;
  return RelaxFactorAverage[iMarker_Giles];
}

su2double CConfig::GetGiles_RelaxFactorFourier(string val_marker) {
  unsigned short iMarker_Giles;
  for (iMarker_Giles = 0; iMarker_Giles < nMarker_Giles; iMarker_Giles++)
    if (Marker_Giles[iMarker_Giles] == val_marker) break;
  return RelaxFactorFourier[iMarker_Giles];
}

su2double* CConfig::GetGiles_FlowDir(string val_marker) {
  unsigned short iMarker_Giles;
  for (iMarker_Giles = 0; iMarker_Giles < nMarker_Giles; iMarker_Giles++)
    if (Marker_Giles[iMarker_Giles] == val_marker) break;
  return Giles_FlowDir[iMarker_Giles];
}

unsigned short CConfig::GetKind_Data_Giles(string val_marker) {
  unsigned short iMarker_Giles;
  for (iMarker_Giles = 0; iMarker_Giles < nMarker_Giles; iMarker_Giles++)
    if (Marker_Giles[iMarker_Giles] == val_marker) break;
  return Kind_Data_Giles[iMarker_Giles];
}


su2double CConfig::GetPressureOut_BC() {
  unsigned short iMarker_BC;
  su2double pres_out = 0.0;
  for (iMarker_BC = 0; iMarker_BC < nMarker_Giles; iMarker_BC++){
    if (Kind_Data_Giles[iMarker_BC] == STATIC_PRESSURE || Kind_Data_Giles[iMarker_BC] == STATIC_PRESSURE_1D || Kind_Data_Giles[iMarker_BC] == RADIAL_EQUILIBRIUM ){
      pres_out = Giles_Var1[iMarker_BC];
    }
  }
  for (iMarker_BC = 0; iMarker_BC < nMarker_Riemann; iMarker_BC++){
    if (Kind_Data_Riemann[iMarker_BC] == STATIC_PRESSURE || Kind_Data_Riemann[iMarker_BC] == RADIAL_EQUILIBRIUM){
      pres_out = Riemann_Var1[iMarker_BC];
    }
  }
  return pres_out/Pressure_Ref;
}


void CConfig::SetPressureOut_BC(su2double val_press) {
  unsigned short iMarker_BC;
  for (iMarker_BC = 0; iMarker_BC < nMarker_Giles; iMarker_BC++){
    if (Kind_Data_Giles[iMarker_BC] == STATIC_PRESSURE || Kind_Data_Giles[iMarker_BC] == STATIC_PRESSURE_1D || Kind_Data_Giles[iMarker_BC] == RADIAL_EQUILIBRIUM ){
      Giles_Var1[iMarker_BC] = val_press*Pressure_Ref;
    }
  }
  for (iMarker_BC = 0; iMarker_BC < nMarker_Riemann; iMarker_BC++){
    if (Kind_Data_Riemann[iMarker_BC] == STATIC_PRESSURE || Kind_Data_Riemann[iMarker_BC] == RADIAL_EQUILIBRIUM){
      Riemann_Var1[iMarker_BC] = val_press*Pressure_Ref;
    }
  }
}

su2double CConfig::GetTotalPressureIn_BC() {
  unsigned short iMarker_BC;
  su2double tot_pres_in = 0.0;
  for (iMarker_BC = 0; iMarker_BC < nMarker_Giles; iMarker_BC++){
    if (Kind_Data_Giles[iMarker_BC] == TOTAL_CONDITIONS_PT || Kind_Data_Giles[iMarker_BC] == TOTAL_CONDITIONS_PT_1D){
      tot_pres_in = Giles_Var1[iMarker_BC];
    }
  }
  for (iMarker_BC = 0; iMarker_BC < nMarker_Riemann; iMarker_BC++){
    if (Kind_Data_Riemann[iMarker_BC] == TOTAL_CONDITIONS_PT ){
      tot_pres_in = Riemann_Var1[iMarker_BC];
    }
  }
  if(nMarker_Inlet == 1 && Kind_Inlet == TOTAL_CONDITIONS){
    tot_pres_in = Inlet_Ptotal[0];
  }
  return tot_pres_in/Pressure_Ref;
}

su2double CConfig::GetTotalTemperatureIn_BC() {
  unsigned short iMarker_BC;
  su2double tot_temp_in = 0.0;
  for (iMarker_BC = 0; iMarker_BC < nMarker_Giles; iMarker_BC++){
    if (Kind_Data_Giles[iMarker_BC] == TOTAL_CONDITIONS_PT || Kind_Data_Giles[iMarker_BC] == TOTAL_CONDITIONS_PT_1D){
      tot_temp_in = Giles_Var2[iMarker_BC];
    }
  }
  for (iMarker_BC = 0; iMarker_BC < nMarker_Riemann; iMarker_BC++){
    if (Kind_Data_Riemann[iMarker_BC] == TOTAL_CONDITIONS_PT ){
      tot_temp_in = Riemann_Var2[iMarker_BC];
    }
  }

  if(nMarker_Inlet == 1 && Kind_Inlet == TOTAL_CONDITIONS){
    tot_temp_in = Inlet_Ttotal[0];
  }
  return tot_temp_in/Temperature_Ref;
}

void CConfig::SetTotalTemperatureIn_BC(su2double val_temp) {
  unsigned short iMarker_BC;
  for (iMarker_BC = 0; iMarker_BC < nMarker_Giles; iMarker_BC++){
    if (Kind_Data_Giles[iMarker_BC] == TOTAL_CONDITIONS_PT || Kind_Data_Giles[iMarker_BC] == TOTAL_CONDITIONS_PT_1D){
      Giles_Var2[iMarker_BC] = val_temp*Temperature_Ref;
    }
  }
  for (iMarker_BC = 0; iMarker_BC < nMarker_Riemann; iMarker_BC++){
    if (Kind_Data_Riemann[iMarker_BC] == TOTAL_CONDITIONS_PT ){
      Riemann_Var2[iMarker_BC] = val_temp*Temperature_Ref;
    }
  }

  if(nMarker_Inlet == 1 && Kind_Inlet == TOTAL_CONDITIONS){
    Inlet_Ttotal[0] = val_temp*Temperature_Ref;
  }
}

su2double CConfig::GetFlowAngleIn_BC() {
  unsigned short iMarker_BC;
  su2double alpha_in = 0.0;
  for (iMarker_BC = 0; iMarker_BC < nMarker_Giles; iMarker_BC++){
    if (Kind_Data_Giles[iMarker_BC] == TOTAL_CONDITIONS_PT || Kind_Data_Giles[iMarker_BC] == TOTAL_CONDITIONS_PT_1D){
      alpha_in = atan(Giles_FlowDir[iMarker_BC][1]/Giles_FlowDir[iMarker_BC][0]);
    }
  }
  for (iMarker_BC = 0; iMarker_BC < nMarker_Riemann; iMarker_BC++){
  	if (Kind_Data_Riemann[iMarker_BC] == TOTAL_CONDITIONS_PT ){
  		alpha_in = atan(Riemann_FlowDir[iMarker_BC][1]/Riemann_FlowDir[iMarker_BC][0]);
  	}
  }

  if(nMarker_Inlet == 1 && Kind_Inlet == TOTAL_CONDITIONS){
  	alpha_in = atan(Inlet_FlowDir[0][1]/Inlet_FlowDir[0][0]);
  }

  return alpha_in;
}

su2double CConfig::GetIncInlet_BC() {

  su2double val_out = 0.0;

  if (nMarker_Inlet > 0) {
    if (Kind_Inc_Inlet[0] == VELOCITY_INLET)
      val_out = Inlet_Ptotal[0]/Velocity_Ref;
    else if (Kind_Inc_Inlet[0] == PRESSURE_INLET)
      val_out = Inlet_Ptotal[0]/Pressure_Ref;
  }

  return val_out;
}

void CConfig::SetIncInlet_BC(su2double val_in) {

  if (nMarker_Inlet > 0) {
    if (Kind_Inc_Inlet[0] == VELOCITY_INLET)
      Inlet_Ptotal[0] = val_in*Velocity_Ref;
    else if (Kind_Inc_Inlet[0] == PRESSURE_INLET)
      Inlet_Ptotal[0] = val_in*Pressure_Ref;
  }
  
}

su2double CConfig::GetIncTemperature_BC() {

  su2double val_out = 0.0;

  if (nMarker_Inlet > 0) {
      val_out = Inlet_Ttotal[0]/Temperature_Ref;
  }

  return val_out;
}

void CConfig::SetIncTemperature_BC(su2double val_temperature) {

  if (nMarker_Inlet > 0) {
      Inlet_Ttotal[0] = val_temperature*Temperature_Ref;
  }
  
}

su2double CConfig::GetIncPressureOut_BC() {

  su2double pressure_out = 0.0;

  if (nMarker_FarField > 0){
    pressure_out = Pressure_FreeStreamND;
  } else if (nMarker_Outlet > 0) {
    pressure_out = Outlet_Pressure[0]/Pressure_Ref;
  }

  return pressure_out;
}

void CConfig::SetIncPressureOut_BC(su2double val_pressure) {

  if (nMarker_FarField > 0){
    Pressure_FreeStreamND = val_pressure;
  } else if (nMarker_Outlet > 0) {
    Outlet_Pressure[0] = val_pressure*Pressure_Ref;
  }

}

su2double CConfig::GetIsothermal_Temperature(string val_marker) {

  unsigned short iMarker_Isothermal = 0;

  if (nMarker_Isothermal > 0) {
    for (iMarker_Isothermal = 0; iMarker_Isothermal < nMarker_Isothermal; iMarker_Isothermal++)
      if (Marker_Isothermal[iMarker_Isothermal] == val_marker) break;
  }

  return Isothermal_Temperature[iMarker_Isothermal];
}

su2double CConfig::GetWall_HeatFlux(string val_marker) {
  unsigned short iMarker_HeatFlux = 0;

  if (nMarker_HeatFlux > 0) {
  for (iMarker_HeatFlux = 0; iMarker_HeatFlux < nMarker_HeatFlux; iMarker_HeatFlux++)
    if (Marker_HeatFlux[iMarker_HeatFlux] == val_marker) break;
  }

  return Heat_Flux[iMarker_HeatFlux];
}

unsigned short CConfig::GetWallFunction_Treatment(string val_marker) {
  unsigned short WallFunction = NO_WALL_FUNCTION;

  for(unsigned short iMarker=0; iMarker<nMarker_WallFunctions; iMarker++) {
    if(Marker_WallFunctions[iMarker] == val_marker) {
      WallFunction = Kind_WallFunctions[iMarker];
      break;
    }
  }

  return WallFunction;
}

unsigned short* CConfig::GetWallFunction_IntInfo(string val_marker) {
  unsigned short *intInfo = NULL;

  for(unsigned short iMarker=0; iMarker<nMarker_WallFunctions; iMarker++) {
    if(Marker_WallFunctions[iMarker] == val_marker) {
      intInfo = IntInfo_WallFunctions[iMarker];
      break;
    }
  }

  return intInfo;
}

su2double* CConfig::GetWallFunction_DoubleInfo(string val_marker) {
  su2double *doubleInfo = NULL;

  for(unsigned short iMarker=0; iMarker<nMarker_WallFunctions; iMarker++) {
    if(Marker_WallFunctions[iMarker] == val_marker) {
      doubleInfo = DoubleInfo_WallFunctions[iMarker];
      break;
    } 
  } 

  return doubleInfo;
}

su2double CConfig::GetEngineInflow_Target(string val_marker) {
  unsigned short iMarker_EngineInflow;
  for (iMarker_EngineInflow = 0; iMarker_EngineInflow < nMarker_EngineInflow; iMarker_EngineInflow++)
    if (Marker_EngineInflow[iMarker_EngineInflow] == val_marker) break;
  return EngineInflow_Target[iMarker_EngineInflow];
}

su2double CConfig::GetInflow_Pressure(string val_marker) {
  unsigned short iMarker_EngineInflow;
  for (iMarker_EngineInflow = 0; iMarker_EngineInflow < nMarker_EngineInflow; iMarker_EngineInflow++)
    if (Marker_EngineInflow[iMarker_EngineInflow] == val_marker) break;
  return Inflow_Pressure[iMarker_EngineInflow];
}

su2double CConfig::GetInflow_MassFlow(string val_marker) {
  unsigned short iMarker_EngineInflow;
  for (iMarker_EngineInflow = 0; iMarker_EngineInflow < nMarker_EngineInflow; iMarker_EngineInflow++)
    if (Marker_EngineInflow[iMarker_EngineInflow] == val_marker) break;
  return Inflow_MassFlow[iMarker_EngineInflow];
}

su2double CConfig::GetInflow_ReverseMassFlow(string val_marker) {
  unsigned short iMarker_EngineInflow;
  for (iMarker_EngineInflow = 0; iMarker_EngineInflow < nMarker_EngineInflow; iMarker_EngineInflow++)
    if (Marker_EngineInflow[iMarker_EngineInflow] == val_marker) break;
  return Inflow_ReverseMassFlow[iMarker_EngineInflow];
}

su2double CConfig::GetInflow_TotalPressure(string val_marker) {
  unsigned short iMarker_EngineInflow;
  for (iMarker_EngineInflow = 0; iMarker_EngineInflow < nMarker_EngineInflow; iMarker_EngineInflow++)
    if (Marker_EngineInflow[iMarker_EngineInflow] == val_marker) break;
  return Inflow_TotalPressure[iMarker_EngineInflow];
}

su2double CConfig::GetInflow_Temperature(string val_marker) {
  unsigned short iMarker_EngineInflow;
  for (iMarker_EngineInflow = 0; iMarker_EngineInflow < nMarker_EngineInflow; iMarker_EngineInflow++)
    if (Marker_EngineInflow[iMarker_EngineInflow] == val_marker) break;
  return Inflow_Temperature[iMarker_EngineInflow];
}

su2double CConfig::GetInflow_TotalTemperature(string val_marker) {
  unsigned short iMarker_EngineInflow;
  for (iMarker_EngineInflow = 0; iMarker_EngineInflow < nMarker_EngineInflow; iMarker_EngineInflow++)
    if (Marker_EngineInflow[iMarker_EngineInflow] == val_marker) break;
  return Inflow_TotalTemperature[iMarker_EngineInflow];
}

su2double CConfig::GetInflow_RamDrag(string val_marker) {
  unsigned short iMarker_EngineInflow;
  for (iMarker_EngineInflow = 0; iMarker_EngineInflow < nMarker_EngineInflow; iMarker_EngineInflow++)
    if (Marker_EngineInflow[iMarker_EngineInflow] == val_marker) break;
  return Inflow_RamDrag[iMarker_EngineInflow];
}

su2double CConfig::GetInflow_Force(string val_marker) {
  unsigned short iMarker_EngineInflow;
  for (iMarker_EngineInflow = 0; iMarker_EngineInflow < nMarker_EngineInflow; iMarker_EngineInflow++)
    if (Marker_EngineInflow[iMarker_EngineInflow] == val_marker) break;
  return Inflow_Force[iMarker_EngineInflow];
}

su2double CConfig::GetInflow_Power(string val_marker) {
  unsigned short iMarker_EngineInflow;
  for (iMarker_EngineInflow = 0; iMarker_EngineInflow < nMarker_EngineInflow; iMarker_EngineInflow++)
    if (Marker_EngineInflow[iMarker_EngineInflow] == val_marker) break;
  return Inflow_Power[iMarker_EngineInflow];
}

su2double CConfig::GetInflow_Mach(string val_marker) {
  unsigned short iMarker_EngineInflow;
  for (iMarker_EngineInflow = 0; iMarker_EngineInflow < nMarker_EngineInflow; iMarker_EngineInflow++)
    if (Marker_EngineInflow[iMarker_EngineInflow] == val_marker) break;
  return Inflow_Mach[iMarker_EngineInflow];
}

su2double CConfig::GetExhaust_Pressure(string val_marker) {
  unsigned short iMarker_EngineExhaust;
  for (iMarker_EngineExhaust = 0; iMarker_EngineExhaust < nMarker_EngineExhaust; iMarker_EngineExhaust++)
    if (Marker_EngineExhaust[iMarker_EngineExhaust] == val_marker) break;
  return Exhaust_Pressure[iMarker_EngineExhaust];
}

su2double CConfig::GetExhaust_Temperature(string val_marker) {
  unsigned short iMarker_EngineExhaust;
  for (iMarker_EngineExhaust = 0; iMarker_EngineExhaust < nMarker_EngineExhaust; iMarker_EngineExhaust++)
    if (Marker_EngineExhaust[iMarker_EngineExhaust] == val_marker) break;
  return Exhaust_Temperature[iMarker_EngineExhaust];
}

su2double CConfig::GetExhaust_MassFlow(string val_marker) {
  unsigned short iMarker_EngineExhaust;
  for (iMarker_EngineExhaust = 0; iMarker_EngineExhaust < nMarker_EngineExhaust; iMarker_EngineExhaust++)
    if (Marker_EngineExhaust[iMarker_EngineExhaust] == val_marker) break;
  return Exhaust_MassFlow[iMarker_EngineExhaust];
}

su2double CConfig::GetExhaust_TotalPressure(string val_marker) {
  unsigned short iMarker_EngineExhaust;
  for (iMarker_EngineExhaust = 0; iMarker_EngineExhaust < nMarker_EngineExhaust; iMarker_EngineExhaust++)
    if (Marker_EngineExhaust[iMarker_EngineExhaust] == val_marker) break;
  return Exhaust_TotalPressure[iMarker_EngineExhaust];
}

su2double CConfig::GetExhaust_TotalTemperature(string val_marker) {
  unsigned short iMarker_EngineExhaust;
  for (iMarker_EngineExhaust = 0; iMarker_EngineExhaust < nMarker_EngineExhaust; iMarker_EngineExhaust++)
    if (Marker_EngineExhaust[iMarker_EngineExhaust] == val_marker) break;
  return Exhaust_TotalTemperature[iMarker_EngineExhaust];
}

su2double CConfig::GetExhaust_GrossThrust(string val_marker) {
  unsigned short iMarker_EngineExhaust;
  for (iMarker_EngineExhaust = 0; iMarker_EngineExhaust < nMarker_EngineExhaust; iMarker_EngineExhaust++)
    if (Marker_EngineExhaust[iMarker_EngineExhaust] == val_marker) break;
  return Exhaust_GrossThrust[iMarker_EngineExhaust];
}

su2double CConfig::GetExhaust_Force(string val_marker) {
  unsigned short iMarker_EngineExhaust;
  for (iMarker_EngineExhaust = 0; iMarker_EngineExhaust < nMarker_EngineExhaust; iMarker_EngineExhaust++)
    if (Marker_EngineExhaust[iMarker_EngineExhaust] == val_marker) break;
  return Exhaust_Force[iMarker_EngineExhaust];
}

su2double CConfig::GetExhaust_Power(string val_marker) {
  unsigned short iMarker_EngineExhaust;
  for (iMarker_EngineExhaust = 0; iMarker_EngineExhaust < nMarker_EngineExhaust; iMarker_EngineExhaust++)
    if (Marker_EngineExhaust[iMarker_EngineExhaust] == val_marker) break;
  return Exhaust_Power[iMarker_EngineExhaust];
}

su2double CConfig::GetActDiskInlet_Pressure(string val_marker) {
  unsigned short iMarker_ActDiskInlet;
  for (iMarker_ActDiskInlet = 0; iMarker_ActDiskInlet < nMarker_ActDiskInlet; iMarker_ActDiskInlet++)
    if (Marker_ActDiskInlet[iMarker_ActDiskInlet] == val_marker) break;
  return ActDiskInlet_Pressure[iMarker_ActDiskInlet];
}

su2double CConfig::GetActDiskInlet_TotalPressure(string val_marker) {
  unsigned short iMarker_ActDiskInlet;
  for (iMarker_ActDiskInlet = 0; iMarker_ActDiskInlet < nMarker_ActDiskInlet; iMarker_ActDiskInlet++)
    if (Marker_ActDiskInlet[iMarker_ActDiskInlet] == val_marker) break;
  return ActDiskInlet_TotalPressure[iMarker_ActDiskInlet];
}

su2double CConfig::GetActDiskInlet_RamDrag(string val_marker) {
  unsigned short iMarker_ActDiskInlet;
  for (iMarker_ActDiskInlet = 0; iMarker_ActDiskInlet < nMarker_ActDiskInlet; iMarker_ActDiskInlet++)
    if (Marker_ActDiskInlet[iMarker_ActDiskInlet] == val_marker) break;
  return ActDiskInlet_RamDrag[iMarker_ActDiskInlet];
}

su2double CConfig::GetActDiskInlet_Force(string val_marker) {
  unsigned short iMarker_ActDiskInlet;
  for (iMarker_ActDiskInlet = 0; iMarker_ActDiskInlet < nMarker_ActDiskInlet; iMarker_ActDiskInlet++)
    if (Marker_ActDiskInlet[iMarker_ActDiskInlet] == val_marker) break;
  return ActDiskInlet_Force[iMarker_ActDiskInlet];
}

su2double CConfig::GetActDiskInlet_Power(string val_marker) {
  unsigned short iMarker_ActDiskInlet;
  for (iMarker_ActDiskInlet = 0; iMarker_ActDiskInlet < nMarker_ActDiskInlet; iMarker_ActDiskInlet++)
    if (Marker_ActDiskInlet[iMarker_ActDiskInlet] == val_marker) break;
  return ActDiskInlet_Power[iMarker_ActDiskInlet];
}

su2double CConfig::GetActDiskOutlet_Pressure(string val_marker) {
  unsigned short iMarker_ActDiskOutlet;
  for (iMarker_ActDiskOutlet = 0; iMarker_ActDiskOutlet < nMarker_ActDiskOutlet; iMarker_ActDiskOutlet++)
    if (Marker_ActDiskOutlet[iMarker_ActDiskOutlet] == val_marker) break;
  return ActDiskOutlet_Pressure[iMarker_ActDiskOutlet];
}

su2double CConfig::GetActDiskOutlet_TotalPressure(string val_marker) {
  unsigned short iMarker_ActDiskOutlet;
  for (iMarker_ActDiskOutlet = 0; iMarker_ActDiskOutlet < nMarker_ActDiskOutlet; iMarker_ActDiskOutlet++)
    if (Marker_ActDiskOutlet[iMarker_ActDiskOutlet] == val_marker) break;
  return ActDiskOutlet_TotalPressure[iMarker_ActDiskOutlet];
}

su2double CConfig::GetActDiskOutlet_GrossThrust(string val_marker) {
  unsigned short iMarker_ActDiskOutlet;
  for (iMarker_ActDiskOutlet = 0; iMarker_ActDiskOutlet < nMarker_ActDiskOutlet; iMarker_ActDiskOutlet++)
    if (Marker_ActDiskOutlet[iMarker_ActDiskOutlet] == val_marker) break;
  return ActDiskOutlet_GrossThrust[iMarker_ActDiskOutlet];
}

su2double CConfig::GetActDiskOutlet_Force(string val_marker) {
  unsigned short iMarker_ActDiskOutlet;
  for (iMarker_ActDiskOutlet = 0; iMarker_ActDiskOutlet < nMarker_ActDiskOutlet; iMarker_ActDiskOutlet++)
    if (Marker_ActDiskOutlet[iMarker_ActDiskOutlet] == val_marker) break;
  return ActDiskOutlet_Force[iMarker_ActDiskOutlet];
}

su2double CConfig::GetActDiskOutlet_Power(string val_marker) {
  unsigned short iMarker_ActDiskOutlet;
  for (iMarker_ActDiskOutlet = 0; iMarker_ActDiskOutlet < nMarker_ActDiskOutlet; iMarker_ActDiskOutlet++)
    if (Marker_ActDiskOutlet[iMarker_ActDiskOutlet] == val_marker) break;
  return ActDiskOutlet_Power[iMarker_ActDiskOutlet];
}

su2double CConfig::GetActDiskInlet_Temperature(string val_marker) {
  unsigned short iMarker_ActDiskInlet;
  for (iMarker_ActDiskInlet = 0; iMarker_ActDiskInlet < nMarker_ActDiskInlet; iMarker_ActDiskInlet++)
    if (Marker_ActDiskInlet[iMarker_ActDiskInlet] == val_marker) break;
  return ActDiskInlet_Temperature[iMarker_ActDiskInlet];
}

su2double CConfig::GetActDiskInlet_TotalTemperature(string val_marker) {
  unsigned short iMarker_ActDiskInlet;
  for (iMarker_ActDiskInlet = 0; iMarker_ActDiskInlet < nMarker_ActDiskInlet; iMarker_ActDiskInlet++)
    if (Marker_ActDiskInlet[iMarker_ActDiskInlet] == val_marker) break;
  return ActDiskInlet_TotalTemperature[iMarker_ActDiskInlet];
}

su2double CConfig::GetActDiskOutlet_Temperature(string val_marker) {
  unsigned short iMarker_ActDiskOutlet;
  for (iMarker_ActDiskOutlet = 0; iMarker_ActDiskOutlet < nMarker_ActDiskOutlet; iMarker_ActDiskOutlet++)
    if (Marker_ActDiskOutlet[iMarker_ActDiskOutlet] == val_marker) break;
  return ActDiskOutlet_Temperature[iMarker_ActDiskOutlet];
}

su2double CConfig::GetActDiskOutlet_TotalTemperature(string val_marker) {
  unsigned short iMarker_ActDiskOutlet;
  for (iMarker_ActDiskOutlet = 0; iMarker_ActDiskOutlet < nMarker_ActDiskOutlet; iMarker_ActDiskOutlet++)
    if (Marker_ActDiskOutlet[iMarker_ActDiskOutlet] == val_marker) break;
  return ActDiskOutlet_TotalTemperature[iMarker_ActDiskOutlet];
}

su2double CConfig::GetActDiskInlet_MassFlow(string val_marker) {
  unsigned short iMarker_ActDiskInlet;
  for (iMarker_ActDiskInlet = 0; iMarker_ActDiskInlet < nMarker_ActDiskInlet; iMarker_ActDiskInlet++)
    if (Marker_ActDiskInlet[iMarker_ActDiskInlet] == val_marker) break;
  return ActDiskInlet_MassFlow[iMarker_ActDiskInlet];
}

su2double CConfig::GetActDiskOutlet_MassFlow(string val_marker) {
  unsigned short iMarker_ActDiskOutlet;
  for (iMarker_ActDiskOutlet = 0; iMarker_ActDiskOutlet < nMarker_ActDiskOutlet; iMarker_ActDiskOutlet++)
    if (Marker_ActDiskOutlet[iMarker_ActDiskOutlet] == val_marker) break;
  return ActDiskOutlet_MassFlow[iMarker_ActDiskOutlet];
}

su2double CConfig::GetDispl_Value(string val_marker) {
  unsigned short iMarker_Displacement;
  for (iMarker_Displacement = 0; iMarker_Displacement < nMarker_Displacement; iMarker_Displacement++)
    if (Marker_Displacement[iMarker_Displacement] == val_marker) break;
  return Displ_Value[iMarker_Displacement];
}

su2double CConfig::GetLoad_Value(string val_marker) {
  unsigned short iMarker_Load;
  for (iMarker_Load = 0; iMarker_Load < nMarker_Load; iMarker_Load++)
    if (Marker_Load[iMarker_Load] == val_marker) break;
  return Load_Value[iMarker_Load];
}

su2double CConfig::GetDamper_Constant(string val_marker) {
  unsigned short iMarker_Damper;
  for (iMarker_Damper = 0; iMarker_Damper < nMarker_Damper; iMarker_Damper++)
    if (Marker_Damper[iMarker_Damper] == val_marker) break;
  return Damper_Constant[iMarker_Damper];
}

su2double CConfig::GetLoad_Dir_Value(string val_marker) {
  unsigned short iMarker_Load_Dir;
  for (iMarker_Load_Dir = 0; iMarker_Load_Dir < nMarker_Load_Dir; iMarker_Load_Dir++)
    if (Marker_Load_Dir[iMarker_Load_Dir] == val_marker) break;
  return Load_Dir_Value[iMarker_Load_Dir];
}

su2double CConfig::GetLoad_Dir_Multiplier(string val_marker) {
  unsigned short iMarker_Load_Dir;
  for (iMarker_Load_Dir = 0; iMarker_Load_Dir < nMarker_Load_Dir; iMarker_Load_Dir++)
    if (Marker_Load_Dir[iMarker_Load_Dir] == val_marker) break;
  return Load_Dir_Multiplier[iMarker_Load_Dir];
}

su2double CConfig::GetDisp_Dir_Value(string val_marker) {
  unsigned short iMarker_Disp_Dir;
  for (iMarker_Disp_Dir = 0; iMarker_Disp_Dir < nMarker_Disp_Dir; iMarker_Disp_Dir++)
    if (Marker_Disp_Dir[iMarker_Disp_Dir] == val_marker) break;
  return Disp_Dir_Value[iMarker_Disp_Dir];
}

su2double CConfig::GetDisp_Dir_Multiplier(string val_marker) {
  unsigned short iMarker_Disp_Dir;
  for (iMarker_Disp_Dir = 0; iMarker_Disp_Dir < nMarker_Disp_Dir; iMarker_Disp_Dir++)
    if (Marker_Disp_Dir[iMarker_Disp_Dir] == val_marker) break;
  return Disp_Dir_Multiplier[iMarker_Disp_Dir];
}

su2double* CConfig::GetLoad_Dir(string val_marker) {
  unsigned short iMarker_Load_Dir;
  for (iMarker_Load_Dir = 0; iMarker_Load_Dir < nMarker_Load_Dir; iMarker_Load_Dir++)
    if (Marker_Load_Dir[iMarker_Load_Dir] == val_marker) break;
  return Load_Dir[iMarker_Load_Dir];
}

su2double* CConfig::GetDisp_Dir(string val_marker) {
  unsigned short iMarker_Disp_Dir;
  for (iMarker_Disp_Dir = 0; iMarker_Disp_Dir < nMarker_Disp_Dir; iMarker_Disp_Dir++)
    if (Marker_Disp_Dir[iMarker_Disp_Dir] == val_marker) break;
  return Disp_Dir[iMarker_Disp_Dir];
}

su2double CConfig::GetLoad_Sine_Amplitude(string val_marker) {
  unsigned short iMarker_Load_Sine;
  for (iMarker_Load_Sine = 0; iMarker_Load_Sine < nMarker_Load_Sine; iMarker_Load_Sine++)
    if (Marker_Load_Sine[iMarker_Load_Sine] == val_marker) break;
  return Load_Sine_Amplitude[iMarker_Load_Sine];
}

su2double CConfig::GetLoad_Sine_Frequency(string val_marker) {
  unsigned short iMarker_Load_Sine;
  for (iMarker_Load_Sine = 0; iMarker_Load_Sine < nMarker_Load_Sine; iMarker_Load_Sine++)
    if (Marker_Load_Sine[iMarker_Load_Sine] == val_marker) break;
  return Load_Sine_Frequency[iMarker_Load_Sine];
}

su2double* CConfig::GetLoad_Sine_Dir(string val_marker) {
  unsigned short iMarker_Load_Sine;
  for (iMarker_Load_Sine = 0; iMarker_Load_Sine < nMarker_Load_Sine; iMarker_Load_Sine++)
    if (Marker_Load_Sine[iMarker_Load_Sine] == val_marker) break;
  return Load_Sine_Dir[iMarker_Load_Sine];
}

su2double CConfig::GetFlowLoad_Value(string val_marker) {
  unsigned short iMarker_FlowLoad;
  for (iMarker_FlowLoad = 0; iMarker_FlowLoad < nMarker_FlowLoad; iMarker_FlowLoad++)
    if (Marker_FlowLoad[iMarker_FlowLoad] == val_marker) break;
  return FlowLoad_Value[iMarker_FlowLoad];
}

void CConfig::SetSpline(vector<su2double> &x, vector<su2double> &y, unsigned long n, su2double yp1, su2double ypn, vector<su2double> &y2) {
  unsigned long i, k;
  su2double p, qn, sig, un, *u;

  u = new su2double [n];

  if (yp1 > 0.99e30)			// The lower boundary condition is set either to be "nat
    y2[0]=u[0]=0.0;			  // -ural"
  else {									// or else to have a specified first derivative.
    y2[0] = -0.5;
    u[0]=(3.0/(x[1]-x[0]))*((y[1]-y[0])/(x[1]-x[0])-yp1);
  }

  for (i=2; i<=n-1; i++) {									//  This is the decomposition loop of the tridiagonal al-
    sig=(x[i-1]-x[i-2])/(x[i]-x[i-2]);		//	gorithm. y2 and u are used for tem-
    p=sig*y2[i-2]+2.0;										//	porary storage of the decomposed
    y2[i-1]=(sig-1.0)/p;										//	factors.
    u[i-1]=(y[i]-y[i-1])/(x[i]-x[i-1]) - (y[i-1]-y[i-2])/(x[i-1]-x[i-2]);
    u[i-1]=(6.0*u[i-1]/(x[i]-x[i-2])-sig*u[i-2])/p;
  }

  if (ypn > 0.99e30)						// The upper boundary condition is set either to be
    qn=un=0.0;									// "natural"
  else {												// or else to have a specified first derivative.
    qn=0.5;
    un=(3.0/(x[n-1]-x[n-2]))*(ypn-(y[n-1]-y[n-2])/(x[n-1]-x[n-2]));
  }
  y2[n-1]=(un-qn*u[n-2])/(qn*y2[n-2]+1.0);
  for (k=n-1; k>=1; k--)					// This is the backsubstitution loop of the tridiagonal
    y2[k-1]=y2[k-1]*y2[k]+u[k-1];	  // algorithm.

  delete[] u;

}

su2double CConfig::GetSpline(vector<su2double>&xa, vector<su2double>&ya, vector<su2double>&y2a, unsigned long n, su2double x) {
  unsigned long klo, khi, k;
  su2double h, b, a, y;

  klo=1;										// We will find the right place in the table by means of
  khi=n;										// bisection. This is optimal if sequential calls to this
  while (khi-klo > 1) {			// routine are at random values of x. If sequential calls
    k=(khi+klo) >> 1;				// are in order, and closely spaced, one would do better
    if (xa[k-1] > x) khi=k;		// to store previous values of klo and khi and test if
    else klo=k;							// they remain appropriate on the next call.
  }								// klo and khi now bracket the input value of x
  h=xa[khi-1]-xa[klo-1];
  if (h == 0.0) cout << "Bad xa input to routine splint" << endl;	// The xa’s must be dis-
  a=(xa[khi-1]-x)/h;																					      // tinct.
  b=(x-xa[klo-1])/h;				// Cubic spline polynomial is now evaluated.
  y=a*ya[klo-1]+b*ya[khi-1]+((a*a*a-a)*y2a[klo-1]+(b*b*b-b)*y2a[khi-1])*(h*h)/6.0;

  return y;
}

void CConfig::Tick(double *val_start_time) {

#ifdef PROFILE
#ifndef HAVE_MPI
  *val_start_time = double(clock())/double(CLOCKS_PER_SEC);
#else
  *val_start_time = MPI_Wtime();
#endif

#endif

}

void CConfig::Tock(double val_start_time, string val_function_name, int val_group_id) {

#ifdef PROFILE

  double val_stop_time = 0.0, val_elapsed_time = 0.0;

#ifndef HAVE_MPI
  val_stop_time = double(clock())/double(CLOCKS_PER_SEC);
#else
  val_stop_time = MPI_Wtime();
#endif

  /*--- Compute the elapsed time for this subroutine ---*/
  val_elapsed_time = val_stop_time - val_start_time;

  /*--- Store the subroutine name and the elapsed time ---*/
  Profile_Function_tp.push_back(val_function_name);
  Profile_Time_tp.push_back(val_elapsed_time);
  Profile_ID_tp.push_back(val_group_id);

#endif

}

void CConfig::SetProfilingCSV(void) {

#ifdef PROFILE

  int rank = MASTER_NODE;
  int size = SINGLE_NODE;
#ifdef HAVE_MPI
  SU2_MPI::Comm_rank(MPI_COMM_WORLD, &rank);
  SU2_MPI::Comm_size(MPI_COMM_WORLD, &size);
#endif

  /*--- Each rank has the same stack trace, so the they have the same
   function calls and ordering in the vectors. We're going to reduce
   the timings from each rank and extract the avg, min, and max timings. ---*/

  /*--- First, create a local mapping, so that we can extract the
   min and max values for each function. ---*/

  for (unsigned int i = 0; i < Profile_Function_tp.size(); i++) {

    /*--- Add the function and initialize if not already stored (the ID
     only needs to be stored the first time).---*/
    if (Profile_Map_tp.find(Profile_Function_tp[i]) == Profile_Map_tp.end()) {

      vector<int> profile; profile.push_back(i);
      Profile_Map_tp.insert(pair<string,vector<int> >(Profile_Function_tp[i],profile));

    } else {

      /*--- This function has already been added, so simply increment the
       number of calls and total time for this function. ---*/

      Profile_Map_tp[Profile_Function_tp[i]].push_back(i);

    }
  }

  /*--- We now have everything gathered by function name, so we can loop over
   each function and store the min/max times. ---*/

  int map_size = 0;
  for (map<string,vector<int> >::iterator it=Profile_Map_tp.begin(); it!=Profile_Map_tp.end(); ++it) {
    map_size++;
  }

  /*--- Allocate and initialize memory ---*/

  double *l_min_red, *l_max_red, *l_tot_red, *l_avg_red;
  int *n_calls_red;
  double* l_min = new double[map_size];
  double* l_max = new double[map_size];
  double* l_tot = new double[map_size];
  double* l_avg = new double[map_size];
  int* n_calls  = new int[map_size];
  for (int i = 0; i < map_size; i++)
  {
    l_min[i]   = 1e10;
    l_max[i]   = 0.0;
    l_tot[i]   = 0.0;
    l_avg[i]   = 0.0;
    n_calls[i] = 0;
  }

  /*--- Collect the info for each function from the current rank ---*/

  int func_counter = 0;
  for (map<string,vector<int> >::iterator it=Profile_Map_tp.begin(); it!=Profile_Map_tp.end(); ++it) {

    for (unsigned int i = 0; i < (it->second).size(); i++) {
      n_calls[func_counter]++;
      l_tot[func_counter] += Profile_Time_tp[(it->second)[i]];
      if (Profile_Time_tp[(it->second)[i]] < l_min[func_counter])
        l_min[func_counter] = Profile_Time_tp[(it->second)[i]];
      if (Profile_Time_tp[(it->second)[i]] > l_max[func_counter])
        l_max[func_counter] = Profile_Time_tp[(it->second)[i]];

    }
    l_avg[func_counter] = l_tot[func_counter]/((double)n_calls[func_counter]);
    func_counter++;
  }

  /*--- Now reduce the data ---*/

  if (rank == MASTER_NODE) {
    l_min_red = new double[map_size];
    l_max_red = new double[map_size];
    l_tot_red = new double[map_size];
    l_avg_red = new double[map_size];
    n_calls_red  = new int[map_size];
  }
  MPI_Reduce(n_calls, n_calls_red, map_size, MPI_INT, MPI_SUM, MASTER_NODE, MPI_COMM_WORLD);
  MPI_Reduce(l_tot, l_tot_red, map_size, MPI_DOUBLE, MPI_SUM, MASTER_NODE, MPI_COMM_WORLD);
  MPI_Reduce(l_avg, l_avg_red, map_size, MPI_DOUBLE, MPI_SUM, MASTER_NODE, MPI_COMM_WORLD);
  MPI_Reduce(l_min, l_min_red, map_size, MPI_DOUBLE, MPI_MIN, MASTER_NODE, MPI_COMM_WORLD);
  MPI_Reduce(l_max, l_max_red, map_size, MPI_DOUBLE, MPI_MAX, MASTER_NODE, MPI_COMM_WORLD);

  /*--- The master rank will write the file ---*/

  if (rank == MASTER_NODE) {

    /*--- Take averages over all ranks on the master ---*/

    for (int i = 0; i < map_size; i++) {
      l_tot_red[i]   = l_tot_red[i]/(double)size;
      l_avg_red[i]   = l_avg_red[i]/(double)size;
      n_calls_red[i] = n_calls_red[i]/size;
    }

    /*--- Now write a CSV file with the processed results ---*/

    char cstr[200];
    ofstream Profile_File;
    strcpy (cstr, "profiling.csv");

    /*--- Prepare and open the file ---*/

    Profile_File.precision(15);
    Profile_File.open(cstr, ios::out);

    /*--- Create the CSV header ---*/

    Profile_File << "\"Function_Name\", \"N_Calls\", \"Avg_Total_Time\", \"Avg_Time\", \"Min_Time\", \"Max_Time\", \"Function_ID\"" << endl;

    /*--- Loop through the map and write the results to the file ---*/

    func_counter = 0;
    for (map<string,vector<int> >::iterator it=Profile_Map_tp.begin(); it!=Profile_Map_tp.end(); ++it) {

      Profile_File << scientific << it->first << ", " << n_calls_red[func_counter] << ", " << l_tot_red[func_counter] << ", " << l_avg_red[func_counter] << ", " << l_min_red[func_counter] << ", " << l_max_red[func_counter] << ", " << (int)Profile_ID_tp[(it->second)[0]] << endl;
      func_counter++;
    }

    Profile_File.close();

  }

  delete [] l_min;
  delete [] l_max;
  delete [] l_avg;
  delete [] l_tot;
  delete [] n_calls;
  if (rank == MASTER_NODE) {
    delete [] l_min_red;
    delete [] l_max_red;
    delete [] l_avg_red;
    delete [] l_tot_red;
    delete [] n_calls_red;
  }

#endif

}

void CConfig::GEMM_Tick(double *val_start_time) {

#ifdef PROFILE
#ifndef HAVE_MPI
  *val_start_time = double(clock())/double(CLOCKS_PER_SEC);
#else
  *val_start_time = MPI_Wtime();
#endif

#endif

}

void CConfig::GEMM_Tock(double val_start_time, string val_function_name, int M, int N, int K) {

#ifdef PROFILE

  double val_stop_time = 0.0, val_elapsed_time = 0.0;

#ifndef HAVE_MPI
  val_stop_time = double(clock())/double(CLOCKS_PER_SEC);
#else
  val_stop_time = MPI_Wtime();
#endif

  string desc = val_function_name + "_" + to_string(M)+"_"+ to_string(N)+"_"+ to_string(K);

  /*--- Compute the elapsed time for this subroutine ---*/
  val_elapsed_time = val_stop_time - val_start_time;

  /*--- Store the subroutine name and the elapsed time ---*/
  GEMM_Profile_Function.push_back(desc);
  GEMM_Profile_Time.push_back(val_elapsed_time);
  GEMM_Profile_M.push_back(M);
  GEMM_Profile_N.push_back(N);
  GEMM_Profile_K.push_back(K);

#endif

}

void CConfig::GEMMProfilingCSV(void) {

#ifdef PROFILE

  int rank = MASTER_NODE;
  int size = SINGLE_NODE;
#ifdef HAVE_MPI
  SU2_MPI::Comm_rank(MPI_COMM_WORLD, &rank);
  SU2_MPI::Comm_size(MPI_COMM_WORLD, &size);
#endif

  /*--- Each rank has the same stack trace, so the they have the same
   function calls and ordering in the vectors. We're going to reduce
   the timings from each rank and extract the avg, min, and max timings. ---*/

  /*--- First, create a local mapping, so that we can extract the
   min and max values for each function. ---*/

  for (unsigned int i = 0; i < GEMM_Profile_Function.size(); i++) {

    /*--- Add the function and initialize if not already stored (the ID
     only needs to be stored the first time).---*/

    if (GEMM_Profile_Map.find(GEMM_Profile_Function[i]) == GEMM_Profile_Map.end()) {

      vector<int> profile; profile.push_back(i);
      GEMM_Profile_Map.insert(pair<string,vector<int> >(GEMM_Profile_Function[i],profile));

    } else {

      /*--- This function has already been added, so simply increment the
       number of calls and total time for this function. ---*/

      GEMM_Profile_Map[GEMM_Profile_Function[i]].push_back(i);

    }
  }

  /*--- We now have everything gathered by function name, so we can loop over
   each function and store the min/max times. ---*/

  int map_size = 0;
  for (map<string,vector<int> >::iterator it=GEMM_Profile_Map.begin(); it!=GEMM_Profile_Map.end(); ++it) {
    map_size++;
  }

  /*--- Allocate and initialize memory ---*/

  double *l_min_red, *l_max_red, *l_tot_red, *l_avg_red;
  int *n_calls_red;
  double* l_min = new double[map_size];
  double* l_max = new double[map_size];
  double* l_tot = new double[map_size];
  double* l_avg = new double[map_size];
  int* n_calls  = new int[map_size];
  for (int i = 0; i < map_size; i++)
  {
    l_min[i]   = 1e10;
    l_max[i]   = 0.0;
    l_tot[i]   = 0.0;
    l_avg[i]   = 0.0;
    n_calls[i] = 0;
  }

  /*--- Collect the info for each function from the current rank ---*/

  int func_counter = 0;
  for (map<string,vector<int> >::iterator it=GEMM_Profile_Map.begin(); it!=GEMM_Profile_Map.end(); ++it) {

    for (unsigned int i = 0; i < (it->second).size(); i++) {
      n_calls[func_counter]++;
      l_tot[func_counter] += GEMM_Profile_Time[(it->second)[i]];
      if (Profile_Time_tp[(it->second)[i]] < l_min[func_counter])
        l_min[func_counter] = GEMM_Profile_Time[(it->second)[i]];
      if (Profile_Time_tp[(it->second)[i]] > l_max[func_counter])
        l_max[func_counter] = GEMM_Profile_Time[(it->second)[i]];

    }
    l_avg[func_counter] = l_tot[func_counter]/((double)n_calls[func_counter]);
    func_counter++;
  }

  /*--- Now reduce the data ---*/

  if (rank == MASTER_NODE) {
    l_min_red = new double[map_size];
    l_max_red = new double[map_size];
    l_tot_red = new double[map_size];
    l_avg_red = new double[map_size];
    n_calls_red  = new int[map_size];
  }
  MPI_Reduce(n_calls, n_calls_red, map_size, MPI_INT, MPI_SUM, MASTER_NODE, MPI_COMM_WORLD);
  MPI_Reduce(l_tot, l_tot_red, map_size, MPI_DOUBLE, MPI_SUM, MASTER_NODE, MPI_COMM_WORLD);
  MPI_Reduce(l_avg, l_avg_red, map_size, MPI_DOUBLE, MPI_SUM, MASTER_NODE, MPI_COMM_WORLD);
  MPI_Reduce(l_min, l_min_red, map_size, MPI_DOUBLE, MPI_MIN, MASTER_NODE, MPI_COMM_WORLD);
  MPI_Reduce(l_max, l_max_red, map_size, MPI_DOUBLE, MPI_MAX, MASTER_NODE, MPI_COMM_WORLD);

  /*--- The master rank will write the file ---*/

  if (rank == MASTER_NODE) {

    /*--- Take averages over all ranks on the master ---*/

    for (int i = 0; i < map_size; i++) {
      l_tot_red[i]   = l_tot_red[i]/(double)size;
      l_avg_red[i]   = l_avg_red[i]/(double)size;
      n_calls_red[i] = n_calls_red[i]/size;
    }

    /*--- Now write a CSV file with the processed results ---*/

    char cstr[200];
    ofstream Profile_File;
    strcpy (cstr, "gemm_profiling.csv");

    /*--- Prepare and open the file ---*/

    Profile_File.precision(15);
    Profile_File.open(cstr, ios::out);

    /*--- Create the CSV header ---*/

    Profile_File << "\"Function_Name\", \"N_Calls\", \"Avg_Total_Time\", \"Avg_Time\", \"Min_Time\", \"Max_Time\", \"M\", \"N\", \"K\"" << endl;

    /*--- Loop through the map and write the results to the file ---*/

    func_counter = 0;
    for (map<string,vector<int> >::iterator it=GEMM_Profile_Map.begin(); it!=GEMM_Profile_Map.end(); ++it) {

      Profile_File << scientific << it->first << ", " << n_calls_red[func_counter] << ", " << l_tot_red[func_counter] << ", " << l_avg_red[func_counter] << ", " << l_min_red[func_counter] << ", " << l_max_red[func_counter] << ", " << (int)GEMM_Profile_M[(it->second)[0]] << ", " << (int)GEMM_Profile_N[(it->second)[0]] << ", " << (int)GEMM_Profile_K[(it->second)[0]] << endl;
      func_counter++;
    }

    Profile_File.close();

  }

  delete [] l_min;
  delete [] l_max;
  delete [] l_avg;
  delete [] l_tot;
  delete [] n_calls;
  if (rank == MASTER_NODE) {
    delete [] l_min_red;
    delete [] l_max_red;
    delete [] l_avg_red;
    delete [] l_tot_red;
    delete [] n_calls_red;
  }

#endif

}

void CConfig::SetFreeStreamTurboNormal(su2double* turboNormal){

  FreeStreamTurboNormal[0] = turboNormal[0];
  FreeStreamTurboNormal[1] = turboNormal[1];
  FreeStreamTurboNormal[2] = 0.0;

}<|MERGE_RESOLUTION|>--- conflicted
+++ resolved
@@ -2571,14 +2571,11 @@
   /*--- Low memory only for ASCII Tecplot ---*/
 
   if (Output_FileFormat != TECPLOT) Low_MemoryOutput = NO;
-<<<<<<< HEAD
-=======
   
   /*--- The that Discard_InFiles is false, owerwise the gradient could be wrong ---*/
   
   if ((ContinuousAdjoint || DiscreteAdjoint) && Fixed_CL_Mode && !Eval_dOF_dCX)
     Discard_InFiles = false;
->>>>>>> 28753f08
 
   /*--- Deactivate the multigrid in the adjoint problem ---*/
 
@@ -3702,14 +3699,7 @@
       Stations_Bounds[0] = Stations_Bounds[0]/12.0;
       Stations_Bounds[1] = Stations_Bounds[1]/12.0;
     }
-<<<<<<< HEAD
-
-    Stations_Bounds[0] = Stations_Bounds[0]/12.0;
-    Stations_Bounds[1] = Stations_Bounds[1]/12.0;
-
-=======
     
->>>>>>> 28753f08
     SubsonicEngine_Cyl[0] = SubsonicEngine_Cyl[0]/12.0;
     SubsonicEngine_Cyl[1] = SubsonicEngine_Cyl[1]/12.0;
     SubsonicEngine_Cyl[2] = SubsonicEngine_Cyl[2]/12.0;
@@ -5388,10 +5378,6 @@
           case GREEN_GAUSS: cout << "Gradient computation using Green-Gauss theorem." << endl; break;
           case WEIGHTED_LEAST_SQUARES: cout << "Gradient Computation using weighted Least-Squares method." << endl; break;
         }
-
-        if (Kind_Regime == INCOMPRESSIBLE) {
-          cout << "Artificial compressibility factor: " << ArtComp_Factor << "." << endl;
-        }
       }
       else{
         cout << "Spatial discretization using the Finite Element Method." << endl;
@@ -5409,9 +5395,7 @@
           case ROE:           cout << "Roe (with entropy fix) solver for inviscid fluxes over the faces" << endl; break;
           case LAX_FRIEDRICH: cout << "Lax-Friedrich solver for inviscid fluxes over the faces" << endl; break;
           case AUSM:          cout << "AUSM solver inviscid fluxes over the faces" << endl; break;
-          case AUSMPWPLUS:    cout << "AUSMPW+ solver inviscid fluxes over the faces" << endl; break;
           case HLLC:          cout << "HLLC solver inviscid fluxes over the faces" << endl; break;
-          case VAN_LEER:      cout << "Van Leer solver inviscid fluxes over the faces" << endl; break;
         }
 
         if(Kind_Solver != FEM_EULER && Kind_Solver != DISC_ADJ_DG_EULER) {
@@ -5419,8 +5403,8 @@
         }
       }
 
-      cout << "Quadrature factor for straight elements:   " << Quadrature_Factor_Straight << endl;
-      cout << "Quadrature factor for curved elements:     "   << Quadrature_Factor_Curved << endl;
+      cout << "Quadrature factor for elements with constant Jacobian:     " << Quadrature_Factor_Straight << endl;
+      cout << "Quadrature factor for elements with non-constant Jacobian: " << Quadrature_Factor_Curved << endl;
     }
 
     cout << endl <<"---------------------- Time Numerical Integration -----------------------" << endl;
