--- conflicted
+++ resolved
@@ -2013,21 +2013,6 @@
   
   /* DESCRIPTION: Multipoint design freestream pressure */
   addPythonOption("MULTIPOINT_FREESTREAM_PRESSURE");
-
-  /* DESCRIPTION: Using Uncertainty Quantification with SST Turbulence Model */
-  addBoolOption("USING_UQ", using_uq, false);
-
-  /* DESCRIPTION: Parameter to perturb eigenvalues */
-  addDoubleOption("BETA_DELTA", beta_delta, 0.5);
-
-  /* DESCRIPTION: Parameter to determine kind of perturbation */
-  addUnsignedShortOption("COMPONENTALITY", eig_val_comp, 1);
-
-  /* DESCRIPTION: Parameter to perturb eigenvalues */
-  addDoubleOption("URLX", urlx, 0.01);
-
-  /* DESCRIPTION: Using Uncertainty Quantification with SST Turbulence Model */
-  addBoolOption("PERMUTE", permute, false);
   
   /* END_CONFIG_OPTIONS */
 
@@ -4188,9 +4173,6 @@
           case SA:     cout << "Spalart Allmaras" << endl; break;
           case SA_NEG: cout << "Negative Spalart Allmaras" << endl; break;
           case SST:    cout << "Menter's SST"     << endl; break;
-<<<<<<< HEAD
-
-=======
           case SA_E:   cout << "Edwards Spalart Allmaras" << endl; break;
           case SA_COMP:   cout << "Compressibility Correction Spalart Allmaras" << endl; break;
           case SA_E_COMP:   cout << "Compressibility Correction Edwards Spalart Allmaras" << endl; break;
@@ -4203,9 +4185,8 @@
           case SA_DDES:  cout << "Delayed Detached Eddy Simulation (DDES) with Standard SGS" << endl; break;
           case SA_ZDES:  cout << "Delayed Detached Eddy Simulation (DDES) with Vorticity-based SGS" << endl; break;
           case SA_EDDES:  cout << "Delayed Detached Eddy Simulation (DDES) with Shear-layer Adapted SGS" << endl; break;
->>>>>>> d0bae062
         }
-        if (using_uq) cout << "Perturbing Reynold's Stress Matrix towards "<< eig_val_comp << " component turbulence"<< endl;
+	if (using_uq) cout << "Perturbing Reynold's Stress Matrix towards "<< eig_val_comp << " component turbulence"<< endl;
         if (permute) cout << "Permuting eigenvectors" << endl;
         break;
       case POISSON_EQUATION: cout << "Poisson equation." << endl; break;
