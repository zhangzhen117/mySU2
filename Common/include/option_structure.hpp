--- conflicted
+++ resolved
@@ -781,11 +781,8 @@
   LOAD_DIR_BOUNDARY = 35,		/*!< \brief Boundary Load definition. */
   LOAD_SINE_BOUNDARY = 36,		/*!< \brief Sine-waveBoundary Load definition. */
   NRBC_BOUNDARY= 37,   /*!< \brief NRBC Boundary definition. */
-<<<<<<< HEAD
-  DISP_DIR_BOUNDARY = 38,    /*!< \brief Boundary displacement definition. */
-=======
   INTERNAL_BOUNDARY= 38,   /*!< \brief Internal Boundary definition. */
->>>>>>> f5aa5d5b
+  DISP_DIR_BOUNDARY = 39,    /*!< \brief Boundary displacement definition. */
   SEND_RECEIVE = 99,		/*!< \brief Boundary send-receive definition. */
 };
 
@@ -1006,15 +1003,11 @@
   AVG_OUTLET_PRESSURE = 29,      /*!< \brief Static Pressure objective function definition. */
   MASS_FLOW_RATE = 30,           /*!< \brief Mass Flow Rate objective function definition. */
   OUTFLOW_GENERALIZED=31,          /*!<\brief Objective function defined via chain rule on primitive variable gradients. */
-<<<<<<< HEAD
-  REFERENCE_GEOMETRY=50          /*!<\brief Objective function defined as a function of a reference geometry. */
-=======
   IDC_COEFFICIENT = 32, 	           /*!< \brief IDC coefficient objective function definition. */
   PROPULSIVE_EFFICIENCY = 33, 	       /*!< \brief Mass flow ratio coefficient. */
   NET_THRUST_COEFFICIENT = 34, 	     /*!< \brief Mass flow ratio coefficient. */
   CUSTOM_COEFFICIENT = 35, 	           /*!< \brief Custom coefficient objective function definition. */
   REFERENCE_GEOMETRY=50          /*!<\brief Objective function defined via chain rule on primitive variable gradients. */
->>>>>>> f5aa5d5b
 };
 
 static const map<string, ENUM_OBJECTIVE> Objective_Map = CCreateMap<string, ENUM_OBJECTIVE>
