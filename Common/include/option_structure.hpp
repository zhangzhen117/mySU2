﻿/*!
 * \file option_structure.hpp
 * \brief Defines classes for referencing options for easy input in CConfig
 * \author J. Hicken, B. Tracey
 * \version 6.2.0 "Falcon"
 *
 * The current SU2 release has been coordinated by the
 * SU2 International Developers Society <www.su2devsociety.org>
 * with selected contributions from the open-source community.
 *
 * The main research teams contributing to the current release are:
 *  - Prof. Juan J. Alonso's group at Stanford University.
 *  - Prof. Piero Colonna's group at Delft University of Technology.
 *  - Prof. Nicolas R. Gauger's group at Kaiserslautern University of Technology.
 *  - Prof. Alberto Guardone's group at Polytechnic University of Milan.
 *  - Prof. Rafael Palacios' group at Imperial College London.
 *  - Prof. Vincent Terrapon's group at the University of Liege.
 *  - Prof. Edwin van der Weide's group at the University of Twente.
 *  - Lab. of New Concepts in Aeronautics at Tech. Institute of Aeronautics.
 *
 * Copyright 2012-2019, Francisco D. Palacios, Thomas D. Economon,
 *                      Tim Albring, and the SU2 contributors.
 *
 * SU2 is free software; you can redistribute it and/or
 * modify it under the terms of the GNU Lesser General Public
 * License as published by the Free Software Foundation; either
 * version 2.1 of the License, or (at your option) any later version.
 *
 * SU2 is distributed in the hope that it will be useful,
 * but WITHOUT ANY WARRANTY; without even the implied warranty of
 * MERCHANTABILITY or FITNESS FOR A PARTICULAR PURPOSE. See the GNU
 * Lesser General Public License for more details.
 *
 * You should have received a copy of the GNU Lesser General Public
 * License along with SU2. If not, see <http://www.gnu.org/licenses/>.
 */

#pragma once

#include "./mpi_structure.hpp"

#include <iostream>
#include <sstream>
#include <string>
#include <vector>
#include <map>
#include <cstdlib>
#include <algorithm>

using namespace std;

/*!
 * \class CCreateMap
 * \brief creates a map from a list by overloading operator()
 * \tparam T - the key type in the map
 * \tparam U - the mapped value type in the map
 * \author Boost.Assign and anonymous person on stackoverflow
 *
 * We need this to create static const maps that map strings to enum
 * types.  The implementation is based on the Boost.Assign library.  This
 * particular version is taken from
 * http://stackoverflow.com/questions/138600/initializing-a-static-stdmapint-int-in-c
 */
template <typename T, typename U>
class CCreateMap {
private:
  std::map<T, U> m_map;
public:
  CCreateMap(const T& key, const U& val) {
    m_map[key] = val;
  }
  CCreateMap<T, U>& operator()(const T& key, const U& val) {
    m_map[key] = val;
    return *this;
  }
  operator std::map<T, U>() {
    return m_map;
  }
};

/*!
 * \brief utility function for converting strings to uppercase
 * \param[in, out] str - string we want to convert
 */
inline void StringToUpperCase(string & str) {
  std::transform(str.begin(), str.end(), str.begin(), ::toupper);
}

/*!
 * \brief utility function for converting strings to uppercase
 * \param[in] str - string we want a copy of converted to uppercase
 * \returns a copy of str in uppercase
 */
inline string StringToUpperCase(const string & str) {
  string upp_str(str);
  std::transform(upp_str.begin(), upp_str.end(), upp_str.begin(), ::toupper);
  return upp_str;
}

/*!
 * \brief different software components of SU2
 */
enum SU2_COMPONENT {
  SU2_CFD = 1,	/*!< \brief Running the SU2_CFD software. */
  SU2_DEF = 2,	/*!< \brief Running the SU2_DEF software. */
  SU2_DOT = 3,	/*!< \brief Running the SU2_DOT software. */
  SU2_MSH = 4,	/*!< \brief Running the SU2_MSH software. */
  SU2_GEO = 5,	/*!< \brief Running the SU2_GEO software. */
  SU2_SOL = 6 	/*!< \brief Running the SU2_SOL software. */
};

const unsigned int EXIT_DIVERGENCE = 2;       /*!< \brief Exit code (divergence). */

const unsigned int BUFSIZE = 3000000;		  /*!< \brief MPI buffer. */
const unsigned int MAX_PARAMETERS = 10;		  /*!< \brief Maximum number of parameters for a design variable definition. */
const unsigned int MAX_NUMBER_PERIODIC = 10;  /*!< \brief Maximum number of periodic boundary conditions. */
const unsigned int MAX_STRING_SIZE = 200;     /*!< \brief Maximum number of domains. */
const unsigned int MAX_NUMBER_FFD = 15;	      /*!< \brief Maximum number of FFDBoxes for the FFD. */
const unsigned int MAX_SOLS = 10;		      /*!< \brief Maximum number of solutions at the same time (dimension of solution container array). */
const unsigned int MAX_TERMS = 6;		      /*!< \brief Maximum number of terms in the numerical equations (dimension of solver container array). */
const unsigned int MAX_TERMS_FEA = 10;        /*!< \brief Maximum number of terms in the numerical equations (dimension of solver container array). */
const unsigned int MAX_ZONES = 3;             /*!< \brief Maximum number of zones. */
const unsigned int MAX_FE_KINDS = 4;          /*!< \brief Maximum number of Finite Elements. */
const unsigned int NO_RK_ITER = 0;		      /*!< \brief No Runge-Kutta iteration. */

const unsigned int OVERHEAD = 4;   /*!< \brief Overhead space above nMarker when allocating space for boundary elems (MPI + periodic). */

const unsigned int MESH_0 = 0;  /*!< \brief Definition of the finest grid level. */
const unsigned int MESH_1 = 1;  /*!< \brief Definition of the finest grid level. */
const unsigned int ZONE_0 = 0;  /*!< \brief Definition of the first grid domain. */
const unsigned int ZONE_1 = 1;  /*!< \brief Definition of the second grid domain. */
const unsigned int INST_0 = 0;  /*!< \brief Definition of the first instance per grid level. */

const su2double STANDARD_GRAVITY = 9.80665;           /*!< \brief Acceleration due to gravity at surface of earth. */
const su2double UNIVERSAL_GAS_CONSTANT = 8.3144598;  /*!< \brief Universal gas constant in J/(mol*K) */

const su2double EPS = 1.0E-16;		 /*!< \brief Error scale. */
const su2double TURB_EPS = 1.0E-16;  /*!< \brief Turbulent Error scale. */

const su2double ONE2 = 0.5;			/*!< \brief One divided by two. */
const su2double TWO3 = 2.0 / 3.0;	/*!< \brief Two divided by three. */
const su2double FOUR3 = 4.0 / 3.0;  /*!< \brief Four divided by three. */

const su2double PI_NUMBER = 4.0 * atan(1.0);  /*!< \brief Pi number. */

const int MASTER_NODE = 0;			/*!< \brief Master node for MPI parallelization. */
const int SINGLE_NODE = 1;			/*!< \brief There is only a node in the MPI parallelization. */
const int SINGLE_ZONE = 1;			/*!< \brief There is only a zone. */

const unsigned short COMM_TYPE_UNSIGNED_LONG  = 1;  /*!< \brief Communication type for unsigned long. */
const unsigned short COMM_TYPE_LONG           = 2;  /*!< \brief Communication type for long. */
const unsigned short COMM_TYPE_UNSIGNED_SHORT = 3;  /*!< \brief Communication type for unsigned short. */
const unsigned short COMM_TYPE_DOUBLE         = 4;  /*!< \brief Communication type for double. */
const unsigned short COMM_TYPE_CHAR           = 5;  /*!< \brief Communication type for char. */
const unsigned short COMM_TYPE_SHORT          = 6;  /*!< \brief Communication type for short. */
const unsigned short COMM_TYPE_INT            = 7;  /*!< \brief Communication type for int. */

const unsigned short N_ELEM_TYPES = 7;           /*!< \brief General output & CGNS defines. */
const unsigned short N_POINTS_LINE = 2;          /*!< \brief General output & CGNS defines. */
const unsigned short N_POINTS_TRIANGLE = 3;      /*!< \brief General output & CGNS defines. */
const unsigned short N_POINTS_QUADRILATERAL = 4; /*!< \brief General output & CGNS defines. */
const unsigned short N_POINTS_TETRAHEDRON = 4;   /*!< \brief General output & CGNS defines. */
const unsigned short N_POINTS_HEXAHEDRON = 8;    /*!< \brief General output & CGNS defines. */
const unsigned short N_POINTS_PYRAMID = 5;       /*!< \brief General output & CGNS defines. */
const unsigned short N_POINTS_PRISM = 6;         /*!< \brief General output & CGNS defines. */

const int CGNS_STRING_SIZE = 33; /*!< \brief Length of strings used in the CGNS format. */
const int SU2_CONN_SIZE   = 10;  /*!< \brief Size of the connectivity array that is allocated for each element
                                             that we read from a mesh file in the format [[globalID vtkType n0 n1 n2 n3 n4 n5 n6 n7 n8]. */
const int SU2_CONN_SKIP   = 2;   /*!< \brief Offset to skip the globalID and VTK type at the start of the element connectivity list for each CGNS element. */

/*!
 * \brief Boolean answers
 */
enum ANSWER {
  NONE = 0,
  NO = 0,   /*!< \brief Boolean definition of no. */
  YES = 1	/*!< \brief Boolean definition of yes. */
};

/*!
 * \brief Average method for marker analyze
 */
enum AVERAGE_TYPE {
  AVERAGE_AREA = 1,     /*!< \brief Area-weighted average. */
  AVERAGE_MASSFLUX = 2  /*!< \brief Mass-flux weighted average. */
};
static const map<string, AVERAGE_TYPE> Average_Map = CCreateMap<string, AVERAGE_TYPE>
("AREA", AVERAGE_AREA)
("MASSFLUX", AVERAGE_MASSFLUX);

/*!
 * \brief different solver types for the CFD component
 */
enum ENUM_SOLVER {
  NO_SOLVER = 0,					/*!< \brief Definition of no solver. */
  EULER = 1,						/*!< \brief Definition of the Euler's solver. */
  NAVIER_STOKES = 2,				/*!< \brief Definition of the Navier-Stokes' solver. */
  RANS = 3,							/*!< \brief Definition of the Reynolds-averaged Navier-Stokes' (RANS) solver. */
  INC_EULER = 4,					/*!< \brief Definition of the incompressible Euler's solver. */
  INC_NAVIER_STOKES =5,				/*!< \brief Definition of the incompressible Navier-Stokes' solver. */
  INC_RANS = 6,						/*!< \brief Definition of the incompressible Reynolds-averaged Navier-Stokes' (RANS) solver. */
  HEAT_EQUATION_FVM = 7,            /*!< \brief Definition of the finite volume heat solver. */
  FLUID_STRUCTURE_INTERACTION = 8,  /*!< \brief Definition of a FSI solver. */
  FEM_ELASTICITY = 9,				/*!< \brief Definition of a FEM solver. */
  ADJ_EULER = 10,					/*!< \brief Definition of the continuous adjoint Euler's solver. */
  ADJ_NAVIER_STOKES = 11,			/*!< \brief Definition of the continuous adjoint Navier-Stokes' solver. */
  ADJ_RANS = 12,					/*!< \brief Definition of the continuous adjoint Reynolds-averaged Navier-Stokes' (RANS) solver. */
  TEMPLATE_SOLVER = 13,             /*!< \brief Definition of template solver. */
  DISC_ADJ_EULER = 15,              /*!< \brief Definition of the discrete adjoint Euler solver. */
  DISC_ADJ_RANS = 16,               /*!< \brief Definition of the discrete adjoint Reynolds-averaged Navier-Stokes' (RANS) solver. */
  DISC_ADJ_NAVIER_STOKES = 17,      /*!< \brief Definition of the discrete adjoint Navier-Stokes' solver. */
  DISC_ADJ_INC_EULER = 18,          /*!< \brief Definition of the discrete adjoint incompressible Euler solver. */
  DISC_ADJ_INC_RANS = 19,           /*!< \brief Definition of the discrete adjoint imcompressible Reynolds-averaged Navier-Stokes' (RANS) solver. */
  DISC_ADJ_INC_NAVIER_STOKES = 20,  /*!< \brief Definition of the doscrete adjoint imcompressible Navier-Stokes'. */
  DISC_ADJ_HEAT = 21,               /*!< \brief Definition of the discrete adjoint heat solver. */
  DISC_ADJ_FEM_EULER = 22,          /*!< \brief Definition of the discrete adjoint FEM Euler solver. */
  DISC_ADJ_FEM_RANS = 23,           /*!< \brief Definition of the discrete adjoint FEM Reynolds-averaged Navier-Stokes' (RANS) solver. */
  DISC_ADJ_FEM_NS = 24,             /*!< \brief Definition of the discrete adjoint FEM Navier-Stokes' solver. */
  DISC_ADJ_FEM = 25,                /*!< \brief Definition of the discrete adjoint FEM solver. */
  FEM_EULER = 26,                   /*!< \brief Definition of the finite element Euler's solver. */
  FEM_NAVIER_STOKES = 27,           /*!< \brief Definition of the finite element Navier-Stokes' solver. */
  FEM_RANS = 28,                    /*!< \brief Definition of the finite element Reynolds-averaged Navier-Stokes' (RANS) solver. */
  FEM_LES = 29,                     /*!< \brief Definition of the finite element Large Eddy Simulation Navier-Stokes' (LES) solver. */
  MULTIPHYSICS = 30
};
/* BEGIN_CONFIG_ENUMS */
static const map<string, ENUM_SOLVER> Solver_Map = CCreateMap<string, ENUM_SOLVER>
("NONE", NO_SOLVER)
("EULER", EULER)
("NAVIER_STOKES", NAVIER_STOKES)
("RANS", RANS)
("INC_EULER", INC_EULER)
("INC_NAVIER_STOKES", INC_NAVIER_STOKES)
("INC_RANS", INC_RANS)
("FEM_EULER", FEM_EULER)
("FEM_NAVIER_STOKES", FEM_NAVIER_STOKES)
("FEM_RANS", FEM_RANS)
("FEM_LES", FEM_LES)
("ADJ_EULER", ADJ_EULER)
("ADJ_NAVIER_STOKES", ADJ_NAVIER_STOKES)
("ADJ_RANS", ADJ_RANS )
("HEAT_EQUATION_FVM", HEAT_EQUATION_FVM)
("ELASTICITY", FEM_ELASTICITY)
("DISC_ADJ_EULER", DISC_ADJ_EULER)
("DISC_ADJ_RANS", DISC_ADJ_RANS)
("DISC_ADJ_NAVIERSTOKES", DISC_ADJ_NAVIER_STOKES)
("DISC_ADJ_INC_EULER", DISC_ADJ_INC_EULER)
("DISC_ADJ_INC_RANS", DISC_ADJ_INC_RANS)
("DISC_ADJ_INC_NAVIERSTOKES", DISC_ADJ_INC_NAVIER_STOKES)
("DISC_ADJ_HEAT_EQUATION_FVM", DISC_ADJ_HEAT)
("DISC_ADJ_FEM_EULER", DISC_ADJ_FEM_EULER)
("DISC_ADJ_FEM_RANS", DISC_ADJ_FEM_RANS)
("DISC_ADJ_FEM_NS", DISC_ADJ_FEM_NS)
("DISC_ADJ_FEM", DISC_ADJ_FEM)
("FLUID_STRUCTURE_INTERACTION", FLUID_STRUCTURE_INTERACTION)
("TEMPLATE_SOLVER", TEMPLATE_SOLVER)
("MULTIPHYSICS", MULTIPHYSICS);

/*!
 * \brief different solver types for the multizone environment component
 */
enum ENUM_MULTIZONE {
  MZ_BLOCK_GAUSS_SEIDEL = 0,   /*!< \brief Definition of a Block-Gauss-Seidel multizone solver. */
  MZ_BLOCK_JACOBI = 1          /*!< \brief Definition of a Block-Jacobi solver. */
};
/* BEGIN_CONFIG_ENUMS */
static const map<string, ENUM_MULTIZONE> Multizone_Map = CCreateMap<string, ENUM_MULTIZONE>
("BLOCK_GAUSS_SEIDEL", MZ_BLOCK_GAUSS_SEIDEL)
("BLOCK_JACOBI", MZ_BLOCK_JACOBI);

/*!
 * \brief types of fluid solvers
 */
enum ENUM_FSI_FLUID_PROBLEM {
      NO_SOLVER_FFSI = 0,      /*!< \brief Definition of no solver. */
      EULER_FFSI = 1,          /*!< \brief Euler equations for the FSI problem */
      NAVIER_STOKES_FFSI = 2,  /*!< \brief NS equations for the FSI problem */
      RANS_FFSI = 3            /*!< \brief RANS equations for the FSI problem */
};
static const map<string, ENUM_FSI_FLUID_PROBLEM> FSI_Fluid_Solver_Map = CCreateMap<string, ENUM_FSI_FLUID_PROBLEM>
("NONE", NO_SOLVER_FFSI)
("EULER", EULER_FFSI)
("NAVIER_STOKES", NAVIER_STOKES_FFSI)
("RANS", RANS_FFSI);

/*!
 * \brief types of structural solvers
 */
enum ENUM_FSI_STRUC_PROBLEM {
  NO_SOLVER_SFSI = 0,		/*!< \brief Definition of no solver. */
  FEM_ELASTICITY_SFSI = 9,	/*!< \brief Nonlinear elasticity equations for the FSI problem */
};
static const map<string, ENUM_FSI_STRUC_PROBLEM> FSI_Struc_Solver_Map = CCreateMap<string, ENUM_FSI_STRUC_PROBLEM>
("NONE", NO_SOLVER_SFSI)
("ELASTICITY", FEM_ELASTICITY_SFSI);

/*!
 * \brief Material geometric conditions
 */
enum ENUM_STRUCT_SOLVER {
    SMALL_DEFORMATIONS = 0,	 /*!< \brief Definition of linear elastic material. */
    LARGE_DEFORMATIONS = 1,	 /*!< \brief Definition of Neo-Hookean material. */
};
static const map<string, ENUM_STRUCT_SOLVER> Struct_Map = CCreateMap<string, ENUM_STRUCT_SOLVER>
("SMALL_DEFORMATIONS", SMALL_DEFORMATIONS)
("LARGE_DEFORMATIONS", LARGE_DEFORMATIONS);

/*!
 * \brief Material model
 */
enum ENUM_MATERIAL_MODEL {
	LINEAR_ELASTIC = 0,			/*!< \brief Definition of linear elastic material. */
	NEO_HOOKEAN = 1,			/*!< \brief Definition of Neo-Hookean material. */
	KNOWLES = 2,				/*!< \brief Definition of Knowles stored-energy potential */
	IDEAL_DE = 3				/*!< \brief Definition of ideal Dielectric Elastomer */
};
static const map<string, ENUM_MATERIAL_MODEL> Material_Map = CCreateMap<string, ENUM_MATERIAL_MODEL>
("LINEAR_ELASTIC", LINEAR_ELASTIC)
("NEO_HOOKEAN", NEO_HOOKEAN)
("KNOWLES", KNOWLES)
("IDEAL_DE", IDEAL_DE);

/*!
 * \brief Material compressibility
 */
enum ENUM_MAT_COMPRESS {
  COMPRESSIBLE_MAT = 0,		      /*!< \brief Definition of compressible material. */
  NEARLY_INCOMPRESSIBLE_MAT = 1,  /*!< \brief Definition of nearly incompressible material. */
};
static const map<string, ENUM_MAT_COMPRESS> MatComp_Map = CCreateMap<string, ENUM_MAT_COMPRESS>
("COMPRESSIBLE", COMPRESSIBLE_MAT)
("NEARLY_INCOMPRESSIBLE", NEARLY_INCOMPRESSIBLE_MAT);

/*!
 * \brief types of interpolators
 */
enum ENUM_INTERPOLATOR {
  NEAREST_NEIGHBOR 	= 0,   	/*!< \brief Nearest Neigbhor interpolation */
  ISOPARAMETRIC 	= 1,	/*!< \brief Isoparametric interpolation, use CONSERVATIVE_INTERPOLATION=YES for conservative interpolation (S.A. Brown 1997).*/
  WEIGHTED_AVERAGE  = 3, 	/*!< \brief Sliding Mesh Approach E. Rinaldi 2015 */
  RADIAL_BASIS_FUNCTION= 4, /*!< \brief Radial basis function interpolation. */
};
static const map<string, ENUM_INTERPOLATOR> Interpolator_Map = CCreateMap<string, ENUM_INTERPOLATOR>
("NEAREST_NEIGHBOR", NEAREST_NEIGHBOR)
("ISOPARAMETRIC",    ISOPARAMETRIC)
("WEIGHTED_AVERAGE", WEIGHTED_AVERAGE)
("RADIAL_BASIS_FUNCTION", RADIAL_BASIS_FUNCTION);

/*!
 * \brief types of radial basis functions
 */
enum ENUM_RADIALBASIS {
  WENDLAND_C2 = 0,        /*!< \brief Wendland C2 radial basis function. */
  INV_MULTI_QUADRIC = 1,  /*!< \brief Inversed multi quartic biharmonic spline. */
  GAUSSIAN = 2,           /*!< \brief Gaussian basis function. */
  THIN_PLATE_SPLINE = 3,  /*!< \brief Thin plate spline. */
  MULTI_QUADRIC = 4,      /*!< \brief Multi quartic biharmonic spline. */
};
static const map<string, ENUM_RADIALBASIS> RadialBasisFunction_Map = CCreateMap<string, ENUM_RADIALBASIS>
("WENDLAND_C2", WENDLAND_C2)
("INV_MULTI_QUADRIC", INV_MULTI_QUADRIC)
("GAUSSIAN", GAUSSIAN)
("THIN_PLATE_SPLINE", THIN_PLATE_SPLINE)
("MULTI_QUADRIC", MULTI_QUADRIC);

/*!
 * \brief types of (coupling) transfers between distinct physical zones
 */
enum ENUM_TRANSFER {
  ZONES_ARE_EQUAL                   = 0,    /*!< \brief Zones are equal - no transfer. */
  NO_COMMON_INTERFACE               = 1,    /*!< \brief No common interface between the zones (geometrical). */
  NO_TRANSFER                       = 2,    /*!< \brief Zones may share a boundary, but still no coupling desired. */
  FLOW_TRACTION                     = 10,   /*!< \brief Flow traction coupling (between fluids and solids). */
  STRUCTURAL_DISPLACEMENTS_LEGACY   = 11,   /*!< \brief Structural displacements (between fluids and solids) - legacy version (to be removed). */
  BOUNDARY_DISPLACEMENTS            = 21,   /*!< \brief Boundary displacements (between fluids and solids) */
  STRUCTURAL_DISPLACEMENTS_DISC_ADJ = 12,   /*!< \brief Adjoints of structural displacements (between fluids and solids). */
  SLIDING_INTERFACE                 = 13,   /*!< \brief Sliding interface (between fluids). */
  CONSERVATIVE_VARIABLES            = 14,   /*!< \brief General coupling that simply transfers the conservative variables (between same solvers). */
  MIXING_PLANE                      = 15,   /*!< \brief Mixing plane between fluids. */
  CONJUGATE_HEAT_FS                 = 16,   /*!< \brief Conjugate heat transfer (between compressible fluids and solids). */
  CONJUGATE_HEAT_WEAKLY_FS          = 17,   /*!< \brief Conjugate heat transfer (between incompressible fluids and solids). */
  CONJUGATE_HEAT_SF                 = 18,   /*!< \brief Conjugate heat transfer (between solids and compressible fluids). */
  CONJUGATE_HEAT_WEAKLY_SF          = 19,   /*!< \brief Conjugate heat transfer (between solids and incompressible fluids). */
};

/*!
 * \brief different regime modes
 */
enum ENUM_REGIME {
  COMPRESSIBLE = 0,		/*!< \brief Definition of compressible solver. */
  INCOMPRESSIBLE = 1,	/*!< \brief Definition of incompressible solver. */
  NO_FLOW = 2
};

/*!
 * \brief different non-dimensional modes
 */
enum ENUM_KIND_NONDIM {
  DIMENSIONAL = 0,			    /*!< \brief Dimensional simulation (compressible or incompressible). */
  FREESTREAM_PRESS_EQ_ONE = 1,  /*!< \brief Non-dimensional compressible simulation with freestream pressure equal to 1.0. */
  FREESTREAM_VEL_EQ_MACH = 2,   /*!< \brief Non-dimensional compressible simulation with freestream velocity equal to Mach number. */
  FREESTREAM_VEL_EQ_ONE = 3,    /*!< \brief Non-dimensional compressible simulation with freestream pressure equal to 1.0. */
  INITIAL_VALUES   = 4,         /*!< \brief Non-dimensional incompressible simulation based on intial values for external flow. */
  REFERENCE_VALUES = 5          /*!< \brief Non-dimensional incompressible simulation based on custom reference values. */
};
static const map<string, ENUM_KIND_NONDIM> NonDim_Map = CCreateMap<string, ENUM_KIND_NONDIM>
("DIMENSIONAL", DIMENSIONAL)
("FREESTREAM_PRESS_EQ_ONE", FREESTREAM_PRESS_EQ_ONE)
("FREESTREAM_VEL_EQ_MACH",  FREESTREAM_VEL_EQ_MACH)
("FREESTREAM_VEL_EQ_ONE",   FREESTREAM_VEL_EQ_ONE)
("INITIAL_VALUES",   INITIAL_VALUES)
("REFERENCE_VALUES", REFERENCE_VALUES);

/*!
 * \brief different system of measurements
 */
enum ENUM_MEASUREMENTS {
  SI = 0,			/*!< \brief Definition of compressible solver. */
  US = 1			/*!< \brief Definition of incompressible solver. */
};
static const map<string, ENUM_MEASUREMENTS> Measurements_Map = CCreateMap<string, ENUM_MEASUREMENTS>
("SI", SI)
("US", US);

/*!
 * \brief different types of systems
 */
enum RUNTIME_TYPE {
  RUNTIME_FLOW_SYS = 2,			/*!< \brief One-physics case, the code is solving the flow equations(Euler and Navier-Stokes). */
  RUNTIME_TURB_SYS = 3,			/*!< \brief One-physics case, the code is solving the turbulence model. */
  RUNTIME_ADJPOT_SYS = 5,		/*!< \brief One-physics case, the code is solving the adjoint potential flow equation. */
  RUNTIME_ADJFLOW_SYS = 6,		/*!< \brief One-physics case, the code is solving the adjoint equations is being solved (Euler and Navier-Stokes). */
  RUNTIME_ADJTURB_SYS = 7,		/*!< \brief One-physics case, the code is solving the adjoint turbulence model. */
  RUNTIME_MULTIGRID_SYS = 14,   /*!< \brief Full Approximation Storage Multigrid system of equations. */
  RUNTIME_FEA_SYS = 20,		    /*!< \brief One-physics case, the code is solving the FEA equation. */
  RUNTIME_ADJFEA_SYS = 30,		/*!< \brief One-physics case, the code is solving the adjoint FEA equation. */
  RUNTIME_HEAT_SYS = 21,		/*!< \brief One-physics case, the code is solving the heat equation. */
  RUNTIME_ADJHEAT_SYS = 31,     /*!< \brief One-physics case, the code is solving the adjoint heat equation. */
  RUNTIME_TRANS_SYS = 22,		/*!< \brief One-physics case, the code is solving the turbulence model. */
};

const int FLOW_SOL = 0;		/*!< \brief Position of the mean flow solution in the solver container array. */
const int ADJFLOW_SOL = 1;	/*!< \brief Position of the continuous adjoint flow solution in the solver container array. */

const int TURB_SOL = 2;		/*!< \brief Position of the turbulence model solution in the solver container array. */
const int ADJTURB_SOL = 3;	/*!< \brief Position of the continuous adjoint turbulence solution in the solver container array. */

const int TRANS_SOL = 4;	/*!< \brief Position of the transition model solution in the solver container array. */
const int HEAT_SOL = 5;		/*!< \brief Position of the heat equation in the solution solver array. */
const int ADJHEAT_SOL = 6;  /*!< \brief Position of the adjoint heat equation in the solution solver array. */

const int FEA_SOL = 0;		/*!< \brief Position of the FEA equation in the solution solver array. */
const int ADJFEA_SOL = 1;	/*!< \brief Position of the FEA adjoint equation in the solution solver array. */

const int TEMPLATE_SOL = 0;  /*!< \brief Position of the template solution. */

const int CONV_TERM = 0;	       /*!< \brief Position of the convective terms in the numerics container array. */
const int VISC_TERM = 1;           /*!< \brief Position of the viscous terms in the numerics container array. */
const int SOURCE_FIRST_TERM = 2;   /*!< \brief Position of the first source term in the numerics container array. */
const int SOURCE_SECOND_TERM = 3;  /*!< \brief Position of the second source term in the numerics container array. */
const int CONV_BOUND_TERM = 4;     /*!< \brief Position of the convective boundary terms in the numerics container array. */
const int VISC_BOUND_TERM = 5;     /*!< \brief Position of the viscous boundary terms in the numerics container array. */

const int FEA_TERM = 0;			/*!< \brief Position of the finite element analysis terms in the numerics container array. */
const int DE_TERM = 1;			/*!< \brief Position of the dielectric terms in the numerics container array. */

const int MAT_NHCOMP  = 2;   /*!< \brief Position of the Neo-Hookean compressible material model. */
const int MAT_IDEALDE = 3;   /*!< \brief Position of the Ideal-DE material model. */
const int MAT_KNOWLES = 4;   /*!< \brief Position of the Knowles material model. */

const int MESH_SOL = 8;      /*!< \brief Position of the mesh solver. */
const int ADJMESH_SOL = 9;   /*!< \brief Position of the adjoint of the mesh solver. */


/*!
 * \brief types of finite elements (in 2D or 3D)
 */
const int EL_TRIA = 0;		/*!< \brief Elements of three nodes (2D). */
const int EL_QUAD = 1;		/*!< \brief Elements of four nodes (2D). */

const int EL_TETRA = 0;		/*!< \brief Elements of four nodes (3D). */
const int EL_HEXA  = 1;		/*!< \brief Elements of eight nodes (3D). */
const int EL_PYRAM = 2;     /*!< \brief Elements of five nodes (3D). */
const int EL_PRISM = 3;     /*!< \brief Elements of six nodes (3D). */


/*!
 * \brief types of mathematical problem to solve
 */
enum ENUM_MATH_PROBLEM {
  DIRECT = 0,		       /*!< \brief Direct problem */
  CONTINUOUS_ADJOINT = 1,  /*!< \brief Continuous adjoint problem */
  DISCRETE_ADJOINT = 2     /*!< \brief AD-based discrete adjoint problem. */
};
static const map<string, ENUM_MATH_PROBLEM> Math_Problem_Map = CCreateMap<string, ENUM_MATH_PROBLEM>
("DIRECT", DIRECT)
("CONTINUOUS_ADJOINT", CONTINUOUS_ADJOINT)
("DISCRETE_ADJOINT", DISCRETE_ADJOINT);

/*!
 * \brief types of spatial discretizations
 */
enum ENUM_SPACE {
  NO_CONVECTIVE = 0,   /*!< \brief No convective scheme is used. */
  SPACE_CENTERED = 1,  /*!< \brief Space centered convective numerical method. */
  SPACE_UPWIND = 2,	   /*!< \brief Upwind convective numerical method. */
  FINITE_ELEMENT = 3   /*!< \brief Finite element convective numerical method. */
};
static const map<string, ENUM_SPACE> Space_Map = CCreateMap<string, ENUM_SPACE>
("NONE", NO_CONVECTIVE)
("SPACE_CENTERED", SPACE_CENTERED)
("SPACE_UPWIND", SPACE_UPWIND)
("FINITE_ELEMENT", FINITE_ELEMENT);

/*!
 * \brief types of fluid model
 */
enum ENUM_FLUIDMODEL {
  STANDARD_AIR = 0,       /*!< \brief Standard air gas model. */
  IDEAL_GAS = 1,          /*!< \brief Ideal gas model. */
  VW_GAS = 2,             /*!< \brief Van Der Waals gas model. */
  PR_GAS = 3,             /*!< \brief Perfect Real gas model. */
  CONSTANT_DENSITY = 4,   /*!< \brief Constant density gas model. */
  INC_IDEAL_GAS = 5,      /*!< \brief Incompressible ideal gas model. */
  INC_IDEAL_GAS_POLY = 6  /*!< \brief Inc. ideal gas, polynomial gas model. */
};
static const map<string, ENUM_FLUIDMODEL> FluidModel_Map = CCreateMap<string, ENUM_FLUIDMODEL>
("STANDARD_AIR", STANDARD_AIR)
("IDEAL_GAS", IDEAL_GAS)
("VW_GAS", VW_GAS)
("PR_GAS", PR_GAS)
("CONSTANT_DENSITY", CONSTANT_DENSITY)
("INC_IDEAL_GAS", INC_IDEAL_GAS)
("INC_IDEAL_GAS_POLY", INC_IDEAL_GAS_POLY);

/*!
 * \brief types of density models
 */
enum ENUM_DENSITYMODEL {
  CONSTANT = 0,
  BOUSSINESQ = 1,  /*!< \brief BoussinesQ density model. */
  VARIABLE = 2     /*!< \brief Variable density model. */
};
static const map<string, ENUM_DENSITYMODEL> DensityModel_Map = CCreateMap<string, ENUM_DENSITYMODEL>
("CONSTANT", CONSTANT)
("BOUSSINESQ", BOUSSINESQ)
("VARIABLE", VARIABLE);

/*!
 * \brief types of initialization option
 */
enum ENUM_INIT_OPTION {
  REYNOLDS = 0,      /*!< \brief Reynold's number initalization. */
  TD_CONDITIONS = 1  /*!< \brief Total conditions initalization. */
};
static const map<string, ENUM_INIT_OPTION> InitOption_Map = CCreateMap<string, ENUM_INIT_OPTION>
("REYNOLDS", REYNOLDS)
("TD_CONDITIONS", TD_CONDITIONS);

/*!
 * \brief types of initialization option
 */
enum ENUM_FREESTREAM_OPTION {
  TEMPERATURE_FS = 0,  /*!< \brief Temperature initialization. */
  DENSITY_FS = 1       /*!< \brief Density initalization. */
};
static const map<string, ENUM_FREESTREAM_OPTION> FreeStreamOption_Map = CCreateMap<string, ENUM_FREESTREAM_OPTION>
("TEMPERATURE_FS", TEMPERATURE_FS)
("DENSITY_FS", DENSITY_FS);

/*!
 * \brief types of viscosity model
 */
enum ENUM_VISCOSITYMODEL {
  CONSTANT_VISCOSITY = 0,   /*!< \brief Constant viscosity. */
  SUTHERLAND = 1,           /*!< \brief Sutherlands Law viscosity. */
  POLYNOMIAL_VISCOSITY = 2  /*!< \brief Polynomial viscosity. */
};
static const map<string, ENUM_VISCOSITYMODEL> ViscosityModel_Map = CCreateMap<string, ENUM_VISCOSITYMODEL>
("CONSTANT_VISCOSITY", CONSTANT_VISCOSITY)
("SUTHERLAND", SUTHERLAND)
("POLYNOMIAL_VISCOSITY", POLYNOMIAL_VISCOSITY);

/*!
 * \brief types of thermal conductivity model
 */
enum ENUM_CONDUCTIVITYMODEL {
  CONSTANT_CONDUCTIVITY = 0,   /*!< \brief Constant thermal conductivity. */
  CONSTANT_PRANDTL = 1,        /*!< \brief Constant Prandtl number. */
  POLYNOMIAL_CONDUCTIVITY = 2  /*!< \brief Polynomial thermal conductivity. */
};
static const map<string, ENUM_CONDUCTIVITYMODEL> ConductivityModel_Map = CCreateMap<string, ENUM_CONDUCTIVITYMODEL>
("CONSTANT_CONDUCTIVITY", CONSTANT_CONDUCTIVITY)
("CONSTANT_PRANDTL", CONSTANT_PRANDTL)
("POLYNOMIAL_CONDUCTIVITY", POLYNOMIAL_CONDUCTIVITY);

/*!
 * \brief types of turbulent thermal conductivity model
 */
enum ENUM_CONDUCTIVITYMODEL_TURB {
  NO_CONDUCTIVITY_TURB  = 0,  /*!< \brief No turbulent contribution to the effective thermal conductivity for RANS. */
  CONSTANT_PRANDTL_TURB = 1   /*!< \brief Include contribution to effective conductivity using constant turbulent Prandtl number for RANS. */
};
static const map<string, ENUM_CONDUCTIVITYMODEL_TURB> TurbConductivityModel_Map = CCreateMap<string, ENUM_CONDUCTIVITYMODEL_TURB>
("NONE", NO_CONDUCTIVITY_TURB)
("CONSTANT_PRANDTL_TURB", CONSTANT_PRANDTL_TURB);

/*!
 * \brief types of unsteady mesh motion
 */
enum ENUM_GRIDMOVEMENT {
  NO_MOVEMENT = 0,          /*!< \brief Simulation on a static mesh. */
  RIGID_MOTION = 2,         /*!< \brief Simulation with rigid mesh motion (plunging/pitching/rotation). */
  ROTATING_FRAME = 8,       /*!< \brief Simulation in a rotating frame. */
  ELASTICITY = 9,           /*!< \brief Linear Elasticity. */
  STEADY_TRANSLATION = 11,  /*!< \brief Simulation in a steadily translating frame. */
  GUST = 12,                /*!< \brief Simulation on a static mesh with a gust. */
  MOVING_HTP = 13,          /*!< \brief Simulation with moving HTP (rotation). */
};
static const map<string, ENUM_GRIDMOVEMENT> GridMovement_Map = CCreateMap<string, ENUM_GRIDMOVEMENT>
("NONE", NO_MOVEMENT)
("RIGID_MOTION", RIGID_MOTION)
("ROTATING_FRAME", ROTATING_FRAME)
("ELASTICITY", ELASTICITY)
("MOVING_HTP", MOVING_HTP)
("STEADY_TRANSLATION", STEADY_TRANSLATION)
("GUST", GUST);

enum ENUM_SURFACEMOVEMENT {
  DEFORMING = 1,                 /*!< \brief Simulation with deformation. */
  MOVING_WALL = 2,               /*!< \brief Simulation with moving wall. */
  AEROELASTIC = 3,               /*!< \brief Simulation with aeroelastic motion. */
  AEROELASTIC_RIGID_MOTION = 4,  /*!< \brief Simulation with rotation and aeroelastic motion. */
  FLUID_STRUCTURE = 5,		     /*!< \brief Fluid structure deformation. */
  EXTERNAL = 6,                  /*!< \brief Simulation with external motion. */
  EXTERNAL_ROTATION = 7,         /*!< \brief Simulation with external rotation motion. */
  FLUID_STRUCTURE_STATIC = 8     /*!< \brief Fluid structure deformation with no grid velocity. */
};
static const map<string, ENUM_SURFACEMOVEMENT> SurfaceMovement_Map = CCreateMap<string, ENUM_SURFACEMOVEMENT>
("DEFORMING", DEFORMING)
("MOVING_WALL", MOVING_WALL)
("AEROELASTIC_RIGID_MOTION", AEROELASTIC_RIGID_MOTION)
("AEROELASTIC", AEROELASTIC)
("FLUID_STRUCTURE_STATIC", FLUID_STRUCTURE_STATIC)
("FLUID_STRUCTURE", FLUID_STRUCTURE)
("EXTERNAL", EXTERNAL)
("EXTERNAL_ROTATION", EXTERNAL_ROTATION);

/*!
 * \brief type of wind gusts
 */
enum ENUM_GUST_TYPE {
  NO_GUST = 0,      /*!< \brief No gust. */
  TOP_HAT = 1,      /*!< \brief Top-hat function shaped gust  */
  SINE = 2,         /*!< \brief Sine shaped gust */
  ONE_M_COSINE = 3, /*!< \brief 1-cosine shaped gust */
  VORTEX = 4,       /*!< \brief A gust made from vortices */
  EOG = 5           /*!< \brief An extreme operating gust */
};
static const map<string, ENUM_GUST_TYPE> Gust_Type_Map = CCreateMap<string, ENUM_GUST_TYPE>
("NONE", NO_GUST)
("TOP_HAT", TOP_HAT)
("SINE", SINE)
("ONE_M_COSINE", ONE_M_COSINE)
("VORTEX", VORTEX)
("EOG", EOG);

/*!
 * \brief type of wind direction
 */
enum ENUM_GUST_DIR {
  X_DIR = 0,  /*!< \brief Gust direction-X. */
  Y_DIR = 1   /*!< \brief Gust direction-Y. */
};
static const map<string, ENUM_GUST_DIR> Gust_Dir_Map = CCreateMap<string, ENUM_GUST_DIR>
("X_DIR", X_DIR)
("Y_DIR", Y_DIR);

// If you add to ENUM_CENTERED, you must also add the option to ENUM_CONVECTIVE
/*!
 * \brief types of centered spatial discretizations
 */
enum ENUM_CENTERED {
  NO_CENTERED = 0,    /*!< \brief No centered scheme is used. */
  JST = 1,            /*!< \brief Jameson-Smith-Turkel centered numerical method. */
  LAX = 2,            /*!< \brief Lax-Friedrich centered numerical method. */
  JST_KE = 4          /*!< \brief Kinetic Energy preserving Jameson-Smith-Turkel centered numerical method. */
};
static const map<string, ENUM_CENTERED> Centered_Map = CCreateMap<string, ENUM_CENTERED>
("NONE", NO_CENTERED)
("JST", JST)
("JST_KE", JST_KE)
("LAX-FRIEDRICH", LAX);


// If you add to ENUM_UPWIND, you must also add the option to ENUM_CONVECTIVE
/*!
 * \brief types of upwind spatial discretizations
 */
enum ENUM_UPWIND {
  NO_UPWIND = 0,              /*!< \brief No upwind scheme is used. */
  ROE = 1,                    /*!< \brief Roe's upwind numerical method. */
  SCALAR_UPWIND = 2,          /*!< \brief Scalar upwind numerical method. */
  AUSM = 3,                   /*!< \brief AUSM numerical method. */
  HLLC = 4,                   /*!< \brief HLLC numerical method. */
  SW = 5,                     /*!< \brief Steger-Warming method. */
  MSW = 6,                    /*!< \brief Modified Steger-Warming method. */
  TURKEL = 7,                 /*!< \brief Roe-Turkel's upwind numerical method. */
  SLAU = 8,                   /*!< \brief Simple Low-Dissipation AUSM numerical method. */
  CUSP = 9,                   /*!< \brief Convective upwind and split pressure numerical method. */
  CONVECTIVE_TEMPLATE = 10,   /*!< \brief Template for new numerical method . */
  L2ROE = 11,                 /*!< \brief L2ROE numerical method . */
  LMROE = 12,                 /*!< \brief Rieper's Low Mach ROE numerical method . */
  SLAU2 = 13,                 /*!< \brief Simple Low-Dissipation AUSM 2 numerical method. */
  FDS = 14,                   /*!< \brief Flux difference splitting upwind method (incompressible flows). */
  LAX_FRIEDRICH = 15,         /*!< \brief Lax-Friedrich numerical method. */
  AUSMPLUSUP = 16,            /*!< \brief AUSM+ -up numerical method (All Speed) */
  AUSMPLUSUP2 = 17            /*!< \brief AUSM+ -up2 numerical method (All Speed) */
};
static const map<string, ENUM_UPWIND> Upwind_Map = CCreateMap<string, ENUM_UPWIND>
("NONE", NO_UPWIND)
("ROE", ROE)
("TURKEL_PREC", TURKEL)
("AUSM", AUSM)
("AUSMPLUSUP", AUSMPLUSUP)
("AUSMPLUSUP2", AUSMPLUSUP2)
("SLAU", SLAU)
("HLLC", HLLC)
("SW", SW)
("MSW", MSW)
("CUSP", CUSP)
("SCALAR_UPWIND", SCALAR_UPWIND)
("CONVECTIVE_TEMPLATE", CONVECTIVE_TEMPLATE)
("L2ROE", L2ROE)
("LMROE", LMROE)
("SLAU2", SLAU2)
("FDS", FDS)
("LAX-FRIEDRICH", LAX_FRIEDRICH);

/*!
 * \brief types of FEM spatial discretizations
 */
enum ENUM_FEM {
  NO_FEM = 0,  /*!< \brief No finite element scheme is used. */
  DG = 1       /*!< \brief Discontinuous Galerkin numerical method. */
};
static const map<string, ENUM_FEM> FEM_Map = CCreateMap<string, ENUM_FEM>
("NONE", NO_FEM)
("DG", DG);

/*!
 * \brief types of shock capturing method in Discontinuous Galerkin numerical method.
 */
enum ENUM_SHOCK_CAPTURING_DG {
  NO_SHOCK_CAPTURING = 0,            /*!< \brief Shock capturing is not used. */
  PERSSON = 1                        /*!< \brief Per-Olof Persson's sub-cell shock capturing method. */
};
static const map<string, ENUM_SHOCK_CAPTURING_DG> ShockCapturingDG_Map = CCreateMap<string, ENUM_SHOCK_CAPTURING_DG>
("NONE", NO_SHOCK_CAPTURING)
("PERSSON", PERSSON);

/*!
 * \brief types of matrix coloring to compute a sparse Jacobian matrix.
 */
enum ENUM_MATRIX_COLORING {
  GREEDY_COLORING = 0,            /*!< \brief Greedy type of algorithm for the coloring. */
  NATURAL_COLORING = 1            /*!< \brief One color for every DOF, very slow. Only to be used for debugging. */
};
static const map<string, ENUM_MATRIX_COLORING> MatrixColoring_Map = CCreateMap<string, ENUM_MATRIX_COLORING>
("GREEDY_COLORING", GREEDY_COLORING)
("NATURAL_COLORING", NATURAL_COLORING);

/*!
 * \brief types of slope limiters
 */
enum ENUM_LIMITER {
  NO_LIMITER           = 0, /*!< \brief No limiter. */
  VENKATAKRISHNAN      = 1,	/*!< \brief Slope limiter using Venkatakrisnan method (stencil formulation). */
  VENKATAKRISHNAN_WANG = 2,	/*!< \brief Slope limiter using Venkatakrisnan method, eps based on solution (stencil formulation). */
  BARTH_JESPERSEN      = 3, /*!< \brief Slope limiter using Barth-Jespersen method (stencil formulation). */
  VAN_ALBADA_EDGE      = 4, /*!< \brief Slope limiter using Van Albada method (edge formulation). */
  SHARP_EDGES          = 5, /*!< \brief Slope limiter using sharp edges. */
  WALL_DISTANCE        = 6  /*!< \brief Slope limiter using wall distance. */
};
static const map<string, ENUM_LIMITER> Limiter_Map = CCreateMap<string, ENUM_LIMITER>
("NONE", NO_LIMITER)
("VENKATAKRISHNAN", VENKATAKRISHNAN)
("VENKATAKRISHNAN_WANG", VENKATAKRISHNAN_WANG)
("BARTH_JESPERSEN", BARTH_JESPERSEN)
("VAN_ALBADA_EDGE", VAN_ALBADA_EDGE)
("SHARP_EDGES", SHARP_EDGES)
("WALL_DISTANCE", WALL_DISTANCE);

/*!
 * \brief types of turbulent models
 */
enum ENUM_TURB_MODEL {
  NO_TURB_MODEL = 0, /*!< \brief No turbulence model. */
  SA        = 1,     /*!< \brief Kind of Turbulent model (Spalart-Allmaras). */
  SA_NEG    = 2,     /*!< \brief Kind of Turbulent model (Spalart-Allmaras). */
  SA_E      = 3,     /*!< \brief Kind of Turbulent model (Spalart-Allmaras Edwards). */
  SA_COMP   = 4,     /*!< \brief Kind of Turbulent model (Spalart-Allmaras Compressibility Correction). */
  SA_E_COMP = 5,     /*!< \brief Kind of Turbulent model (Spalart-Allmaras Edwards with Compressibility Correction). */
  SST       = 6,     /*!< \brief Kind of Turbulence model (Menter SST). */
  SST_SUST  = 7      /*!< \brief Kind of Turbulence model (Menter SST with sustaining terms for free-stream preservation). */
};
static const map<string, ENUM_TURB_MODEL> Turb_Model_Map = CCreateMap<string, ENUM_TURB_MODEL>
("NONE", NO_TURB_MODEL)
("SA", SA)
("SA_NEG", SA_NEG)
("SA_E", SA_E)
("SA_COMP", SA_COMP)
("SA_E_COMP", SA_E_COMP)
("SST", SST)
("SST_SUST", SST_SUST);

/*!
 * \brief types of transition models
 */
enum ENUM_TRANS_MODEL {
  NO_TRANS_MODEL = 0,  /*!< \brief No transition model. */
  LM = 1,	           /*!< \brief Kind of transition model (Langtry-Menter (LM) for SST and Spalart-Allmaras). */
  BC = 2	           /*!< \brief Kind of transition model (BAS-CAKMAKCIOGLU (BC) for Spalart-Allmaras). */
};
static const map<string, ENUM_TRANS_MODEL> Trans_Model_Map = CCreateMap<string, ENUM_TRANS_MODEL>
("NONE", NO_TRANS_MODEL)
("LM", LM)
("BC", BC); //BAS-CAKMAKCIOGLU

/*!
 * \brief types of subgrid scale models
 */
enum ENUM_SGS_MODEL {
  NO_SGS_MODEL = 0, /*!< \brief No subgrid scale model. */
  IMPLICIT_LES = 1, /*!< \brief Implicit LES, i.e. no explicit SGS model. */
  SMAGORINSKY  = 2, /*!< \brief Smagorinsky SGS model. */
  WALE         = 3, /*!< \brief Wall-Adapting Local Eddy-viscosity SGS model. */
  VREMAN       = 4  /*!< \brief Vreman SGS model. */
};
static const map<string, ENUM_SGS_MODEL> SGS_Model_Map = CCreateMap<string, ENUM_SGS_MODEL>
("NONE",         NO_SGS_MODEL)
("IMPLICIT_LES", IMPLICIT_LES)
("SMAGORINSKY",  SMAGORINSKY)
("WALE",         WALE)
("VREMAN",       VREMAN);

/*!
 * \brief types of hybrid RANS/LES models
 */
enum ENUM_HYBRIDRANSLES {
  NO_HYBRIDRANSLES = 0,  /*!< \brief No turbulence model. */
  SA_DES   = 1,          /*!< \brief Kind of Hybrid RANS/LES (SA - Detached Eddy Simulation (DES)). */
  SA_DDES  = 2,          /*!< \brief Kind of Hybrid RANS/LES (SA - Delayed DES (DDES) with Delta_max SGS ). */
  SA_ZDES  = 3,          /*!< \brief Kind of Hybrid RANS/LES (SA - Delayed DES (DDES) with Vorticity based SGS like Zonal DES). */
  SA_EDDES = 4           /*!< \brief Kind of Hybrid RANS/LES (SA - Delayed DES (DDES) with Shear Layer Adapted SGS: Enhanced DDES). */
};
static const map<string, ENUM_HYBRIDRANSLES> HybridRANSLES_Map = CCreateMap<string, ENUM_HYBRIDRANSLES>
("NONE", NO_HYBRIDRANSLES)
("SA_DES", SA_DES)
("SA_DDES", SA_DDES)
("SA_ZDES", SA_ZDES)
("SA_EDDES", SA_EDDES);

/*!
 * \brief types of Roe Low Dissipation Schemes
 */
enum ENUM_ROELOWDISS {
    NO_ROELOWDISS = 0, /*!< \brief No Roe Low Dissipation model. */
    FD            = 1, /*!< \brief Numerical Blending based on DDES's F_d function */
    NTS           = 2, /*!< \brief Numerical Blending of Travin and Shur. */
    NTS_DUCROS    = 3, /*!< \brief Numerical Blending of Travin and Shur + Ducros' Shock Sensor. */
    FD_DUCROS     = 4  /*!< \brief Numerical Blending based on DDES's F_d function + Ducros' Shock Sensor */
};
static const map<string, ENUM_ROELOWDISS> RoeLowDiss_Map = CCreateMap<string, ENUM_ROELOWDISS>
("NONE", NO_ROELOWDISS)
("FD", FD)
("NTS", NTS)
("NTS_DUCROS", NTS_DUCROS)
("FD_DUCROS", FD_DUCROS);

/*!
 * \brief types of wall functions.
 */
enum ENUM_WALL_FUNCTIONS {
  NO_WALL_FUNCTION          = 0,   /*!< \brief No wall function treatment, integration to the wall. Default behavior. */
  STANDARD_WALL_FUNCTION    = 1,   /*!< \brief Standard wall function. */
  ADAPTIVE_WALL_FUNCTION    = 2,   /*!< \brief Adaptive wall function. Formulation depends on y+. */
  SCALABLE_WALL_FUNCTION    = 3,   /*!< \brief Scalable wall function. */
  EQUILIBRIUM_WALL_MODEL    = 4,   /*!< \brief Equilibrium wall model for LES. */
  NONEQUILIBRIUM_WALL_MODEL = 5,   /*!< \brief Non-equilibrium wall model for LES. */
  LOGARITHMIC_WALL_MODEL    = 6    /*!< \brief Logarithmic law-of-the-wall model for LES. */
};
static const map<string, ENUM_WALL_FUNCTIONS> Wall_Functions_Map = CCreateMap<string, ENUM_WALL_FUNCTIONS>
("NO_WALL_FUNCTION",          NO_WALL_FUNCTION)
("STANDARD_WALL_FUNCTION",    STANDARD_WALL_FUNCTION)
("ADAPTIVE_WALL_FUNCTION",    ADAPTIVE_WALL_FUNCTION)
("SCALABLE_WALL_FUNCTION",    SCALABLE_WALL_FUNCTION)
("EQUILIBRIUM_WALL_MODEL",    EQUILIBRIUM_WALL_MODEL)
("NONEQUILIBRIUM_WALL_MODEL", NONEQUILIBRIUM_WALL_MODEL)
("LOGARITHMIC_WALL_MODEL", LOGARITHMIC_WALL_MODEL);

/*!
 * \brief type of time integration schemes
 */
enum ENUM_TIME_INT {
  RUNGE_KUTTA_EXPLICIT = 1,	   /*!< \brief Explicit Runge-Kutta time integration definition. */
  EULER_EXPLICIT = 2,   	   /*!< \brief Explicit Euler time integration definition. */
  EULER_IMPLICIT = 3,   	   /*!< \brief Implicit Euler time integration definition. */
  CLASSICAL_RK4_EXPLICIT = 4,  /*!< \brief Classical RK4 time integration definition. */
  ADER_DG = 5                  /*!< \brief ADER-DG time integration definition. */
};
static const map<string, ENUM_TIME_INT> Time_Int_Map = CCreateMap<string, ENUM_TIME_INT>
("RUNGE-KUTTA_EXPLICIT", RUNGE_KUTTA_EXPLICIT)
("EULER_EXPLICIT", EULER_EXPLICIT)
("EULER_IMPLICIT", EULER_IMPLICIT)
("CLASSICAL_RK4_EXPLICIT", CLASSICAL_RK4_EXPLICIT)
("ADER_DG", ADER_DG);

/*!
 * \brief type of predictor for the ADER-DG time integration scheme.
 */
enum ENUM_ADER_PREDICTOR {
  ADER_ALIASED_PREDICTOR     = 1, /*!< \brief Aliased predictor, easiest to do. */
  ADER_NON_ALIASED_PREDICTOR = 2  /*!< \brief Non-aliased predictor. Consistent, but more difficult. */
};
static const map<string, ENUM_ADER_PREDICTOR> Ader_Predictor_Map = CCreateMap<string, ENUM_ADER_PREDICTOR>
("ADER_ALIASED_PREDICTOR", ADER_ALIASED_PREDICTOR)
("ADER_NON_ALIASED_PREDICTOR", ADER_NON_ALIASED_PREDICTOR);

/*!
 * \brief type of heat timestep calculation
 */
enum ENUM_HEAT_TIMESTEP {
  MINIMUM = 1,     /*!< \brief Local time stepping based on minimum lambda.*/
  CONVECTIVE = 2,  /*!< \brief Local time stepping based on convective spectral radius.*/
  VISCOUS = 3,     /*!< \brief Local time stepping based on viscous spectral radius.*/
  BYFLOW = 4,      /*!< \brief Unsing the mean solvers time step. */
};
static const map<string, ENUM_HEAT_TIMESTEP> Heat_TimeStep_Map = CCreateMap<string, ENUM_HEAT_TIMESTEP>
("LOCAL", MINIMUM)
("CONVECTIVE", CONVECTIVE)
("VISCOUS", VISCOUS)
("BYFLOW", BYFLOW);

/*!
 * \brief type of time integration schemes
 */
enum ENUM_TIME_INT_FEA {
  CD_EXPLICIT = 1,       /*!< \brief Support for implementing an explicit method. */
  NEWMARK_IMPLICIT = 2,  /*!< \brief Implicit Newmark integration definition. */
  GENERALIZED_ALPHA = 3  /*!< \brief Support for implementing another implicit method. */
};
static const map<string, ENUM_TIME_INT_FEA> Time_Int_Map_FEA = CCreateMap<string, ENUM_TIME_INT_FEA>
("CD_EXPLICIT", CD_EXPLICIT)
("NEWMARK_IMPLICIT", NEWMARK_IMPLICIT)
("GENERALIZED_ALPHA", GENERALIZED_ALPHA);

/*!
 * \brief type of time integration schemes
 */
enum ENUM_SPACE_ITE_FEA {
  NEWTON_RAPHSON = 1,			/*!< \brief Full Newton-Rapshon method. */
  MODIFIED_NEWTON_RAPHSON = 2   /*!< \brief Modified Newton-Raphson method. */
};
static const map<string, ENUM_SPACE_ITE_FEA> Space_Ite_Map_FEA = CCreateMap<string, ENUM_SPACE_ITE_FEA>
("NEWTON_RAPHSON", NEWTON_RAPHSON)
("MODIFIED_NEWTON_RAPHSON", MODIFIED_NEWTON_RAPHSON);

/*!
 * \brief types of schemes to compute the flow gradient
 */
enum ENUM_FLOW_GRADIENT {
<<<<<<< HEAD
  NO_GRADIENT            = 0, /*!< \brief No gradient method. Only possible for reconstruction gradient, in which case, the option chosen for NUM_METHOD_GRAD is used. */
  GREEN_GAUSS            = 1,	/*!< \brief Gradient computation using Green-Gauss theorem. */
  LEAST_SQUARES          = 2, /*!< \brief Gradient computation using unweighted least squares. */
  WEIGHTED_LEAST_SQUARES = 3	/*!< \brief Gradients computation using inverse-distance weighted least squares. */
=======
  GREEN_GAUSS = 1,		      /*!< \brief Gradients computation using Green Gauss theorem. */
  WEIGHTED_LEAST_SQUARES = 2  /*!< \brief Gradients computation using Weighted Least Squares. */
>>>>>>> 15f0258a
};
static const map<string, ENUM_FLOW_GRADIENT> Gradient_Map = CCreateMap<string, ENUM_FLOW_GRADIENT>
("NONE", NO_GRADIENT)
("GREEN_GAUSS", GREEN_GAUSS)
("LEAST_SQUARES", LEAST_SQUARES)
("WEIGHTED_LEAST_SQUARES", WEIGHTED_LEAST_SQUARES);

/*!
 * \brief types of action to take on a geometry structure
 */
enum GEOMETRY_ACTION {
  ALLOCATE = 0,     /*!<  \brief Allocate geometry structure. */
  UPDATE = 1        /*!<  \brief Update geometry structure (grid moving, adaptation, etc.). */
};

/*!
 * \brief types of action to perform when doing the geometry evaluation
 */
enum GEOMETRY_MODE {
  FUNCTION = 0,     /*!<  \brief Geometrical analysis. */
  GRADIENT = 1      /*!<  \brief Geometrical analysis and gradient using finite differences. */
};
static const map<string, GEOMETRY_MODE> GeometryMode_Map = CCreateMap<string, GEOMETRY_MODE>
("FUNCTION", FUNCTION)
("GRADIENT", GRADIENT);

/*!
 * \brief types of boundary conditions
 */
enum BC_TYPE {
  EULER_WALL = 1,		       /*!< \brief Boundary Euler wall definition. */
  FAR_FIELD = 2,		       /*!< \brief Boundary far-field definition. */
  SYMMETRY_PLANE = 3,   	   /*!< \brief Boundary symmetry plane definition. */
  INLET_FLOW = 4,		       /*!< \brief Boundary inlet flow definition. */
  OUTLET_FLOW = 5,		       /*!< \brief Boundary outlet flow definition. */
  PERIODIC_BOUNDARY = 6,	   /*!< \brief Periodic boundary definition. */
  NEARFIELD_BOUNDARY = 7,	   /*!< \brief Near-Field boundary definition. */
  ELECTRODE_BOUNDARY = 8,	   /*!< \brief Electrode boundary definition. */
  DIELEC_BOUNDARY = 9,	       /*!< \brief Dipoisson boundary definition. */
  CUSTOM_BOUNDARY = 10,        /*!< \brief custom boundary definition. */
  INTERFACE_BOUNDARY = 11,	   /*!< \brief Domain interface boundary definition. */
  DIRICHLET = 12,		       /*!< \brief Boundary Euler wall definition. */
  NEUMANN = 13,		           /*!< \brief Boundary Neumann definition. */
  DISPLACEMENT_BOUNDARY = 14,  /*!< \brief Boundary displacement definition. */
  LOAD_BOUNDARY = 15,		   /*!< \brief Boundary Load definition. */
  FLOWLOAD_BOUNDARY = 16,	   /*!< \brief Boundary Load definition. */
  SUPERSONIC_INLET = 19,	   /*!< \brief Boundary supersonic inlet definition. */
  SUPERSONIC_OUTLET = 20,	   /*!< \brief Boundary supersonic inlet definition. */
  ENGINE_INFLOW = 21,		   /*!< \brief Boundary nacelle inflow. */
  ENGINE_EXHAUST = 22,		   /*!< \brief Boundary nacelle exhaust. */
  RIEMANN_BOUNDARY= 24,        /*!< \brief Riemann Boundary definition. */
  ISOTHERMAL = 25,             /*!< \brief No slip isothermal wall boundary condition. */
  HEAT_FLUX  = 26,             /*!< \brief No slip constant heat flux wall boundary condition. */
  ACTDISK_INLET = 32,	       /*!< \brief Actuator disk inlet boundary definition. */
  ACTDISK_OUTLET = 33,	       /*!< \brief Actuator disk outlet boundary definition. */
  CLAMPED_BOUNDARY = 34,	   /*!< \brief Clamped Boundary definition. */
  LOAD_DIR_BOUNDARY = 35,	   /*!< \brief Boundary Load definition. */
  LOAD_SINE_BOUNDARY = 36,	   /*!< \brief Sine-waveBoundary Load definition. */
  GILES_BOUNDARY= 37,          /*!< \brief Giles Boundary definition. */
  INTERNAL_BOUNDARY= 38,       /*!< \brief Internal Boundary definition. */
  FLUID_INTERFACE = 39,	       /*!< \brief Domain interface definition. */
  DISP_DIR_BOUNDARY = 40,      /*!< \brief Boundary displacement definition. */
  DAMPER_BOUNDARY = 41,        /*!< \brief Damper. */
  CHT_WALL_INTERFACE = 50,     /*!< \brief Domain interface definition. */
  SEND_RECEIVE = 99,		   /*!< \brief Boundary send-receive definition. */
};


/*!
 * \brief different regime modes
 */
enum ENUM_2DFORM {
  PLANE_STRESS = 0,			/*!< \brief Definition of plane stress solver. */
  PLANE_STRAIN = 1			/*!< \brief Definition of plane strain solver. */
};
static const map<string, ENUM_2DFORM> ElasForm_2D = CCreateMap<string, ENUM_2DFORM>
("PLANE_STRESS", PLANE_STRESS)
("PLANE_STRAIN", PLANE_STRAIN);

/*!
 * \brief Kinds of relaxation for FSI problem
 */
enum ENUM_AITKEN {
  NO_RELAXATION = 0,			/*!< \brief No relaxation in the strongly coupled approach. */
  FIXED_PARAMETER = 1,			/*!< \brief Relaxation with a fixed parameter. */
  AITKEN_DYNAMIC = 2			/*!< \brief Relaxation using Aitken's dynamic parameter. */
};
static const map<string, ENUM_AITKEN> AitkenForm_Map = CCreateMap<string, ENUM_AITKEN>
("NONE", NO_RELAXATION)
("FIXED_PARAMETER", FIXED_PARAMETER)
("AITKEN_DYNAMIC", AITKEN_DYNAMIC);

/*!
 * \brief types of dynamic transfer methods
 */
enum ENUM_DYN_TRANSFER_METHOD {
  INSTANTANEOUS = 1,   /*!< \brief No ramp, load is transfer instantaneously. */
  POL_ORDER_1 = 2,     /*!< \brief The load is transferred using a ramp. */
  POL_ORDER_3 = 3,     /*!< \brief The load is transferred using an order 3 polynomial function */
  POL_ORDER_5 = 4,     /*!< \brief The load is transferred using an order 5 polynomial function */
  SIGMOID_10 = 5,      /*!< \brief The load is transferred using a sigmoid with parameter 10 */
  SIGMOID_20 = 6       /*!< \brief The load is transferred using a sigmoid with parameter 20 */
};
static const map<string, ENUM_DYN_TRANSFER_METHOD> Dyn_Transfer_Method_Map = CCreateMap<string, ENUM_DYN_TRANSFER_METHOD>
("INSTANTANEOUS", INSTANTANEOUS)
("RAMP", POL_ORDER_1)
("CUBIC", POL_ORDER_3)
("QUINTIC", POL_ORDER_5)
("SIGMOID_10", SIGMOID_10)
("SIGMOID_20", SIGMOID_20);

/*!
 * \brief Kinds of Design Variables for FEA problems 
 */
enum ENUM_DVFEA {
  NODV_FEA = 0,         /*!< \brief No design variable for FEA problems. */
  YOUNG_MODULUS = 1,	/*!< \brief Young modulus (E) as design variable. */
  POISSON_RATIO = 2,  	/*!< \brief Poisson ratio (Nu) as design variable. */
  DENSITY_VAL = 3,      /*!< \brief Density (Rho) as design variable. */
  DEAD_WEIGHT = 4,      /*!< \brief Dead Weight (Rho_DL) as design variable. */
  ELECTRIC_FIELD = 5    /*!< \brief Electric field (E) as design variable. */
};
static const map<string, ENUM_DVFEA> DVFEA_Map = CCreateMap<string, ENUM_DVFEA>
("NONE", NODV_FEA)
("YOUNG_MODULUS", YOUNG_MODULUS)
("POISSON_RATIO", POISSON_RATIO)
("DENSITY", DENSITY_VAL)
("DEAD_WEIGHT", DEAD_WEIGHT)
("ELECTRIC_FIELD", ELECTRIC_FIELD);

/*!
 * \brief types Riemann boundary treatments
 */
enum RIEMANN_TYPE {
  TOTAL_CONDITIONS_PT = 1,		    /*!< \brief User specifies total pressure, total temperature, and flow direction. */
  DENSITY_VELOCITY = 2,             /*!< \brief User specifies density and velocity, and flow direction. */
  STATIC_PRESSURE = 3,              /*!< \brief User specifies static pressure. */
  TOTAL_SUPERSONIC_INFLOW = 4,	    /*!< \brief User specifies total pressure, total temperature and Velocity components. */
  STATIC_SUPERSONIC_INFLOW_PT = 5,  /*!< \brief User specifies static pressure, static temperature, and Mach components. */
  STATIC_SUPERSONIC_INFLOW_PD = 6,  /*!< \brief User specifies static pressure, static temperature, and Mach components. */
  MIXING_IN = 7,                    /*!< \brief User does not specify anything; information is retrieved from the other domain */
  MIXING_OUT = 8,                   /*!< \brief User does not specify anything; information is retrieved from the other domain */
  SUPERSONIC_OUTFLOW = 9,
  RADIAL_EQUILIBRIUM = 10,
  TOTAL_CONDITIONS_PT_1D = 11,
  STATIC_PRESSURE_1D = 12,
  MIXING_IN_1D = 13,
  MIXING_OUT_1D =14
};

static const map<string, RIEMANN_TYPE> Riemann_Map = CCreateMap<string, RIEMANN_TYPE>
("TOTAL_CONDITIONS_PT", TOTAL_CONDITIONS_PT)
("DENSITY_VELOCITY", DENSITY_VELOCITY)
("STATIC_PRESSURE", STATIC_PRESSURE)
("TOTAL_SUPERSONIC_INFLOW", TOTAL_SUPERSONIC_INFLOW)
("STATIC_SUPERSONIC_INFLOW_PT", STATIC_SUPERSONIC_INFLOW_PT)
("STATIC_SUPERSONIC_INFLOW_PD", STATIC_SUPERSONIC_INFLOW_PD)
("MIXING_IN", MIXING_IN)
("MIXING_OUT", MIXING_OUT)
("MIXING_IN_1D", MIXING_IN_1D)
("MIXING_OUT_1D", MIXING_OUT_1D)
("SUPERSONIC_OUTFLOW", SUPERSONIC_OUTFLOW)
("RADIAL_EQUILIBRIUM", RADIAL_EQUILIBRIUM)
("TOTAL_CONDITIONS_PT_1D", TOTAL_CONDITIONS_PT_1D)
("STATIC_PRESSURE_1D", STATIC_PRESSURE_1D);


static const map<string, RIEMANN_TYPE> Giles_Map = CCreateMap<string, RIEMANN_TYPE>
("TOTAL_CONDITIONS_PT", TOTAL_CONDITIONS_PT)
("DENSITY_VELOCITY", DENSITY_VELOCITY)
("STATIC_PRESSURE", STATIC_PRESSURE)
("TOTAL_SUPERSONIC_INFLOW", TOTAL_SUPERSONIC_INFLOW)
("STATIC_SUPERSONIC_INFLOW_PT", STATIC_SUPERSONIC_INFLOW_PT)
("STATIC_SUPERSONIC_INFLOW_PD", STATIC_SUPERSONIC_INFLOW_PD)
("MIXING_IN", MIXING_IN)
("MIXING_OUT", MIXING_OUT)
("MIXING_IN_1D", MIXING_IN_1D)
("MIXING_OUT_1D", MIXING_OUT_1D)
("SUPERSONIC_OUTFLOW", SUPERSONIC_OUTFLOW)
("RADIAL_EQUILIBRIUM", RADIAL_EQUILIBRIUM)
("TOTAL_CONDITIONS_PT_1D", TOTAL_CONDITIONS_PT_1D)
("STATIC_PRESSURE_1D", STATIC_PRESSURE_1D);

/*!
 * \brief types of mixing process for averaging quantities at the boundaries.
 */
enum AVERAGEPROCESS_TYPE {
  ALGEBRAIC = 1,  /*!< \brief an algebraic average is computed at the boundary of interest. */
  AREA = 2,       /*!< \brief an area average is computed at the boundary of interest. */
  MIXEDOUT = 3,	  /*!< \brief an mixed-out average is computed at the boundary of interest. */
  MASSFLUX = 4    /*!< \brief a mass flow average is computed at the boundary of interest. */
};
static const map<string, AVERAGEPROCESS_TYPE> AverageProcess_Map = CCreateMap<string, AVERAGEPROCESS_TYPE>
("ALGEBRAIC", ALGEBRAIC)
("AREA", AREA)
("MIXEDOUT",  MIXEDOUT)
("MASSFLUX", MASSFLUX);

/*!
 * \brief types of mixing process for averaging quantities at the boundaries.
 */
enum MIXINGPLANE_INTERFACE_TYPE {
  MATCHING = 1,		        /*!< \brief an algebraic average is computed at the boundary of interest. */
  NEAREST_SPAN = 2,         /*!< \brief an area average is computed at the boundary of interest. */
  LINEAR_INTERPOLATION = 3	/*!< \brief an mixed-out average is computed at the boundary of interest. */
};
static const map<string, MIXINGPLANE_INTERFACE_TYPE> MixingPlaneInterface_Map = CCreateMap<string, MIXINGPLANE_INTERFACE_TYPE>
("MATCHING", MATCHING)
("NEAREST_SPAN",  NEAREST_SPAN)
("LINEAR_INTERPOLATION", LINEAR_INTERPOLATION);

/*!
 * \brief this option allow to compute the span-wise section in different ways.
 */
enum SPANWISE_TYPE {
  AUTOMATIC = 1,		/*!< \brief number of span-wise section are computed automatically */
  EQUISPACED = 2        /*!< \brief number of span-wise section are specified from the user */
};
static const map<string, SPANWISE_TYPE> SpanWise_Map = CCreateMap<string, SPANWISE_TYPE>
("AUTOMATIC", AUTOMATIC)
("EQUISPACED", EQUISPACED);

/*!
 * \brief types of mixing process for averaging quantities at the boundaries.
 */
enum TURBOMACHINERY_TYPE {
  AXIAL       = 1,		  /*!< \brief axial turbomachinery. */
  CENTRIFUGAL = 2,        /*!< \brief centrifugal turbomachinery. */
  CENTRIPETAL = 3,		  /*!< \brief centripetal turbomachinery. */
  CENTRIPETAL_AXIAL = 4,  /*!< \brief mixed flow turbine. */
  AXIAL_CENTRIFUGAL = 5	  /*!< \brief mixed flow turbine. */
};
static const map<string, TURBOMACHINERY_TYPE> TurboMachinery_Map = CCreateMap<string, TURBOMACHINERY_TYPE>
("AXIAL", AXIAL)
("CENTRIFUGAL", CENTRIFUGAL)
("CENTRIPETAL",  CENTRIPETAL)
("CENTRIPETAL_AXIAL",  CENTRIPETAL_AXIAL)
("AXIAL_CENTRIFUGAL",  AXIAL_CENTRIFUGAL);

/*!
 * \brief types of Turbomachinery performance flag.
 */
enum TURBO_MARKER_TYPE{
  INFLOW   = 1,	  /*!< \brief flag for inflow marker for compute turboperformance. */
  OUTFLOW = 2     /*!< \brief flag for outflow marker for compute turboperformance. */
};

/*!
 * \brief types inlet boundary treatments
 */
enum INLET_TYPE {
  TOTAL_CONDITIONS = 1,	  /*!< \brief User specifies total pressure, total temperature, and flow direction. */
  MASS_FLOW = 2,          /*!< \brief User specifies density and velocity (mass flow). */
  INPUT_FILE = 3,         /*!< \brief User specifies an input file. */
  VELOCITY_INLET = 4,     /*!< \brief Velocity inlet for an incompressible flow. */
  PRESSURE_INLET = 5      /*!< \brief Total pressure inlet for an incompressible flow. */
};
static const map<string, INLET_TYPE> Inlet_Map = CCreateMap<string, INLET_TYPE>
("TOTAL_CONDITIONS", TOTAL_CONDITIONS)
("MASS_FLOW", MASS_FLOW)
("INPUT_FILE", INPUT_FILE)
("VELOCITY_INLET", VELOCITY_INLET)
("PRESSURE_INLET", PRESSURE_INLET);

/*!
 * \brief types outlet boundary treatments
 */
enum OUTLET_TYPE {
  PRESSURE_OUTLET = 1,    /*!< \brief Gauge pressure outlet for incompressible flow */
  MASS_FLOW_OUTLET = 2,   /*!< \brief Mass flow outlet for incompressible flow. */
};
static const map<string, OUTLET_TYPE> Outlet_Map = CCreateMap<string, OUTLET_TYPE>
("PRESSURE_OUTLET", PRESSURE_OUTLET)
("MASS_FLOW_OUTLET", MASS_FLOW_OUTLET);

/*!
 * \brief types engine inflow boundary treatments
 */
enum ENGINE_INFLOW_TYPE {
  FAN_FACE_MACH = 1,	       /*!< \brief User specifies fan face mach number. */
  FAN_FACE_MDOT = 2,           /*!< \brief User specifies Static pressure. */
  FAN_FACE_PRESSURE = 3        /*!< \brief User specifies Static pressure. */
};
static const map<string, ENGINE_INFLOW_TYPE> Engine_Inflow_Map = CCreateMap<string, ENGINE_INFLOW_TYPE>
("FAN_FACE_MACH", FAN_FACE_MACH)
("FAN_FACE_MDOT", FAN_FACE_MDOT)
("FAN_FACE_PRESSURE", FAN_FACE_PRESSURE);

/*!
 * \brief types actuator disk boundary treatments
 */
enum ACTDISK_TYPE {
  VARIABLES_JUMP = 1,	  /*!< \brief User specifies the variables jump. */
  BC_THRUST = 2,          /*!< \brief User specifies the BC thrust. */
  NET_THRUST = 3,         /*!< \brief User specifies the Net thrust. */
  DRAG_MINUS_THRUST = 4,  /*!< \brief User specifies the D-T. */
  MASSFLOW = 5,           /*!< \brief User specifies the massflow. */
  POWER = 6               /*!< \brief User specifies the power. */
};
static const map<string, ACTDISK_TYPE> ActDisk_Map = CCreateMap<string, ACTDISK_TYPE>
("VARIABLES_JUMP", VARIABLES_JUMP)
("BC_THRUST", BC_THRUST)
("NET_THRUST", NET_THRUST)
("DRAG_MINUS_THRUST", DRAG_MINUS_THRUST)
("MASSFLOW", MASSFLOW)
("POWER", POWER);

/*!
 * \brief types of geometric entities based on VTK nomenclature
 */
enum GEO_TYPE {
  VERTEX = 1,   	  /*!< \brief VTK nomenclature for defining a vertex element. */
  LINE = 3,			  /*!< \brief VTK nomenclature for defining a line element. */
  TRIANGLE = 5, 	  /*!< \brief VTK nomenclature for defining a triangle element. */
  QUADRILATERAL = 9,  /*!< \brief VTK nomenclature for defining a quadrilateral element. */
  TETRAHEDRON = 10,   /*!< \brief VTK nomenclature for defining a tetrahedron element. */
  HEXAHEDRON = 12,    /*!< \brief VTK nomenclature for defining a hexahedron element. */
  PRISM = 13,     	  /*!< \brief VTK nomenclature for defining a prism element. */
  PYRAMID = 14  	  /*!< \brief VTK nomenclature for defining a pyramid element. */
};

/*!
 * \brief types of objective functions
 */
enum ENUM_OBJECTIVE {
  DRAG_COEFFICIENT = 1, 	    /*!< \brief Drag objective function definition. */
  LIFT_COEFFICIENT = 2, 	    /*!< \brief Lift objective function definition. */
  SIDEFORCE_COEFFICIENT = 3,    /*!< \brief Side force objective function definition. */
  EFFICIENCY = 4,		        /*!< \brief Efficiency objective function definition. */
  INVERSE_DESIGN_PRESSURE = 5,	/*!< \brief Pressure objective function definition (inverse design). */
  INVERSE_DESIGN_HEATFLUX = 6,  /*!< \brief Heat flux objective function definition (inverse design). */
  TOTAL_HEATFLUX = 7,           /*!< \brief Total heat flux. */
  MAXIMUM_HEATFLUX = 8,         /*!< \brief Maximum heat flux. */
  TOTAL_AVG_TEMPERATURE = 70,   /*!< \brief Total averaged temperature. */
  MOMENT_X_COEFFICIENT = 9,	    /*!< \brief Pitching moment objective function definition. */
  MOMENT_Y_COEFFICIENT = 10,    /*!< \brief Rolling moment objective function definition. */
  MOMENT_Z_COEFFICIENT = 11,    /*!< \brief Yawing objective function definition. */
  EQUIVALENT_AREA = 12,		    /*!< \brief Equivalent area objective function definition. */
  NEARFIELD_PRESSURE = 13,	    /*!< \brief NearField Pressure objective function definition. */
  FORCE_X_COEFFICIENT = 14,	    /*!< \brief X-direction force objective function definition. */
  FORCE_Y_COEFFICIENT = 15,	    /*!< \brief Y-direction force objective function definition. */
  FORCE_Z_COEFFICIENT = 16,	    /*!< \brief Z-direction force objective function definition. */
  THRUST_COEFFICIENT = 17,		/*!< \brief Thrust objective function definition. */
  TORQUE_COEFFICIENT = 18,		/*!< \brief Torque objective function definition. */
  FIGURE_OF_MERIT = 19,		    /*!< \brief Rotor Figure of Merit objective function definition. */
  BUFFET_SENSOR = 20,           /*!< \brief Sensor for detecting separation. */
  SURFACE_TOTAL_PRESSURE = 28,  /*!< \brief Total Pressure objective function definition. */
  SURFACE_STATIC_PRESSURE = 29, /*!< \brief Static Pressure objective function definition. */
  SURFACE_MASSFLOW = 30,        /*!< \brief Mass Flow Rate objective function definition. */
  SURFACE_MACH = 51,            /*!< \brief Mach number objective function definition. */
  SURFACE_UNIFORMITY = 52,      /*!< \brief Flow uniformity objective function definition. */
  SURFACE_SECONDARY = 53,       /*!< \brief Secondary flow strength objective function definition. */
  SURFACE_MOM_DISTORTION = 54,  /*!< \brief Momentum distortion objective function definition. */
  SURFACE_SECOND_OVER_UNIFORM = 55, /*!< \brief Secondary over uniformity (relative secondary strength) objective function definition. */
  SURFACE_PRESSURE_DROP = 56, 	    /*!< \brief Pressure drop objective function definition. */
  CUSTOM_OBJFUNC = 31, 	            /*!< \brief Custom objective function definition. */
  TOTAL_PRESSURE_LOSS = 39,
  KINETIC_ENERGY_LOSS = 40,
  TOTAL_EFFICIENCY = 41,
  TOTAL_STATIC_EFFICIENCY = 42,
  EULERIAN_WORK = 43,
  TOTAL_ENTHALPY_IN = 44,
  FLOW_ANGLE_IN = 45,
  FLOW_ANGLE_OUT = 46,
  MASS_FLOW_IN = 47,
  MASS_FLOW_OUT = 48,
  PRESSURE_RATIO = 49,
  ENTROPY_GENERATION = 50,
  REFERENCE_GEOMETRY=60,          /*!< \brief Norm of displacements with respect to target geometry. */
  REFERENCE_NODE=61,              /*!< \brief Objective function defined as the difference of a particular node respect to a reference position. */
  VOLUME_FRACTION=62,             /*!< \brief Volume average physical density, for material-based topology optimization applications. */
  TOPOL_DISCRETENESS=63,          /*!< \brief Measure of the discreteness of the current topology. */
  TOPOL_COMPLIANCE=64             /*!< \brief Measure of the discreteness of the current topology. */
};
static const map<string, ENUM_OBJECTIVE> Objective_Map = CCreateMap<string, ENUM_OBJECTIVE>
("DRAG", DRAG_COEFFICIENT)
("LIFT", LIFT_COEFFICIENT)
("SIDEFORCE", SIDEFORCE_COEFFICIENT)
("EFFICIENCY", EFFICIENCY)
("INVERSE_DESIGN_PRESSURE", INVERSE_DESIGN_PRESSURE)
("INVERSE_DESIGN_HEATFLUX", INVERSE_DESIGN_HEATFLUX)
("MOMENT_X", MOMENT_X_COEFFICIENT)
("MOMENT_Y", MOMENT_Y_COEFFICIENT)
("MOMENT_Z", MOMENT_Z_COEFFICIENT)
("EQUIVALENT_AREA", EQUIVALENT_AREA)
("NEARFIELD_PRESSURE", NEARFIELD_PRESSURE)
("FORCE_X", FORCE_X_COEFFICIENT)
("FORCE_Y", FORCE_Y_COEFFICIENT)
("FORCE_Z", FORCE_Z_COEFFICIENT)
("THRUST", THRUST_COEFFICIENT)
("TORQUE", TORQUE_COEFFICIENT)
("TOTAL_HEATFLUX", TOTAL_HEATFLUX)
("MAXIMUM_HEATFLUX", MAXIMUM_HEATFLUX)
("TOTAL_AVG_TEMPERATURE", TOTAL_AVG_TEMPERATURE)
("FIGURE_OF_MERIT", FIGURE_OF_MERIT)
("BUFFET", BUFFET_SENSOR)
("SURFACE_TOTAL_PRESSURE", SURFACE_TOTAL_PRESSURE)
("SURFACE_STATIC_PRESSURE", SURFACE_STATIC_PRESSURE)
("SURFACE_MASSFLOW", SURFACE_MASSFLOW)
("SURFACE_MACH", SURFACE_MACH)
("SURFACE_UNIFORMITY", SURFACE_UNIFORMITY)
("SURFACE_SECONDARY", SURFACE_SECONDARY)
("SURFACE_MOM_DISTORTION", SURFACE_MOM_DISTORTION)
("SURFACE_SECOND_OVER_UNIFORM", SURFACE_SECOND_OVER_UNIFORM)
("SURFACE_PRESSURE_DROP", SURFACE_PRESSURE_DROP)
("CUSTOM_OBJFUNC", CUSTOM_OBJFUNC)
("TOTAL_EFFICIENCY", TOTAL_EFFICIENCY)
("TOTAL_STATIC_EFFICIENCY", TOTAL_STATIC_EFFICIENCY)
("TOTAL_PRESSURE_LOSS", TOTAL_PRESSURE_LOSS)
("EULERIAN_WORK", EULERIAN_WORK)
("TOTAL_ENTHALPY_IN", TOTAL_ENTHALPY_IN)
("FLOW_ANGLE_IN", FLOW_ANGLE_IN)
("FLOW_ANGLE_OUT", FLOW_ANGLE_OUT)
("MASS_FLOW_IN", MASS_FLOW_IN)
("MASS_FLOW_OUT", MASS_FLOW_OUT)
("PRESSURE_RATIO",  PRESSURE_RATIO)
("ENTROPY_GENERATION",  ENTROPY_GENERATION)
("KINETIC_ENERGY_LOSS", KINETIC_ENERGY_LOSS)
("REFERENCE_GEOMETRY", REFERENCE_GEOMETRY)
("REFERENCE_NODE", REFERENCE_NODE)
("VOLUME_FRACTION", VOLUME_FRACTION)
("TOPOL_DISCRETENESS", TOPOL_DISCRETENESS)
("TOPOL_COMPLIANCE", TOPOL_COMPLIANCE);

/*!
 * \brief types of residual criteria equations
 */
enum ENUM_RESIDUAL {
    RHO_RESIDUAL = 1, 	     /*!< \brief Rho equation residual criteria equation. */
    RHO_ENERGY_RESIDUAL = 2  /*!< \brief RhoE equation residual criteria equation. */
};
static const map<string, ENUM_RESIDUAL> Residual_Map = CCreateMap<string, ENUM_RESIDUAL>
("RHO", RHO_RESIDUAL)
("RHO_ENERGY", RHO_ENERGY_RESIDUAL);

/*!
 * \brief types of residual criteria for structural problems
 */
enum ENUM_RESFEM {
  RESFEM_RELATIVE = 1,         /*!< \brief Relative criteria: Res/Res0. */
  RESFEM_ABSOLUTE = 2          /*!< \brief Absolute criteria: abs(Res). */
};
static const map<string, ENUM_RESFEM> ResFem_Map = CCreateMap<string, ENUM_RESFEM>
("RELATIVE", RESFEM_RELATIVE)
("ABSOLUTE", RESFEM_ABSOLUTE);

/*!
 * \brief types of sensitivities to compute
 */
enum ENUM_SENS {
  SENS_GEOMETRY = 1,   	/*!< \brief Geometrical sensitivity. */
  SENS_MACH = 2,		/*!< \brief Mach number sensitivity. */
  SENS_AOA = 3, 		/*!< \brief Angle of attack sensitivity. */
  SENS_AOS = 4  		/*!< \brief Angle of Sideslip sensitivity. */
};
static const map<string, ENUM_SENS> Sens_Map = CCreateMap<string, ENUM_SENS>
("SENS_GEOMETRY", SENS_GEOMETRY)
("SENS_MACH", SENS_MACH)
("SENS_AOA", SENS_AOA)
("SENS_AOS", SENS_AOS);

/*!
 * \brief types of grid adaptation/refinement
 */
enum ENUM_ADAPT {
  NO_ADAPT = 0,           /*!< \brief No grid adaptation. */
  FULL = 1,		          /*!< \brief Do a complete grid refinement of all the computational grids. */
  FULL_FLOW = 2,		  /*!< \brief Do a complete grid refinement of the flow grid. */
  FULL_ADJOINT = 3,		  /*!< \brief Do a complete grid refinement of the adjoint grid. */
  GRAD_FLOW = 5,		  /*!< \brief Do a gradient based grid adaptation of the flow grid. */
  GRAD_ADJOINT = 6,		  /*!< \brief Do a gradient based grid adaptation of the adjoint grid. */
  GRAD_FLOW_ADJ = 7,	  /*!< \brief Do a gradient based grid adaptation of the flow and adjoint grid. */
  COMPUTABLE = 9,		  /*!< \brief Apply a computable error grid adaptation. */
  REMAINING = 10,		  /*!< \brief Apply a remaining error grid adaptation. */
  WAKE = 12,			  /*!< \brief Do a grid refinement on the wake. */
  SMOOTHING = 14,		  /*!< \brief Do a grid smoothing of the geometry. */
  SUPERSONIC_SHOCK = 15,  /*!< \brief Do a grid smoothing. */
  PERIODIC = 17			  /*!< \brief Add the periodic halo cells. */
};
static const map<string, ENUM_ADAPT> Adapt_Map = CCreateMap<string, ENUM_ADAPT>
("NONE", NO_ADAPT)
("FULL", FULL)
("FULL_FLOW", FULL_FLOW)
("FULL_ADJOINT", FULL_ADJOINT)
("GRAD_FLOW", GRAD_FLOW)
("GRAD_ADJOINT", GRAD_ADJOINT)
("GRAD_FLOW_ADJ", GRAD_FLOW_ADJ)
("COMPUTABLE", COMPUTABLE)
("REMAINING", REMAINING)
("WAKE", WAKE)
("SMOOTHING", SMOOTHING)
("SUPERSONIC_SHOCK", SUPERSONIC_SHOCK)
("PERIODIC", PERIODIC);

/*!
 * \brief types of input file formats
 */
enum ENUM_INPUT {
  SU2       = 1,  /*!< \brief SU2 input format. */
  CGNS_GRID = 2,  /*!< \brief CGNS input format for the computational grid. */
  RECTANGLE = 3,  /*!< \brief 2D rectangular mesh with N x M points of size Lx x Ly. */
  BOX       = 4   /*!< \brief 3D box mesh with N x M x L points of size Lx x Ly x Lz. */
};
static const map<string, ENUM_INPUT> Input_Map = CCreateMap<string, ENUM_INPUT>
("SU2", SU2)
("CGNS", CGNS_GRID)
("RECTANGLE", RECTANGLE)
("BOX", BOX);

/*!
 * \brief type of solution output file formats
 */
enum ENUM_OUTPUT {
  TECPLOT = 1,  		         /*!< \brief Tecplot format for the solution output. */
  TECPLOT_BINARY = 2,            /*!< \brief Tecplot binary format for the solution output. */
  SURFACE_TECPLOT = 3,  	     /*!< \brief Tecplot format for the solution output. */
  SURFACE_TECPLOT_BINARY = 4,    /*!< \brief Tecplot binary format for the solution output. */
  CSV = 5,			             /*!< \brief Comma-separated values format for the solution output. */
  SURFACE_CSV = 6,			     /*!< \brief Comma-separated values format for the solution output. */
  PARAVIEW = 7,  		         /*!< \brief Paraview ASCII format for the solution output. */
  PARAVIEW_BINARY = 8,           /*!< \brief Paraview binary format for the solution output. */
  SURFACE_PARAVIEW = 9,  	     /*!< \brief Paraview ASCII format for the solution output. */
  SURFACE_PARAVIEW_BINARY = 10,  /*!< \brief Paraview binary format for the solution output. */
  MESH      = 11,                /*!< \brief SU2 mesh format. */
  RESTART_BINARY = 12,           /*!< \brief SU2 binary restart format. */
  RESTART_ASCII = 13,            /*!< \brief SU2 ASCII restart format. */
  CGNS = 14                      /*!< \brief CGNS format. */
};
static const map<string, ENUM_OUTPUT> Output_Map = CCreateMap<string, ENUM_OUTPUT>
("TECPLOT_ASCII", TECPLOT)
("TECPLOT", TECPLOT_BINARY)
("SURFACE_TECPLOT_ASCII", SURFACE_TECPLOT)
("SURFACE_TECPLOT", SURFACE_TECPLOT_BINARY)
("CSV", CSV)
("SURFACE_CSV", SURFACE_CSV)
("PARAVIEW_ASCII", PARAVIEW)
("PARAVIEW", PARAVIEW_BINARY)
("SURFACE_PARAVIEW_ASCII", SURFACE_PARAVIEW)
("SURFACE_PARAVIEW", SURFACE_PARAVIEW_BINARY)
("RESTART_ASCII", RESTART_ASCII)
("RESTART", RESTART_BINARY)
("CGNS", CGNS);

/*!
 * \brief type of solution output file formats
 */
enum ENUM_TAB_OUTPUT {
  TAB_CSV = 1,			    /*!< \brief Comma-separated values format for the solution output. */
  TAB_TECPLOT = 2           /*!< \brief Tecplot format for the solution output. */
};
static const map<string, ENUM_TAB_OUTPUT> TabOutput_Map = CCreateMap<string, ENUM_TAB_OUTPUT>
("CSV", TAB_CSV)
("TECPLOT", TAB_TECPLOT);

/*!
 * \brief type of volume sensitivity file formats (inout to SU2_DOT)
 */
enum ENUM_SENSITIVITY {
  SU2_NATIVE = 1,       /*!< \brief SU2 native binary format for the volume sensitivity input. */
  UNORDERED_ASCII = 2   /*!< \brief Unordered ASCII list (x,y,z,dJ/dx,dJ/dy/dJ/dz) format for the volume sensitivity input. */
};
static const map<string, ENUM_SENSITIVITY> Sensitivity_Map = CCreateMap<string, ENUM_SENSITIVITY>
("SU2_NATIVE", SU2_NATIVE)
("UNORDERED_ASCII", UNORDERED_ASCII);

/*!
 * \brief type of jump definition
 */
enum JUMP_DEFINITION {
  DIFFERENCE = 1,     /*!< \brief Jump given by a difference in values. */
  RATIO = 2           /*!< \brief Jump given by a ratio. */
};
static const map<string, JUMP_DEFINITION> Jump_Map = CCreateMap<string, JUMP_DEFINITION>
("DIFFERENCE", DIFFERENCE)
("RATIO", RATIO);

/*!
 * \brief type of multigrid cycle
 */
enum MG_CYCLE {
  V_CYCLE = 0,  		/*!< \brief V cycle. */
  W_CYCLE = 1,			/*!< \brief W cycle. */
  FULLMG_CYCLE = 2      /*!< \brief FullMG cycle. */
};
static const map<string, MG_CYCLE> MG_Cycle_Map = CCreateMap<string, MG_CYCLE>
("V_CYCLE", V_CYCLE)
("W_CYCLE", W_CYCLE)
("FULLMG_CYCLE", FULLMG_CYCLE);

/*!
 * \brief type of solution output variables
 */
enum ENUM_OUTPUT_VARS {
  DENSITY = 1,      /*!< \brief Density. */
  VEL_X = 2,        /*!< \brief X-component of velocity. */
  VEL_Y = 3,        /*!< \brief Y-component of velocity. */
  VEL_Z = 4,        /*!< \brief Z-component of velocity. */
  PRESSURE = 5, 	/*!< \brief Static pressure. */
  MACH = 6,         /*!< \brief Mach number. */
  TEMPERATURE = 7,  /*!< \brief Temperature. */
  LAM_VISC = 8,     /*!< \brief Laminar viscosity. */
  EDDY_VISC = 9     /*!< \brief Eddy viscosity. */
};
static const map<string, ENUM_OUTPUT_VARS> Output_Vars_Map = CCreateMap<string, ENUM_OUTPUT_VARS>
("DENSITY", DENSITY)
("VEL_X", VEL_X)
("VEL_Y", VEL_Y)
("VEL_Z", VEL_Z)
("PRESSURE", PRESSURE)
("MACH", MACH)
("TEMPERATURE", TEMPERATURE)
("LAM_VISC", LAM_VISC)
("EDDY_VISC", EDDY_VISC);

/*!
 * \brief types of design parameterizations
 */
enum ENUM_PARAM {
  NO_DEFORMATION = 0,        /*!< \brief No deformation. */

  TRANSLATION = 1,		     /*!< \brief Surface movement as design variable. */
  ROTATION = 2,			     /*!< \brief Surface rotation as design variable. */
  SCALE = 3,			     /*!< \brief Surface rotation as design variable. */
  
  FFD_SETTING = 10,		     /*!< \brief No surface deformation. */
  FFD_CONTROL_POINT = 11,	 /*!< \brief Free form deformation for 3D design (change a control point). */
  FFD_NACELLE = 12,	         /*!< \brief Free form deformation for 3D design (change a control point). */
  FFD_GULL = 13,	         /*!< \brief Free form deformation for 3D design (change a control point). */
  FFD_CAMBER = 14,		     /*!< \brief Free form deformation for 3D design (camber change). */
  FFD_TWIST = 15,		     /*!< \brief Free form deformation for 3D design (change the twist angle of a section). */
  FFD_THICKNESS = 16,		 /*!< \brief Free form deformation for 3D design (thickness change). */
  FFD_ROTATION = 18,		 /*!< \brief Free form deformation for 3D design (rotation around a line). */
  FFD_CONTROL_POINT_2D = 19, /*!< \brief Free form deformation for 2D design (change a control point). */
  FFD_CAMBER_2D = 20,		 /*!< \brief Free form deformation for 3D design (camber change). */
  FFD_THICKNESS_2D = 21,	 /*!< \brief Free form deformation for 3D design (thickness change). */
  FFD_TWIST_2D = 22,		 /*!< \brief Free form deformation for 3D design (camber change). */
  FFD_CONTROL_SURFACE = 23,	 /*!< \brief Free form deformation for 3D design (control surface). */
  FFD_ANGLE_OF_ATTACK = 24,  /*!< \brief Angle of attack for FFD problem. */

  HICKS_HENNE = 30,	         /*!< \brief Hicks-Henne bump function for airfoil deformation. */
  PARABOLIC = 31,		     /*!< \brief Parabolic airfoil definition as design variables. */
  NACA_4DIGITS = 32,	     /*!< \brief The four digits NACA airfoil family as design variables. */
  AIRFOIL = 33,		         /*!< \brief Airfoil definition as design variables. */
  CST = 34,                  /*!< \brief CST method with Kulfan parameters for airfoil deformation. */
  SURFACE_BUMP = 35,	     /*!< \brief Surfacebump function for flat surfaces deformation. */
  SURFACE_FILE = 36,	     /*!< \brief Nodal coordinates for surface set using a file (external parameterization). */
  
  DV_EFIELD = 40,            /*!< \brief Electric field in deformable membranes. */
  DV_YOUNG = 41,
  DV_POISSON = 42,
  DV_RHO = 43,
  DV_RHO_DL = 44,
  
  TRANSLATE_GRID = 50,       /*!< \brief Translate the volume grid. */
  ROTATE_GRID = 51,          /*!< \brief Rotate the volume grid */
  SCALE_GRID = 52,           /*!< \brief Scale the volume grid. */
  
  ANGLE_OF_ATTACK = 101	     /*!< \brief Angle of attack for airfoils. */
};
static const map<string, ENUM_PARAM> Param_Map = CCreateMap<string, ENUM_PARAM>
("FFD_SETTING", FFD_SETTING)
("FFD_CONTROL_POINT_2D", FFD_CONTROL_POINT_2D)
("FFD_TWIST_2D", FFD_TWIST_2D)
("FFD_ANGLE_OF_ATTACK", FFD_ANGLE_OF_ATTACK)
("FFD_CAMBER_2D", FFD_CAMBER_2D)
("FFD_THICKNESS_2D", FFD_THICKNESS_2D)
("HICKS_HENNE", HICKS_HENNE)
("SURFACE_BUMP", SURFACE_BUMP)
("ANGLE_OF_ATTACK", ANGLE_OF_ATTACK)
("NACA_4DIGITS", NACA_4DIGITS)
("TRANSLATION", TRANSLATION)
("ROTATION", ROTATION)
("SCALE", SCALE)
("FFD_CONTROL_POINT", FFD_CONTROL_POINT)
("FFD_ROTATION", FFD_ROTATION)
("FFD_CONTROL_SURFACE", FFD_CONTROL_SURFACE)
("FFD_NACELLE", FFD_NACELLE)
("FFD_GULL", FFD_GULL)
("FFD_TWIST", FFD_TWIST)
("FFD_CAMBER", FFD_CAMBER)
("FFD_THICKNESS", FFD_THICKNESS)
("PARABOLIC", PARABOLIC)
("AIRFOIL", AIRFOIL)
("SURFACE_FILE", SURFACE_FILE)
("NO_DEFORMATION", NO_DEFORMATION)
("CST", CST)
("ELECTRIC_FIELD", DV_EFIELD)
("YOUNG_MODULUS", DV_YOUNG)
("POISSON_RATIO", DV_POISSON)
("STRUCTURAL_DENSITY", DV_RHO)
("DEAD_WEIGHT", DV_RHO_DL)
("TRANSLATE_GRID", TRANSLATE_GRID)
("ROTATE_GRID", ROTATE_GRID)
("SCALE_GRID", SCALE_GRID)
;

/*!
 * \brief types of FFD Blending function
 */
enum ENUM_FFD_BLENDING{
  BSPLINE_UNIFORM = 0,  /*!< \brief BSpline blending */
  BEZIER = 1,           /*!< \brief Bezier blending */
};
static const map<string, ENUM_FFD_BLENDING> Blending_Map = CCreateMap<string, ENUM_FFD_BLENDING>
("BSPLINE_UNIFORM", BSPLINE_UNIFORM)
("BEZIER", BEZIER);

/*!
 * \brief types of solvers for solving linear systems
 */
enum ENUM_LINEAR_SOLVER {
  STEEPEST_DESCENT = 1,	   /*!< \brief Steepest descent method for point inversion algoritm (Free-Form). */
  NEWTON = 2,			   /*!< \brief Newton method for point inversion algorithm (Free-Form). */
  QUASI_NEWTON = 3,		   /*!< \brief Quasi Newton method for point inversion algorithm (Free-Form). */
  CONJUGATE_GRADIENT = 4,  /*!< \brief Preconditionated conjugate gradient method for grid deformation. */
  FGMRES = 5,    	       /*!< \brief Flexible Generalized Minimal Residual method. */
  BCGSTAB = 6,	           /*!< \brief BCGSTAB - Biconjugate Gradient Stabilized Method (main solver). */
  RESTARTED_FGMRES = 7,    /*!< \brief Flexible Generalized Minimal Residual method with restart. */
  SMOOTHER = 8,            /*!< \brief Iterative smoother. */
  PASTIX_LDLT = 9,         /*!< \brief PaStiX LDLT (complete) factorization. */
  PASTIX_LU = 10,          /*!< \brief PaStiX LU (complete) factorization. */
};
static const map<string, ENUM_LINEAR_SOLVER> Linear_Solver_Map = CCreateMap<string, ENUM_LINEAR_SOLVER>
("STEEPEST_DESCENT", STEEPEST_DESCENT)
("NEWTON", NEWTON)
("QUASI_NEWTON", QUASI_NEWTON)
("CONJUGATE_GRADIENT", CONJUGATE_GRADIENT)
("BCGSTAB", BCGSTAB)
("FGMRES", FGMRES)
("RESTARTED_FGMRES", RESTARTED_FGMRES)
("SMOOTHER", SMOOTHER)
("PASTIX_LDLT", PASTIX_LDLT)
("PASTIX_LU", PASTIX_LU);

/*!
 * \brief types surface continuity at the intersection with the FFD
 */
enum ENUM_FFD_CONTINUITY {
  DERIVATIVE_NONE = 0,	/*!< \brief No derivative continuity. */
  DERIVATIVE_1ST = 1,	/*!< \brief First derivative continuity. */
  DERIVATIVE_2ND = 2,	/*!< \brief Second derivative continuity. */
  USER_INPUT = 3		/*!< \brief User input. */
};
static const map<string, ENUM_FFD_CONTINUITY> Continuity_Map = CCreateMap<string, ENUM_FFD_CONTINUITY>
("NO_DERIVATIVE", DERIVATIVE_NONE)
("1ST_DERIVATIVE", DERIVATIVE_1ST)
("2ND_DERIVATIVE", DERIVATIVE_2ND)
("USER_INPUT", USER_INPUT);

/*!
 * \brief types of coordinates systems for the FFD
 */
enum ENUM_FFD_COORD_SYSTEM {
  CARTESIAN = 0,    /*!< \brief Cartesian coordinate system. */
  CYLINDRICAL = 1,  /*!< \brief Cylindrical coordinate system. */
  SPHERICAL = 2,    /*!< \brief Spherical coordinate system. */
  POLAR = 3         /*!< \brief Polar coordinate system. */
};
static const map<string, ENUM_FFD_COORD_SYSTEM> CoordSystem_Map = CCreateMap<string, ENUM_FFD_COORD_SYSTEM>
("CARTESIAN", CARTESIAN)
("CYLINDRICAL", CYLINDRICAL)
("SPHERICAL", SPHERICAL)
("POLAR", POLAR);

/*!
 * \brief types of sensitivity smoothing
 */
enum ENUM_SENS_SMOOTHING {
  NO_SMOOTH = 0,  /*!< \brief No smoothing. */
  SOBOLEV = 1,	  /*!< \brief Sobolev gradient smoothing. */
  BIGRID = 2	  /*!< \brief Bi-grid technique smoothing. */
};
static const map<string, ENUM_SENS_SMOOTHING> Sens_Smoothing_Map = CCreateMap<string, ENUM_SENS_SMOOTHING>
("NONE", NO_SMOOTH)
("SOBOLEV", SOBOLEV)
("BIGRID", BIGRID);

/*!
 * \brief types of preconditioners for the linear solver
 */
enum ENUM_LINEAR_SOLVER_PREC {
  JACOBI = 1,	     /*!< \brief Jacobi preconditioner. */
  LU_SGS = 2,	     /*!< \brief LU SGS preconditioner. */
  LINELET = 3,       /*!< \brief Line implicit preconditioner. */
  ILU = 4,           /*!< \brief ILU(k) preconditioner. */
  PASTIX_ILU= 5,     /*!< \brief PaStiX ILU(k) preconditioner. */
  PASTIX_LU_P= 6,    /*!< \brief PaStiX LU as preconditioner. */
  PASTIX_LDLT_P= 7,  /*!< \brief PaStiX LDLT as preconditioner. */
};
static const map<string, ENUM_LINEAR_SOLVER_PREC> Linear_Solver_Prec_Map = CCreateMap<string, ENUM_LINEAR_SOLVER_PREC>
("JACOBI", JACOBI)
("LU_SGS", LU_SGS)
("LINELET", LINELET)
("ILU", ILU)
("PASTIX_ILU", PASTIX_ILU)
("PASTIX_LU", PASTIX_LU_P)
("PASTIX_LDLT", PASTIX_LDLT_P);

/*!
 * \brief types of analytic definitions for various geometries
 */
enum ENUM_GEO_ANALYTIC {
  NO_GEO_ANALYTIC = 0,   /*!< \brief No analytic definition of the geometry. */
  NACA0012_AIRFOIL = 1,  /*!< \brief Use the analytical definition of the NACA0012 for doing the grid adaptation. */
  NACA4412_AIRFOIL = 2,  /*!< \brief Use the analytical definition of the NACA4412 for doing the grid adaptation. */
  CYLINDER = 3, 	     /*!< \brief Use the analytical definition of a cylinder for doing the grid adaptation. */
  BIPARABOLIC = 4        /*!< \brief Use the analytical definition of a biparabolic airfoil for doing the grid adaptation. */
};
static const map<string, ENUM_GEO_ANALYTIC> Geo_Analytic_Map = CCreateMap<string, ENUM_GEO_ANALYTIC>
("NONE", NO_GEO_ANALYTIC)
("NACA0012_AIRFOIL", NACA0012_AIRFOIL)
("NACA4412_AIRFOIL", NACA4412_AIRFOIL)
("CYLINDER", CYLINDER)
("BIPARABOLIC", BIPARABOLIC);

/*!
 * \brief types of axis orientation
 */
enum ENUM_GEO_DESCRIPTION {
  TWOD_AIRFOIL = 0, /*!< \brief Airfoil analysis. */
  WING = 1, 	    /*!< \brief Wing analysis. */
  FUSELAGE = 2,     /*!< \brief Fuselage analysis. */
  NACELLE = 3       /*!< \brief Nacelle analysis. */
};
static const map<string, ENUM_GEO_DESCRIPTION> Geo_Description_Map = CCreateMap<string, ENUM_GEO_DESCRIPTION>
("AIRFOIL", TWOD_AIRFOIL)
("WING", WING)
("FUSELAGE", FUSELAGE)
("NACELLE", NACELLE);

/*!
 * \brief types of schemes for unsteady computations
 */
enum ENUM_UNSTEADY {
  STEADY = 0,            /*!< \brief A steady computation. */
  TIME_STEPPING = 1,	 /*!< \brief Use a time stepping strategy for unsteady computations. */
  DT_STEPPING_1ST = 2,	 /*!< \brief Use a dual time stepping strategy for unsteady computations (1st order). */
  DT_STEPPING_2ND = 3,	 /*!< \brief Use a dual time stepping strategy for unsteady computations (2nd order). */
  ROTATIONAL_FRAME = 4,  /*!< \brief Use a rotational source term. */
  HARMONIC_BALANCE = 5   /*!< \brief Use a harmonic balance source term. */
};
static const map<string, ENUM_UNSTEADY> TimeMarching_Map = CCreateMap<string, ENUM_UNSTEADY>
("NO", STEADY)
("TIME_STEPPING", TIME_STEPPING)
("DUAL_TIME_STEPPING-1ST_ORDER", DT_STEPPING_1ST)
("DUAL_TIME_STEPPING-2ND_ORDER", DT_STEPPING_2ND)
("HARMONIC_BALANCE", HARMONIC_BALANCE)
("ROTATIONAL_FRAME", ROTATIONAL_FRAME);

/*!
 * \brief types of criteria to determine when the solution is converged
 */
enum ENUM_CONVERGE_CRIT {
  CAUCHY = 1,			/*!< \brief Cauchy criteria to establish the convergence of the code. */
  RESIDUAL = 2			/*!< \brief Residual criteria to establish the convergence of the code. */
};
static const map<string, ENUM_CONVERGE_CRIT> Converge_Crit_Map = CCreateMap<string, ENUM_CONVERGE_CRIT>
("CAUCHY", CAUCHY)
("RESIDUAL", RESIDUAL);

/*!
 * \brief types of element stiffnesses imposed for FEA mesh deformation
 */
enum ENUM_DEFORM_STIFFNESS {
  CONSTANT_STIFFNESS = 0,      /*!< \brief Impose a constant stiffness for each element (steel). */
  INVERSE_VOLUME = 1,	       /*!< \brief Impose a stiffness for each element that is inversely proportional to cell volume. */
  SOLID_WALL_DISTANCE = 2      /*!< \brief Impose a stiffness for each element that is proportional to the distance from the solid surface. */
};
static const map<string, ENUM_DEFORM_STIFFNESS> Deform_Stiffness_Map = CCreateMap<string, ENUM_DEFORM_STIFFNESS>
("CONSTANT_STIFFNESS", CONSTANT_STIFFNESS)
("INVERSE_VOLUME", INVERSE_VOLUME)
("WALL_DISTANCE", SOLID_WALL_DISTANCE);

/*!
 * \brief The direct differentation variables.
 */
enum ENUM_DIRECTDIFF_VAR {
  NO_DERIVATIVE = 0,
  D_MACH = 1,         /*!< \brief Derivative with respect to the mach number */
  D_AOA = 2,		  /*!< \brief Derivative with respect to the angle of attack */
  D_PRESSURE = 3,     /*!< \brief Derivative with respect to the freestream pressure */
  D_TEMPERATURE = 4,  /*!< \brief Derivative with respect to the freestream temperature */
  D_DENSITY = 5,      /*!< \brief Derivative with respect to the freestream density */
  D_TURB2LAM = 6,     /*!< \brief Derivative with respect to the turb2lam */
  D_SIDESLIP = 7,     /*!< \brief Derivative with respect to the sideslip angle */
  D_VISCOSITY = 8,    /*!< \brief Derivative with respect to the viscosity */
  D_REYNOLDS = 9,     /*!< \brief Derivative with respect to the reynolds number */
  D_DESIGN = 10,      /*!< \brief Derivative with respect to the design?? */
  D_YOUNG = 11,       /*!< \brief Derivative with respect to the Young's Modulus */
  D_POISSON = 12,
  D_RHO = 13,
  D_RHO_DL = 14,
  D_EFIELD = 15
};
static const map<string, ENUM_DIRECTDIFF_VAR> DirectDiff_Var_Map = CCreateMap<string, ENUM_DIRECTDIFF_VAR>
("NONE", NO_DERIVATIVE)
("MACH", D_MACH)
("AOA", D_AOA)
("PRESSURE", D_PRESSURE)
("TEMPERATURE", D_TEMPERATURE)
("DENSITY", D_DENSITY)
("TURB2LAM", D_TURB2LAM)
("SIDESLIP", D_SIDESLIP)
("VISCOSITY", D_VISCOSITY)
("REYNOLDS", D_REYNOLDS)
("DESIGN_VARIABLES", D_DESIGN)
("YOUNG_MODULUS", D_YOUNG)
("POISSON_RATIO", D_POISSON)
("STRUCTURAL_DENSITY", D_RHO)
("STRUCTURAL_DEAD_LOAD", D_RHO_DL)
("ELECTRIC_FIELD", D_EFIELD);


enum ENUM_RECORDING {
  FLOW_CONS_VARS   = 1,
  MESH_COORDS = 2,
  COMBINED    = 3,
  FEA_DISP_VARS = 4,
  FLOW_CROSS_TERM = 5,
  FEM_CROSS_TERM_GEOMETRY = 6,
  GEOMETRY_CROSS_TERM = 7,
  ALL_VARIABLES = 8,
  MESH_DEFORM = 9
};

/*!
 * \brief types of schemes for dynamic structural computations
 */
enum ENUM_DYNAMIC {
  STATIC = 0,             /*!< \brief A static structural computation. */
  DYNAMIC = 1		      /*!< \brief Use a time stepping strategy for dynamic computations. */
};
static const map<string, ENUM_DYNAMIC> Dynamic_Map = CCreateMap<string, ENUM_DYNAMIC>
("NO", STATIC)
("YES", DYNAMIC);

/*!
 * \brief types of input file formats
 */
enum ENUM_INPUT_REF {
  SU2_REF = 1,                     /*!< \brief SU2 input format (from a restart). */
  CUSTOM_REF = 2                   /*!< \brief CGNS input format for the computational grid. */
};
static const map<string, ENUM_INPUT_REF> Input_Ref_Map = CCreateMap<string, ENUM_INPUT_REF>
("SU2", SU2_REF)
("CUSTOM", CUSTOM_REF);

/*!
 * \brief Vertex-based quantities exchanged during periodic marker communications.
 */
enum PERIODIC_QUANTITIES {
  PERIODIC_VOLUME     =  1,  /*!< \brief Volume communication for summing total CV (periodic only). */
  PERIODIC_NEIGHBORS  =  2,  /*!< \brief Communication of the number of neighbors for centered schemes (periodic only). */
  PERIODIC_RESIDUAL   =  3,  /*!< \brief Residual and Jacobian communication (periodic only). */
  PERIODIC_LAPLACIAN  =  4,  /*!< \brief Undivided Laplacian communication for JST (periodic only). */
  PERIODIC_MAX_EIG    =  5,  /*!< \brief Maximum eigenvalue communication (periodic only). */
  PERIODIC_SENSOR     =  6,  /*!< \brief Dissipation sensor communication (periodic only). */
  PERIODIC_SOL_GG     =  7,  /*!< \brief Solution gradient communication for Green-Gauss (periodic only). */
  PERIODIC_PRIM_GG    =  8,  /*!< \brief Primitive gradient communication for Green-Gauss (periodic only). */
  PERIODIC_SOL_LS     =  9,  /*!< \brief Solution gradient communication for weighted Least Squares (periodic only). */
  PERIODIC_PRIM_LS    = 10,  /*!< \brief Primitive gradient communication for weighted Least Squares (periodic only). */
  PERIODIC_LIM_SOL_1  = 11,  /*!< \brief Solution limiter communication phase 1 of 2 (periodic only). */
  PERIODIC_LIM_SOL_2  = 12,  /*!< \brief Solution limiter communication phase 2 of 2 (periodic only). */
  PERIODIC_LIM_PRIM_1 = 13,  /*!< \brief Primitive limiter communication phase 1 of 2 (periodic only). */
  PERIODIC_LIM_PRIM_2 = 14,  /*!< \brief Primitive limiter communication phase 2 of 2 (periodic only). */
  PERIODIC_IMPLICIT   = 15,   /*!< \brief Implicit update communication to ensure consistency across periodic boundaries. */
  PERIODIC_SOL_ULS    = 16,  /*!< \brief Solution gradient communication for unwieghted Least Squares (periodic only). */
  PERIODIC_PRIM_ULS   = 17  /*!< \brief Primitive gradient communication for unweighted Least Squares (periodic only). */
};

/*!
 * \brief Vertex-based quantities exchanged in MPI point-to-point communications.
 */
enum MPI_QUANTITIES {
  SOLUTION             =  0,  /*!< \brief Conservative solution communication. */
  SOLUTION_OLD         =  1,  /*!< \brief Conservative solution old communication. */
  SOLUTION_GRADIENT    =  2,  /*!< \brief Conservative solution gradient communication. */
  SOLUTION_LIMITER     =  3,  /*!< \brief Conservative solution limiter communication. */
  SOLUTION_DISPONLY    =  4,  /*!< \brief Solution displacement only communication. */
  SOLUTION_PRED        =  5,  /*!< \brief Solution predicted communication. */
  SOLUTION_PRED_OLD    =  6,  /*!< \brief Solution predicted old communication. */
  SOLUTION_GEOMETRY    =  7,  /*!< \brief Geometry solution communication. */
  PRIMITIVE_GRADIENT   =  8,  /*!< \brief Primitive gradient communication. */
  PRIMITIVE_LIMITER    =  9,  /*!< \brief Primitive limiter communication. */
  UNDIVIDED_LAPLACIAN  = 10,  /*!< \brief Undivided Laplacian communication. */
  MAX_EIGENVALUE       = 11,  /*!< \brief Maximum eigenvalue communication. */
  SENSOR               = 12,  /*!< \brief Dissipation sensor communication. */
  AUXVAR_GRADIENT      = 13,  /*!< \brief Auxiliary variable gradient communication. */
  COORDINATES          = 14,  /*!< \brief Vertex coordinates communication. */
  COORDINATES_OLD      = 15,  /*!< \brief Old vertex coordinates communication. */
  MAX_LENGTH           = 16,  /*!< \brief Maximum length communication. */
  GRID_VELOCITY        = 17,  /*!< \brief Grid velocity communication. */
  CROSS_TERM           = 18,  /*!< \brief Cross term communication. */
  CROSS_TERM_GEOMETRY  = 19,  /*!< \brief Geometric cross term communication. */
  REF_GEOMETRY         = 20,  /*!< \brief Reference geometry communication. */
  SOLUTION_EDDY        = 21,  /*!< \brief Turbulent solution plus eddy viscosity communication. */
  SOLUTION_MATRIX      = 22,  /*!< \brief Matrix solution communication. */
  SOLUTION_MATRIXTRANS = 23,  /*!< \brief Matrix transposed solution communication. */
  NEIGHBORS            = 24,  /*!< \brief Neighbor point count communication (for JST). */
  SOLUTION_FEA         = 25,  /*!< \brief FEA solution communication. */
  SOLUTION_FEA_OLD     = 26,  /*!< \brief FEA solution old communication. */
  MESH_DISPLACEMENTS   = 27,  /*!< \brief Mesh displacements at the interface. */
  SOLUTION_TIME_N      = 28,  /*!< \brief Solution at time n. */
  SOLUTION_TIME_N1     = 29   /*!< \brief Solution at time n-1. */
};

/*!
 * \brief MPI communication level
 */
enum COMM_LEVEL {
  COMM_NONE    = 0,   /*!< \brief Disable all MPI comms. Purely for testing, as results are incorrect. */
  COMM_MINIMAL = 1,   /*!< \brief Perform only the minimal set of MPI communications for correctness. Disables many console and output comms. */
  COMM_FULL    = 2    /*!< \brief Perform all MPI communications. */
};
static const map<string, COMM_LEVEL> Comm_Map = CCreateMap<string, COMM_LEVEL>
("NONE",    COMM_NONE)
("MINIMAL", COMM_MINIMAL)
("FULL",    COMM_FULL);

/*
 * \brief types of filter kernels, initially intended for structural topology optimization applications
 */
enum ENUM_FILTER_KERNEL {
  CONSTANT_WEIGHT_FILTER = 0,      /*!< \brief Uniform weight. */
  CONICAL_WEIGHT_FILTER  = 1,      /*!< \brief Linear decay with distance from center point [Bruns and Tortorelli, 2001]. */
  GAUSSIAN_WEIGHT_FILTER = 2,      /*!< \brief Bell shape around center point [Bruns and Tortorelli, 2003]. */
  DILATE_MORPH_FILTER    = 3,      /*!< \brief Continuous version of the dilate morphology operator [Sigmund 2007]. */
  ERODE_MORPH_FILTER     = 4,      /*!< \brief Continuous version of the erode morphology operator [Sigmund 2007].*/
};
static const map<string, ENUM_FILTER_KERNEL> Filter_Kernel_Map = CCreateMap<string, ENUM_FILTER_KERNEL>
("CONSTANT", CONSTANT_WEIGHT_FILTER)
("CONICAL" , CONICAL_WEIGHT_FILTER)
("GAUSSIAN", GAUSSIAN_WEIGHT_FILTER)
("DILATE"  , DILATE_MORPH_FILTER)
("ERODE"   , ERODE_MORPH_FILTER);

/*!
 * \brief types of projection function, initially intended for structural topology optimization applications
 */
enum ENUM_PROJECTION_FUNCTION {
  NO_PROJECTION  = 0,      /*!< \brief No projection. */
  HEAVISIDE_UP   = 1,      /*!< \brief Project values towards 1. */
  HEAVISIDE_DOWN = 2,      /*!< \brief Project values towards 0. */
};
static const map<string, ENUM_PROJECTION_FUNCTION> Projection_Function_Map = CCreateMap<string, ENUM_PROJECTION_FUNCTION>
("NO_PROJECTION" , NO_PROJECTION)
("HEAVISIDE_UP"  , HEAVISIDE_UP)
("HEAVISIDE_DOWN", HEAVISIDE_DOWN);

/*!
 * \brief the different validation solution
 */
enum ENUM_VERIFICATION_SOLUTIONS {
  NO_VERIFICATION_SOLUTION =  0,       /*!< \brief No verification solution, standard solver mode. */
  INVISCID_VORTEX          =  1,       /*!< \brief Inviscid vortex. Exact solution of the unsteady Euler equations. */
  RINGLEB                  =  2,       /*!< \brief Ringleb flow. Exact solution of the steady Euler equations. */
  NS_UNIT_QUAD             = 31,       /*!< \brief Exact solution of the laminar Navier Stokes equations without heat conduction. */
  TAYLOR_GREEN_VORTEX      = 32,       /*!< \brief Taylor Green Vortex. */
  INC_TAYLOR_GREEN_VORTEX  = 33,       /*!< \brief Incompressible Taylor Green Vortex (2D). */
  MMS_NS_UNIT_QUAD         = 61,       /*!< \brief Manufactured solution of the laminar Navier Stokes equations on a unit quad. */
  MMS_NS_UNIT_QUAD_WALL_BC = 62,       /*!< \brief Manufactured solution of the laminar Navier Stokes equations on a unit quad with wall BC's. */
  MMS_NS_TWO_HALF_CIRCLES  = 63,       /*!< \brief Manufactured solution of the laminar Navier Stokes equations between two half circles. */
  MMS_NS_TWO_HALF_SPHERES  = 64,       /*!< \brief Manufactured solution of the laminar Navier Stokes equations between two half spheres. */
  MMS_INC_EULER            = 65,       /*!< \brief Manufactured solution of the incompressible Euler equations. */
  MMS_INC_NS               = 66,       /*!< \brief Manufactured solution of the laminar incompressible Navier Stokes equations. */
  USER_DEFINED_SOLUTION    = 99,       /*!< \brief User defined solution. */
};
static const map<string, ENUM_VERIFICATION_SOLUTIONS> Verification_Solution_Map = CCreateMap<string, ENUM_VERIFICATION_SOLUTIONS>
("NO_VERIFICATION_SOLUTION", NO_VERIFICATION_SOLUTION)
("INVISCID_VORTEX",          INVISCID_VORTEX)
("RINGLEB",                  RINGLEB)
("NS_UNIT_QUAD",             NS_UNIT_QUAD)
("TAYLOR_GREEN_VORTEX",      TAYLOR_GREEN_VORTEX)
("INC_TAYLOR_GREEN_VORTEX",  INC_TAYLOR_GREEN_VORTEX)
("MMS_NS_UNIT_QUAD",         MMS_NS_UNIT_QUAD)
("MMS_NS_UNIT_QUAD_WALL_BC", MMS_NS_UNIT_QUAD_WALL_BC)
("MMS_NS_TWO_HALF_CIRCLES",  MMS_NS_TWO_HALF_CIRCLES)
("MMS_NS_TWO_HALF_SPHERES",  MMS_NS_TWO_HALF_SPHERES)
("MMS_INC_EULER",            MMS_INC_EULER)
("MMS_INC_NS",               MMS_INC_NS)
("USER_DEFINED_SOLUTION",    USER_DEFINED_SOLUTION);

/* END_CONFIG_ENUMS */

class COptionBase {
private:
  vector<string> value;
public:
  COptionBase() {};
  virtual  ~COptionBase() = 0;

  virtual string SetValue(vector<string> value){this->value = value; return "";}
  vector<string> GetValue() {return value;}
  virtual void SetDefault() = 0;

  string optionCheckMultipleValues(vector<string> & option_value, string type_id, string option_name) {
    if (option_value.size() != 1) {
      string newString;
      newString.append(option_name);
      newString.append(": multiple values for type ");
      newString.append(type_id);
      return newString;
    }
    return "";
  }

  string badValue(vector<string> & option_value, string type_id, string option_name) {
    string newString;
    newString.append(option_name);
    newString.append(": improper option value for type ");
    newString.append(type_id);
    return newString;
  }
};

inline COptionBase::~COptionBase() {}

template <class Tenum>
class COptionEnum : public COptionBase {

  map<string, Tenum> m;
  unsigned short & field; // Reference to the feildname
  Tenum def; // Default value
  string name; // identifier for the option

public:
  COptionEnum(string option_field_name, const map<string, Tenum> m, unsigned short & option_field, Tenum default_value) : field(option_field) {
    this->m = m;
    this->def = default_value;
    this->name = option_field_name;
  }

  ~COptionEnum() {};
  string SetValue(vector<string> option_value) {
    COptionBase::SetValue(option_value);
    // Check if there is more than one string
    string out = optionCheckMultipleValues(option_value, "enum", this->name);
    if (out.compare("") != 0) {
      return out;
    }

    // Check to see if the enum value is in the map
    if (this->m.find(option_value[0]) == m.end()) {
      string str;
      str.append(this->name);
      str.append(": invalid option value ");
      str.append(option_value[0]);
      str.append(". Check current SU2 options in config_template.cfg.");
      return str;
    }
    // If it is there, set the option value
    Tenum val = this->m[option_value[0]];
    this->field = val;
    return "";
  }

  void SetDefault() {
    this->field = this->def;
  }
};

class COptionDouble : public COptionBase {
  su2double & field; // Reference to the fieldname
  su2double def; // Default value
  string name; // identifier for the option

public:
  COptionDouble(string option_field_name, su2double & option_field, su2double default_value) : field(option_field) {
    this->def = default_value;
    this->name = option_field_name;
  }

  ~COptionDouble() {};
  string SetValue(vector<string> option_value) {
    COptionBase::SetValue(option_value);
    // check if there is more than one value
    string out = optionCheckMultipleValues(option_value, "su2double", this->name);
    if (out.compare("") != 0) {
      return out;
    }
    istringstream is(option_value[0]);
    su2double val;
    if (is >> val) {
      this->field = val;
      return "";
    }
    return badValue(option_value, "su2double", this->name);
  }
  void SetDefault() {
    this->field = this->def;
  }
};

class COptionString : public COptionBase {
  string & field; // Reference to the fieldname
  string def; // Default value
  string name; // identifier for the option

public:
  COptionString(string option_field_name, string & option_field, string default_value) : field(option_field) {
    this->def = default_value;
    this->name = option_field_name;
  }

  ~COptionString() {};
  string SetValue(vector<string> option_value) {
    COptionBase::SetValue(option_value);
    // check if there is more than one value
    string out = optionCheckMultipleValues(option_value, "su2double", this->name);
    if (out.compare("") != 0) {
      return out;
    }
    this->field.assign(option_value[0]);
    return "";
  }
  void SetDefault() {
    this->field = this->def;
  }
};

class COptionInt : public COptionBase {
  int & field; // Reference to the feildname
  int def; // Default value
  string name; // identifier for the option

public:
  COptionInt(string option_field_name, int & option_field, int default_value) : field(option_field) {
    this->def = default_value;
    this->name = option_field_name;
  }

  ~COptionInt() {};
  string SetValue(vector<string> option_value) {
    COptionBase::SetValue(option_value);
    string out = optionCheckMultipleValues(option_value, "int", this->name);
    if (out.compare("") != 0) {
      return out;
    }
    istringstream is(option_value[0]);
    int val;
    if (is >> val) {
      this->field = val;
      return "";
    }
    return badValue(option_value, "int", this->name);
  }
  void SetDefault() {
    this->field = this->def;
  }
};

class COptionULong : public COptionBase {
  unsigned long & field; // Reference to the feildname
  unsigned long def; // Default value
  string name; // identifier for the option

public:
  COptionULong(string option_field_name, unsigned long & option_field, unsigned long default_value) : field(option_field) {
    this->def = default_value;
    this->name = option_field_name;
  }

  ~COptionULong() {};
  string SetValue(vector<string> option_value) {
    COptionBase::SetValue(option_value);
    string out = optionCheckMultipleValues(option_value, "unsigned long", this->name);
    if (out.compare("") != 0) {
      return out;
    }
    istringstream is(option_value[0]);
    unsigned long val;
    if (is >> val) {
      this->field = val;
      return "";
    }
    return badValue(option_value, "unsigned long", this->name);
  }
  void SetDefault() {
    this->field = this->def;
  }
};

class COptionUShort : public COptionBase {
  unsigned short & field; // Reference to the feildname
  unsigned short def; // Default value
  string name; // identifier for the option

public:
  COptionUShort(string option_field_name, unsigned short & option_field, unsigned short default_value) : field(option_field) {
    this->def = default_value;
    this->name = option_field_name;
  }

  ~COptionUShort() {};
  string SetValue(vector<string> option_value) {
    COptionBase::SetValue(option_value);
    string out = optionCheckMultipleValues(option_value, "unsigned short", this->name);
    if (out.compare("") != 0) {
      return out;
    }
    istringstream is(option_value[0]);
    unsigned short val;
    if (is >> val) {
      this->field = val;
      return "";
    }
    return badValue(option_value, "unsigned short", this->name);
  }
  void SetDefault() {
    this->field = this->def;
  }
};

class COptionLong : public COptionBase {
  long & field; // Reference to the feildname
  long def; // Default value
  string name; // identifier for the option

public:
  COptionLong(string option_field_name, long & option_field, long default_value) : field(option_field) {
    this->def = default_value;
    this->name = option_field_name;
  }

  ~COptionLong() {};
  string SetValue(vector<string> option_value) {
    COptionBase::SetValue(option_value);
    string out = optionCheckMultipleValues(option_value, "long", this->name);
    if (out.compare("") != 0) {
      return out;
    }
    istringstream is(option_value[0]);
    long val;
    if (is >> val) {
      this->field = val;
      return "";
    }
    return badValue(option_value, "long", this->name);
  }
  void SetDefault() {
    this->field = this->def;
  }
};

class COptionBool : public COptionBase {
  bool & field; // Reference to the feildname
  bool def; // Default value
  string name; // identifier for the option

public:
  COptionBool(string option_field_name, bool & option_field, bool default_value) : field(option_field) {
    this->def = default_value;
    this->name = option_field_name;
  }

  ~COptionBool() {};
  string SetValue(vector<string> option_value) {
    COptionBase::SetValue(option_value);
    // check if there is more than one value
    string out = optionCheckMultipleValues(option_value, "bool", this->name);
    if (out.compare("") != 0) {
      return out;
    }
    if (option_value[0].compare("YES") == 0) {
      this->field = true;
      return "";
    }
    if (option_value[0].compare("NO") == 0) {
      this->field = false;
      return "";
    }
    return badValue(option_value, "bool", this->name);
  }
  void SetDefault() {
    this->field = this->def;
  }
};

template <class Tenum>
class COptionEnumList : public COptionBase {

  map<string, Tenum> m;
  unsigned short * & field; // Reference to the feildname
  string name; // identifier for the option
  unsigned short & size;

public:
  COptionEnumList(string option_field_name, const map<string, Tenum> m, unsigned short * & option_field, unsigned short & list_size) : field(option_field) , size(list_size) {
    this->m = m;
    this->name = option_field_name;
  }

  ~COptionEnumList() {};
  string SetValue(vector<string> option_value) {
    COptionBase::SetValue(option_value);
    if (option_value.size() == 1 && option_value[0].compare("NONE") == 0) {
      this->size = 0;
      return "";
    }
    // size is the length of the option list
    this->size = option_value.size();
    unsigned short * enums = new unsigned short[size];
    for (int i  = 0; i < this->size; i++) {
      // Check to see if the enum value is in the map
      if (this->m.find(option_value[i]) == m.end()) {
        string str;
        str.append(this->name);
        str.append(": invalid option value ");
        str.append(option_value[i]);
        str.append(". Check current SU2 options in config_template.cfg.");
        return str;
      }
      // If it is there, set the option value
      enums[i] = this->m[option_value[i]];
    }
    this->field = enums;
    return "";
  }

  void SetDefault() {
    // No default to set
    size = 0;
  }
};

class COptionDoubleArray : public COptionBase {
  su2double * & field; // Reference to the feildname
  string name; // identifier for the option
  const int size;
  su2double * def;
  su2double * vals;
  su2double * default_value;

public:
  COptionDoubleArray(string option_field_name, const int list_size, su2double * & option_field, su2double * default_value) : field(option_field), size(list_size) {
    this->name = option_field_name;
    this->default_value = default_value;
    def  = NULL;
    vals = NULL;
  }

  ~COptionDoubleArray() {
     if(def  != NULL) delete [] def; 
     if(vals != NULL) delete [] vals; 
  };
  string SetValue(vector<string> option_value) {
    COptionBase::SetValue(option_value);
    // Check that the size is correct
    if (option_value.size() != (unsigned long)this->size) {
      string newstring;
      newstring.append(this->name);
      newstring.append(": wrong number of arguments: ");
      stringstream ss;
      ss << this->size;
      newstring.append(ss.str());
      newstring.append(" expected, ");
      stringstream ss2;
      ss2 << option_value.size();
      newstring.append(ss2.str());
      newstring.append(" found");
      return newstring;
    }
    vals = new su2double[this->size];
    for (int i  = 0; i < this->size; i++) {
      istringstream is(option_value[i]);
      su2double val;
      if (!(is >> val)) {
        delete [] vals;
        return badValue(option_value, "su2double array", this->name);
      }
      vals[i] = val;
    }
    this->field = vals;
    return "";
  }

  void SetDefault() {
    def = new su2double [size];
    for (int i = 0; i < size; i++) {
      def[i] = default_value[i];
    }
    this->field = def;
  }
};

class COptionDoubleList : public COptionBase {
  su2double * & field; // Reference to the feildname
  string name; // identifier for the option
  unsigned short & size;

public:
  COptionDoubleList(string option_field_name, unsigned short & list_size, su2double * & option_field) : field(option_field), size(list_size) {
    this->name = option_field_name;
  }

  ~COptionDoubleList() {};
  string SetValue(vector<string> option_value) {
    COptionBase::SetValue(option_value);
    // The size is the length of option_value
    unsigned short option_size = option_value.size();
    if (option_size == 1 && option_value[0].compare("NONE") == 0) {
      // No options
      this->size = 0;
      return "";
    }

    this->size = option_size;

    // Parse all of the options
    su2double * vals = new su2double[option_size];
    for (unsigned long i  = 0; i < option_size; i++) {
      istringstream is(option_value[i]);
      su2double val;
      if (!(is >> val)) {
        delete [] vals;
        return badValue(option_value, "su2double list", this->name);
      }
      vals[i] = val;
    }
    this->field = vals;
    return "";
  }

  void SetDefault() {
    this->size = 0; // There is no default value for list
  }
};

class COptionShortList : public COptionBase {
  short * & field; // Reference to the feildname
  string name; // identifier for the option
  unsigned short & size;
  
public:
  COptionShortList(string option_field_name, unsigned short & list_size,  short * & option_field) : field(option_field), size(list_size) {
    this->name = option_field_name;
  }
  
  ~COptionShortList() {};
  string SetValue(vector<string> option_value) {
    COptionBase::SetValue(option_value);
    // The size is the length of option_value
    unsigned short option_size = option_value.size();
    if (option_size == 1 && option_value[0].compare("NONE") == 0) {
      // No options
      this->size = 0;
      return "";
    }
    this->size = option_size;
    
    // Parse all of the options
    short * vals = new  short[option_size];
    for (unsigned long i  = 0; i < option_size; i++) {
      istringstream is(option_value[i]);
      unsigned short val;
      if (!(is >> val)) {
        delete [] vals;
        return badValue(option_value, "short", this->name);
      }
      vals[i] = val;
    }
    this->field = vals;
    return "";
  }
  
  void SetDefault() {
    this->size = 0; // There is no default value for list
  }
};

class COptionUShortList : public COptionBase {
  unsigned short * & field; // Reference to the feildname
  string name; // identifier for the option
  unsigned short & size;

public:
  COptionUShortList(string option_field_name, unsigned short & list_size, unsigned short * & option_field) : field(option_field), size(list_size) {
    this->name = option_field_name;
  }

  ~COptionUShortList() {};
  string SetValue(vector<string> option_value) {
    COptionBase::SetValue(option_value);
    // The size is the length of option_value
    unsigned short option_size = option_value.size();
    if (option_size == 1 && option_value[0].compare("NONE") == 0) {
      // No options
      this->size = 0;
      return "";
    }
    this->size = option_size;

    // Parse all of the options
    unsigned short * vals = new unsigned short[option_size];
    for (unsigned long i  = 0; i < option_size; i++) {
      istringstream is(option_value[i]);
      unsigned short val;
      if (!(is >> val)) {
        delete [] vals;
        return badValue(option_value, "unsigned short", this->name);
      }
      vals[i] = val;
    }
    this->field = vals;
    return "";
  }

  void SetDefault() {
    this->size = 0; // There is no default value for list
  }
};

class COptionStringList : public COptionBase {
  string * & field; // Reference to the feildname
  string name; // identifier for the option
  unsigned short & size;

public:
  COptionStringList(string option_field_name, unsigned short & list_size, string * & option_field) : field(option_field), size(list_size) {
    this->name = option_field_name;
  }

  ~COptionStringList() {};
  string SetValue(vector<string> option_value) {
    COptionBase::SetValue(option_value);
    // The size is the length of option_value
    unsigned short option_size = option_value.size();
    if (option_size == 1 && option_value[0].compare("NONE") == 0) {
      this->size = 0;
      return "";
    }
    this->size = option_size;

    // Parse all of the options
    string * vals = new string[option_size];
    for (unsigned long i  = 0; i < option_size; i++) {
      vals[i].assign(option_value[i]);
    }
    this->field = vals;
    return "";
  }

  void SetDefault() {
    this->size = 0; // There is no default value for list
  }
};

class COptionConvect : public COptionBase {
  string name; // identifier for the option
  unsigned short & space;
  unsigned short & centered;
  unsigned short & upwind;

public:
  COptionConvect(string option_field_name, unsigned short & space_field, unsigned short & centered_field, unsigned short & upwind_field) : space(space_field), centered(centered_field), upwind(upwind_field) {
    this->name = option_field_name;
  }

  ~COptionConvect() {};
  string SetValue(vector<string> option_value) {
    COptionBase::SetValue(option_value);

    string out = optionCheckMultipleValues(option_value, "unsigned short", this->name);
    if (out.compare("") != 0) {
      return out;
    }

    if (Centered_Map.count(option_value[0])) {
      this->space = Space_Map.find("SPACE_CENTERED")->second;
      this->centered = Centered_Map.find(option_value[0])->second;
      this->upwind = NO_UPWIND;
      return "";
    }
    if (Upwind_Map.count(option_value[0])) {
      this->space = Space_Map.find("SPACE_UPWIND")->second;
      this->upwind = Upwind_Map.find(option_value[0])->second;
      this->centered = NO_CENTERED;
      return "";
    }
    // Make them defined in case something weird happens
    this->centered = NO_CENTERED;
    this->upwind = NO_UPWIND;
    this->space = SPACE_CENTERED;
    return badValue(option_value, "convect", this->name);

  }

  void SetDefault() {
    this->centered = NO_CENTERED;
    this->upwind = NO_UPWIND;
    this->space = SPACE_CENTERED;
  }
};

class COptionFEMConvect : public COptionBase{
  string name; // identifier for the option
  unsigned short & space;
  unsigned short & fem;

public:
  COptionFEMConvect(string option_field_name, unsigned short & space_field, unsigned short & fem_field) : space(space_field), fem(fem_field) {
    this->name = option_field_name;
  }

  ~COptionFEMConvect() {};
  string SetValue(vector<string> option_value) {
    COptionBase::SetValue(option_value);

    string out = optionCheckMultipleValues(option_value, "unsigned short", this->name);
    if (out.compare("") != 0) {
      return out;
    }

    if (FEM_Map.count(option_value[0])) {
      this->space = Space_Map.find("FINITE_ELEMENT")->second;
      this->fem = FEM_Map.find(option_value[0])->second;
      return "";
    }

    // Make them defined in case something weird happens
    this->fem = NO_FEM;
    return badValue(option_value, "convect", this->name);

  }

  void SetDefault() {
    this->fem = NO_FEM;
  }
};

class COptionMathProblem : public COptionBase {
  string name; // identifier for the option
  bool & cont_adjoint;
  bool cont_adjoint_def;
  bool & disc_adjoint;
  bool disc_adjoint_def;
  bool & restart;
  bool restart_def;

public:
  COptionMathProblem(string option_field_name, bool & cont_adjoint_field, bool cont_adjoint_default, bool & disc_adjoint_field, bool disc_adjoint_default, bool & restart_field, bool restart_default) : cont_adjoint(cont_adjoint_field), disc_adjoint(disc_adjoint_field), restart(restart_field) {
    this->name = option_field_name;
    this->cont_adjoint_def = cont_adjoint_default;
    this->disc_adjoint_def = disc_adjoint_default;
    this->restart_def = restart_default;
  }

  ~COptionMathProblem() {};
  string SetValue(vector<string> option_value) {
    COptionBase::SetValue(option_value);
    string out = optionCheckMultipleValues(option_value, "unsigned short", this->name);
    if (out.compare("") != 0) {
      return out;
    }
    if (option_value[0] == "ADJOINT") {
      return badValue(option_value, "math problem (try CONTINUOUS_ADJOINT)", this->name);
    }
    if (Math_Problem_Map.find(option_value[0]) == Math_Problem_Map.end()) {
      return badValue(option_value, "math problem", this->name);
    }
    if (option_value[0] == "DIRECT") {
      this->cont_adjoint = false;
      this->disc_adjoint = false;
      this->restart = false;
      return "";
    }
    if (option_value[0] == "CONTINUOUS_ADJOINT") {
      this->cont_adjoint= true;
      this->disc_adjoint = false;
      this->restart= true;
      return "";
    }
    if (option_value[0] == "DISCRETE_ADJOINT") {
      this->disc_adjoint = true;
      this->cont_adjoint= false;
      this->restart = true;
      return "";
    }
    return "option in math problem map not considered in constructor";
  }

  void SetDefault() {
    this->cont_adjoint = this->cont_adjoint_def;
    this->disc_adjoint = this->disc_adjoint_def;
    this->restart = this->restart_def;
  }
  
};

class COptionDVParam : public COptionBase {
  string name; // identifier for the option
  unsigned short & nDV;
  su2double ** & paramDV;
  string * & FFDTag;
  unsigned short* & design_variable;

public:
  COptionDVParam(string option_field_name, unsigned short & nDV_field, su2double** & paramDV_field, string* & FFDTag_field, unsigned short * & design_variable_field) : nDV(nDV_field), paramDV(paramDV_field), FFDTag(FFDTag_field), design_variable(design_variable_field) {
    this->name = option_field_name;
  }

  ~COptionDVParam() {};
  
  string SetValue(vector<string> option_value) {
    COptionBase::SetValue(option_value);
    if ((option_value.size() == 1) && (option_value[0].compare("NONE") == 0)) {
      this->nDV = 0;
      return "";
    }

    // Cannot have ; at the beginning or the end
    if (option_value[0].compare(";") == 0) {
      string newstring;
      newstring.append(this->name);
      newstring.append(": may not have beginning semicolon");
      return newstring;
    }
    if (option_value[option_value.size()-1].compare(";") == 0) {
      string newstring;
      newstring.append(this->name);
      newstring.append(": may not have ending semicolon");
      return newstring;
    }


    // use the ";" token to determine the number of design variables
    // This works because semicolon is not one of the delimiters in tokenize string
    this->nDV = 0;
    //unsigned int num_semi = 0;
    for (unsigned int i = 0; i < static_cast<unsigned int>(option_value.size()); i++) {
      if (option_value[i].compare(";") == 0) {
        this->nDV++;
        //        num_semi++;
      }
    }

    // One more design variable than semicolon
    this->nDV++;

    if ( (this->nDV > 0) && (this->design_variable == NULL) ) {
      string newstring;
      newstring.append(this->name);
      newstring.append(": Design_Variable array has not been allocated. Check that DV_KIND appears before DV_PARAM in configuration file.");
      return newstring;
    }

    this->paramDV = new su2double*[this->nDV];
    for (unsigned short iDV = 0; iDV < this->nDV; iDV++) {
      this->paramDV[iDV] = new su2double[MAX_PARAMETERS];
    }

    this->FFDTag = new string[this->nDV];

   vector<unsigned short> nParamDV(nDV, 0);
   unsigned short totalnParamDV = 0;
   stringstream ss;
   unsigned int i = 0;
    
    for (unsigned short iDV = 0; iDV < this->nDV; iDV++) {
      switch (this->design_variable[iDV]) {
        case NO_DEFORMATION:       nParamDV[iDV] = 0; break;
        case FFD_SETTING:          nParamDV[iDV] = 0; break;
        case FFD_CONTROL_POINT_2D: nParamDV[iDV] = 5; break;
        case FFD_CAMBER_2D:        nParamDV[iDV] = 2; break;
        case FFD_THICKNESS_2D:     nParamDV[iDV] = 2; break;
        case FFD_TWIST_2D:         nParamDV[iDV] = 3; break;
        case HICKS_HENNE:          nParamDV[iDV] = 2; break;
        case SURFACE_BUMP:         nParamDV[iDV] = 3; break;
        case CST:                  nParamDV[iDV] = 3; break;
        case ANGLE_OF_ATTACK:      nParamDV[iDV] = 1; break;
        case SCALE:                nParamDV[iDV] = 0; break;
        case TRANSLATION:          nParamDV[iDV] = 3; break;
        case ROTATION:             nParamDV[iDV] = 6; break;
        case NACA_4DIGITS:         nParamDV[iDV] = 3; break;
        case PARABOLIC:            nParamDV[iDV] = 2; break;
        case AIRFOIL:              nParamDV[iDV] = 2; break;
        case FFD_CONTROL_POINT:    nParamDV[iDV] = 7; break;
        case FFD_NACELLE:          nParamDV[iDV] = 6; break;
        case FFD_GULL:             nParamDV[iDV] = 2; break;
        case FFD_TWIST:            nParamDV[iDV] = 8; break;
        case FFD_ROTATION:         nParamDV[iDV] = 7; break;
        case FFD_CONTROL_SURFACE:  nParamDV[iDV] = 7; break;
        case FFD_CAMBER:           nParamDV[iDV] = 3; break;
        case FFD_THICKNESS:        nParamDV[iDV] = 3; break;
        case FFD_ANGLE_OF_ATTACK:  nParamDV[iDV] = 2; break;
        case SURFACE_FILE:         nParamDV[iDV] = 0; break;
        case DV_EFIELD:            nParamDV[iDV] = 2; break;
        case DV_YOUNG:             nParamDV[iDV] = 0; break;
        case DV_POISSON:           nParamDV[iDV] = 0; break;
        case DV_RHO:               nParamDV[iDV] = 0; break;
        case DV_RHO_DL:            nParamDV[iDV] = 0; break;
        case SCALE_GRID:           nParamDV[iDV] = 0; break;
        case TRANSLATE_GRID:       nParamDV[iDV] = 3; break;
        case ROTATE_GRID:          nParamDV[iDV] = 6; break;
        default : {
          string newstring;
          newstring.append(this->name);
          newstring.append(": undefined design variable type found in configuration file.");
          return newstring;
        }
      }
      totalnParamDV += nParamDV[iDV];
    }
    
    if (totalnParamDV > option_value.size()){
      SU2_MPI::Error("Wrong number of arguments for DV_PARAM!", CURRENT_FUNCTION);
    }
    
    for (unsigned short iDV = 0; iDV < this->nDV; iDV++) { 
      for (unsigned short iParamDV = 0; iParamDV < nParamDV[iDV]; iParamDV++) {

        ss << option_value[i] << " ";

        if ((iParamDV == 0) &&
            ((this->design_variable[iDV] == NO_DEFORMATION) ||
             (this->design_variable[iDV] == FFD_SETTING) ||
             (this->design_variable[iDV] == FFD_ANGLE_OF_ATTACK)||
             (this->design_variable[iDV] == FFD_CONTROL_POINT_2D) ||
             (this->design_variable[iDV] == FFD_CAMBER_2D) ||
             (this->design_variable[iDV] == FFD_TWIST_2D) ||
             (this->design_variable[iDV] == FFD_THICKNESS_2D) ||
             (this->design_variable[iDV] == FFD_CONTROL_POINT) ||
             (this->design_variable[iDV] == FFD_NACELLE) ||
             (this->design_variable[iDV] == FFD_GULL) ||
             (this->design_variable[iDV] == FFD_TWIST) ||
             (this->design_variable[iDV] == FFD_ROTATION) ||
             (this->design_variable[iDV] == FFD_CONTROL_SURFACE) ||
             (this->design_variable[iDV] == FFD_CAMBER) ||
             (this->design_variable[iDV] == FFD_THICKNESS))) {
              ss >> this->FFDTag[iDV];
              this->paramDV[iDV][iParamDV] = 0;
            }
        else
          ss >> this->paramDV[iDV][iParamDV];

        i++;
      }
      if (iDV < (this->nDV-1)) {
        if (option_value[i].compare(";") != 0) {
          string newstring;
          newstring.append(this->name);
          newstring.append(": a design variable in the configuration file has the wrong number of parameters");
          return newstring;
        }
        i++;
      }
    }

    // Need to return something...
    return "";
  }

  void SetDefault() {
    this->nDV = 0;
    this->paramDV = NULL;
    this->FFDTag = NULL;
    // Don't mess with the Design_Variable because it's an input, not modified
  }
};

class COptionDVValue : public COptionBase {
  string name; // identifier for the option
  unsigned short* & nDV_Value;
  su2double ** & valueDV;
  unsigned short & nDV;
  su2double ** & paramDV;
  unsigned short* & design_variable;

public:
  COptionDVValue(string option_field_name, unsigned short* & nDVValue_field, su2double** & valueDV_field, unsigned short & nDV_field,  su2double** & paramDV_field, unsigned short * & design_variable_field) : nDV_Value(nDVValue_field), valueDV(valueDV_field), nDV(nDV_field), paramDV(paramDV_field), design_variable(design_variable_field) {
    this->name = option_field_name;
  }

  ~COptionDVValue() {};

  string SetValue(vector<string> option_value) {
    COptionBase::SetValue(option_value);
    if ((option_value.size() == 1) && (option_value[0].compare("NONE") == 0)) {
      this->nDV_Value = NULL;
      return "";
    }

    if ( (this->nDV > 0) && (this->design_variable == NULL) ) {
      string newstring;
      newstring.append(this->name);
      newstring.append(": Design_Variable array has not been allocated. Check that DV_KIND appears before DV_VALUE in configuration file.");
      return newstring;
    }
    if ( (this->nDV > 0) && (this->paramDV == NULL) ) {
      string newstring;
      newstring.append(this->name);
      newstring.append(": Design_Parameter array has not been allocated. Check that DV_PARAM appears before DV_VALUE in configuration file.");
      return newstring;
    }

    this->valueDV = new su2double*[this->nDV];
    this->nDV_Value = new unsigned short[this->nDV];

    for (unsigned short iDV = 0; iDV < this->nDV; iDV++) {
      this->valueDV[iDV] = new su2double[3];
    }

    unsigned short nValueDV = 0;
    unsigned short totalnValueDV = 0;
    stringstream ss;
    unsigned int i = 0;
    for (unsigned short iDV = 0; iDV < this->nDV; iDV++) {
      switch (this->design_variable[iDV]) {
        case FFD_CONTROL_POINT:
          if((this->paramDV[iDV][4] == 0) &&
             (this->paramDV[iDV][5] == 0) &&
             (this->paramDV[iDV][6] == 0)) {
            nValueDV = 3;
          } else {
            nValueDV = 1;
          }
          break;
        case FFD_CONTROL_POINT_2D:
          if((this->paramDV[iDV][3] == 0) &&
             (this->paramDV[iDV][4] == 0)) {
            nValueDV = 2;
          } else {
            nValueDV = 1;
          }
          break;
        default :
          nValueDV = 1;
      }

      this->nDV_Value[iDV] = nValueDV;

      totalnValueDV += nValueDV;

      for (unsigned short iValueDV = 0; iValueDV < nValueDV; iValueDV++) {

        if (i >= option_value.size()) {
          string newstring;
          newstring.append(this->name);
          newstring.append(": DV_VALUE does not contain enough entries to match DV_KIND or DV_PARAM.");
          return newstring;
        }
        
        ss << option_value[i] << " ";

        ss >> this->valueDV[iDV][iValueDV];

        i++;
      }
    }

    if (i != totalnValueDV) {
      string newstring;
      newstring.append(this->name);
      newstring.append(": a design variable in the configuration file has the wrong number of values");
      return newstring;
    }

    // Need to return something...
    return "";
  }

  void SetDefault() {
    this->nDV_Value = 0;
    this->valueDV = NULL;
    // Don't mess with the Design_Variable because it's an input, not modified
  }
};

class COptionFFDDef : public COptionBase {
  string name;
  unsigned short & nFFD;
  su2double ** & CoordFFD;
  string * & FFDTag;
  
public:
  COptionFFDDef(string option_field_name, unsigned short & nFFD_field, su2double** & coordFFD_field, string* & FFDTag_field) : nFFD(nFFD_field), CoordFFD(coordFFD_field), FFDTag(FFDTag_field) {
    this->name = option_field_name;
  }
  
  ~COptionFFDDef() {};
  
  string SetValue(vector<string> option_value) {
    COptionBase::SetValue(option_value);
    if ((option_value.size() == 1) && (option_value[0].compare("NONE") == 0)) {
      this->nFFD = 0;
      return "";
    }
    
    // Cannot have ; at the beginning or the end
    if (option_value[0].compare(";") == 0) {
      string newstring;
      newstring.append(this->name);
      newstring.append(": may not have beginning semicolon");
      return newstring;
    }
    if (option_value[option_value.size()-1].compare(";") == 0) {
      string newstring;
      newstring.append(this->name);
      newstring.append(": may not have ending semicolon");
      return newstring;
    }
    
    
    // use the ";" token to determine the number of design variables
    // This works because semicolon is not one of the delimiters in tokenize string
    this->nFFD = 0;
    for (unsigned int i = 0; i < static_cast<unsigned int>(option_value.size()); i++) {
      if (option_value[i].compare(";") == 0) {
        this->nFFD++;
      }
    }
    
    // One more design variable than semicolon
    this->nFFD++;
    
    this->CoordFFD = new su2double*[this->nFFD];
    for (unsigned short iFFD = 0; iFFD < this->nFFD; iFFD++) {
      this->CoordFFD[iFFD] = new su2double[25];
    }
    
    this->FFDTag = new string[this->nFFD];
    
    unsigned short nCoordFFD = 0;
    stringstream ss;
    unsigned int i = 0;
    
    for (unsigned short iFFD = 0; iFFD < this->nFFD; iFFD++) {
      
      nCoordFFD = 25;
      
      for (unsigned short iCoordFFD = 0; iCoordFFD < nCoordFFD; iCoordFFD++) {
        
        ss << option_value[i] << " ";
        
        if (iCoordFFD == 0) ss >> this->FFDTag[iFFD];
        else ss >> this->CoordFFD[iFFD][iCoordFFD-1];
        
        i++;
      }
      
      if (iFFD < (this->nFFD-1)) {
        if (option_value[i].compare(";") != 0) {
          string newstring;
          newstring.append(this->name);
          newstring.append(": a FFD box in the configuration file has the wrong number of parameters");
          return newstring;
        }
        i++;
      }
      
    }
    
    // Need to return something...
    return "";
  }
  
  void SetDefault() {
    this->nFFD = 0;
    this->CoordFFD = NULL;
    this->FFDTag = NULL;
  }
  
};

class COptionFFDDegree : public COptionBase {
  string name;
  unsigned short & nFFD;
  unsigned short ** & DegreeFFD;
  
public:
  COptionFFDDegree(string option_field_name, unsigned short & nFFD_field, unsigned short** & degreeFFD_field) : nFFD(nFFD_field), DegreeFFD(degreeFFD_field) {
    this->name = option_field_name;
  }
  
  ~COptionFFDDegree() {};
  
  string SetValue(vector<string> option_value) {
    COptionBase::SetValue(option_value);
    if ((option_value.size() == 1) && (option_value[0].compare("NONE") == 0)) {
      this->nFFD = 0;
      return "";
    }
    
    // Cannot have ; at the beginning or the end
    if (option_value[0].compare(";") == 0) {
      string newstring;
      newstring.append(this->name);
      newstring.append(": may not have beginning semicolon");
      return newstring;
    }
    if (option_value[option_value.size()-1].compare(";") == 0) {
      string newstring;
      newstring.append(this->name);
      newstring.append(": may not have ending semicolon");
      return newstring;
    }
    
    
    // use the ";" token to determine the number of design variables
    // This works because semicolon is not one of the delimiters in tokenize string
    this->nFFD = 0;
    for (unsigned int i = 0; i < static_cast<unsigned int>(option_value.size()); i++) {
      if (option_value[i].compare(";") == 0) {
        this->nFFD++;
      }
    }
    
    // One more design variable than semicolon
    this->nFFD++;
    
    this->DegreeFFD = new unsigned short*[this->nFFD];
    for (unsigned short iFFD = 0; iFFD < this->nFFD; iFFD++) {
      this->DegreeFFD[iFFD] = new unsigned short[3];
    }
    
    unsigned short nDegreeFFD = 0;
    stringstream ss;
    unsigned int i = 0;
    
    for (unsigned short iFFD = 0; iFFD < this->nFFD; iFFD++) {
      
      nDegreeFFD = 3;
      
      for (unsigned short iDegreeFFD = 0; iDegreeFFD < nDegreeFFD; iDegreeFFD++) {
        ss << option_value[i] << " ";
        ss >> this->DegreeFFD[iFFD][iDegreeFFD];
        i++;
      }
      
      if (iFFD < (this->nFFD-1)) {
        if (option_value[i].compare(";") != 0) {
          string newstring;
          newstring.append(this->name);
          newstring.append(": a FFD degree in the configuration file has the wrong number of parameters");
          return newstring;
        }
        i++;
      }
      
    }
    
    // Need to return something...
    return "";
  }
  
  void SetDefault() {
    this->nFFD = 0;
    this->DegreeFFD = NULL;
  }
  
};

// Class where the option is represented by (String, su2double, string, su2double, ...)
class COptionStringDoubleList : public COptionBase {
  string name; // identifier for the option
  unsigned short & size; // how many strings are there (same as number of su2doubles)

  string * & s_f; // Reference to the string fields
  su2double* & d_f; // reference to the su2double fields

public:
  COptionStringDoubleList(string option_field_name, unsigned short & list_size, string * & string_field, su2double* & double_field) : size(list_size), s_f(string_field), d_f(double_field) {
    this->name = option_field_name;
  }

  ~COptionStringDoubleList() {};
  string SetValue(vector<string> option_value) {
    COptionBase::SetValue(option_value);
    // There must be an even number of entries (same number of strings and doubles
    unsigned short totalVals = option_value.size();
    if ((totalVals % 2) != 0) {
      if ((totalVals == 1) && (option_value[0].compare("NONE") == 0)) {
        // It's okay to say its NONE
        this->size = 0;
        return "";
      }
      string newstring;
      newstring.append(this->name);
      newstring.append(": must have an even number of entries");
      return newstring;
    }
    unsigned short nVals = totalVals / 2;
    this->size = nVals;
    this->s_f = new string[nVals];
    this->d_f = new su2double[nVals];

    for (unsigned long i = 0; i < nVals; i++) {
      this->s_f[i].assign(option_value[2*i]); // 2 because have su2double and string
      istringstream is(option_value[2*i + 1]);
      su2double val;
      if (!(is >> val)) {
        return badValue(option_value, "string su2double", this->name);
      }
      this->d_f[i] = val;
    }
    // Need to return something...
    return "";
  }

  void SetDefault() {
    this->size = 0; // There is no default value for list
  }
};

class COptionInlet : public COptionBase {
  string name; // identifier for the option
  unsigned short & size;
  string * & marker;
  su2double * & ttotal;
  su2double * & ptotal;
  su2double ** & flowdir;

public:
  COptionInlet(string option_field_name, unsigned short & nMarker_Inlet, string* & Marker_Inlet, su2double* & Ttotal, su2double* & Ptotal, su2double** & FlowDir) : size(nMarker_Inlet), marker(Marker_Inlet), ttotal(Ttotal), ptotal(Ptotal), flowdir(FlowDir) {
    this->name = option_field_name;
  }

  ~COptionInlet() {};
  string SetValue(vector<string> option_value) {
    COptionBase::SetValue(option_value);
    unsigned short totalVals = option_value.size();
    if ((totalVals == 1) && (option_value[0].compare("NONE") == 0)) {
      this->size = 0;
      this->marker = NULL;
      this->ttotal = NULL;
      this->ptotal = NULL;
      this->flowdir = NULL;
      return "";
    }

    if (totalVals % 6 != 0) {
      string newstring;
      newstring.append(this->name);
      newstring.append(": must have a number of entries divisible by 6");
      this->size = 0;
      this->marker = NULL;
      this->ttotal = NULL;
      this->ptotal = NULL;
      this->flowdir = NULL;
      return newstring;
    }

    unsigned short nVals = totalVals / 6;
    this->size = nVals;
    this->marker = new string[nVals];
    this->ttotal = new su2double[nVals];
    this->ptotal = new su2double[nVals];
    this->flowdir = new su2double*[nVals];
    for (unsigned long i = 0; i < nVals; i++) {
      this->flowdir[i] = new su2double[3];
    }

    for (unsigned long i = 0; i < nVals; i++) {
      this->marker[i].assign(option_value[6*i]);
      istringstream ss_1st(option_value[6*i + 1]);
      if (!(ss_1st >> this->ttotal[i])) {
        return badValue(option_value, "inlet", this->name);
      }
      istringstream ss_2nd(option_value[6*i + 2]);
      if (!(ss_2nd >> this->ptotal[i])) {
        return badValue(option_value, "inlet", this->name);
      }
      istringstream ss_3rd(option_value[6*i + 3]);
      if (!(ss_3rd >> this->flowdir[i][0])) {
        return badValue(option_value, "inlet", this->name);
      }
      istringstream ss_4th(option_value[6*i + 4]);
      if (!(ss_4th >> this->flowdir[i][1])) {
        return badValue(option_value, "inlet", this->name);
      }
      istringstream ss_5th(option_value[6*i + 5]);
      if (!(ss_5th >> this->flowdir[i][2])) {
        return badValue(option_value, "inlet", this->name);
      }
    }

    return "";
  }

  void SetDefault() {
    this->marker = NULL;
    this->ttotal = NULL;
    this->ptotal = NULL;
    this->flowdir = NULL;
    this->size = 0; // There is no default value for list
  }
};

template <class Tenum>
class COptionRiemann : public COptionBase {

protected:
  map<string, Tenum> m;
  string name; // identifier for the option
  unsigned short & size;
  string * & marker;
  unsigned short* & field; // Reference to the field name
  su2double * & var1;
  su2double * & var2;
  su2double ** & flowdir;

public:
  COptionRiemann(string option_field_name, unsigned short & nMarker_Riemann, string* & Marker_Riemann, unsigned short* & option_field, const map<string, Tenum> m, su2double* & var1, su2double* & var2, su2double** & FlowDir) : size(nMarker_Riemann),
  	  	  	  	  marker(Marker_Riemann), field(option_field), var1(var1), var2(var2), flowdir(FlowDir) {
    this->name = option_field_name;
    this->m = m;
  }
  ~COptionRiemann() {};

  string SetValue(vector<string> option_value) {
    COptionBase::SetValue(option_value);
    unsigned short totalVals = option_value.size();
    if ((totalVals == 1) && (option_value[0].compare("NONE") == 0)) {
      this->size = 0;
      this->marker = NULL;
      this->field = 0;
      this->var1 = NULL;
      this->var2 = NULL;
      this->flowdir = NULL;
      return "";
    }

    if (totalVals % 7 != 0) {
      string newstring;
      newstring.append(this->name);
      newstring.append(": must have a number of entries divisible by 7");
      this->size = 0;
      this->marker = NULL;
      this->var1 = NULL;
      this->var2 = NULL;
      this->flowdir = NULL;
      this->field = NULL;
      return newstring;
    }

    unsigned short nVals = totalVals / 7;
    this->size = nVals;
    this->marker = new string[nVals];
    this->var1 = new su2double[nVals];
    this->var2 = new su2double[nVals];
    this->flowdir = new su2double*[nVals];
    this->field = new unsigned short[nVals];

    for (unsigned long i = 0; i < nVals; i++) {
      this->flowdir[i] = new su2double[3];
    }

    for (unsigned long i = 0; i < nVals; i++) {
      this->marker[i].assign(option_value[7*i]);
        // Check to see if the enum value is in the map
    if (this->m.find(option_value[7*i + 1]) == m.end()) {
      string str;
      str.append(this->name);
      str.append(": invalid option value ");
      str.append(option_value[0]);
      str.append(". Check current SU2 options in config_template.cfg.");
      return str;
    }
      Tenum val = this->m[option_value[7*i + 1]];
      this->field[i] = val;

      istringstream ss_1st(option_value[7*i + 2]);
      if (!(ss_1st >> this->var1[i])) {
        return badValue(option_value, "Riemann", this->name);
      }
      istringstream ss_2nd(option_value[7*i + 3]);
      if (!(ss_2nd >> this->var2[i])) {
        return badValue(option_value, "Riemann", this->name);
      }
      istringstream ss_3rd(option_value[7*i + 4]);
      if (!(ss_3rd >> this->flowdir[i][0])) {
        return badValue(option_value, "Riemann", this->name);
      }
      istringstream ss_4th(option_value[7*i + 5]);
      if (!(ss_4th >> this->flowdir[i][1])) {
        return badValue(option_value, "Riemann", this->name);
      }
      istringstream ss_5th(option_value[7*i + 6]);
      if (!(ss_5th >> this->flowdir[i][2])) {
        return badValue(option_value, "Riemann", this->name);
      }
    }

    return "";
  }

  void SetDefault() {
    this->marker = NULL;
    this->var1 = NULL;
    this->var2 = NULL;
    this->flowdir = NULL;
    this->size = 0; // There is no default value for list
  }
};

template <class Tenum>
class COptionGiles : public COptionBase{

  map<string, Tenum> m;
  unsigned short & size;
  string * & marker;
  unsigned short* & field; // Reference to the fieldname
  string name; // identifier for the option
  su2double * & var1;
  su2double * & var2;
  su2double ** & flowdir;
  su2double * & relfac1;
  su2double * & relfac2;

public:
  COptionGiles(string option_field_name, unsigned short & nMarker_Giles, string* & Marker_Giles, unsigned short* & option_field, const map<string, Tenum> m, su2double* & var1, su2double* & var2, su2double** & FlowDir, su2double* & relfac1, su2double* & relfac2) : size(nMarker_Giles),
  	  	  	  	  marker(Marker_Giles), field(option_field), var1(var1), var2(var2), flowdir(FlowDir), relfac1(relfac1), relfac2(relfac2) {
    this->name = option_field_name;
    this->m = m;
  }
  ~COptionGiles() {};

  string SetValue(vector<string> option_value) {
    COptionBase::SetValue(option_value);
    unsigned long totalVals = option_value.size();
    if ((totalVals == 1) && (option_value[0].compare("NONE") == 0)) {
      this->size = 0;
      this->marker = NULL;
      this->field = 0;
      this->var1 = NULL;
      this->var2 = NULL;
      this->flowdir = NULL;
      this->relfac1 = NULL;
      this->relfac2 = NULL;
      return "";
    }

    if (totalVals % 9 != 0) {
      string newstring;
      newstring.append(this->name);
      newstring.append(": must have a number of entries divisible by 9");
      this->size = 0;
      this->marker = NULL;
      this->var1 = NULL;
      this->var2 = NULL;
      this->flowdir = NULL;
      this->field = NULL;
      this->relfac1 = NULL;
      this->relfac2 = NULL;
      return newstring;
    }

    unsigned long nVals = totalVals / 9;
    this->size = nVals;
    this->marker = new string[nVals];
    this->var1 = new su2double[nVals];
    this->var2 = new su2double[nVals];
    this->flowdir = new su2double*[nVals];
    this->field = new unsigned short[nVals];
    this->relfac1 = new su2double[nVals];
    this->relfac2 = new su2double[nVals];

    for (unsigned int i = 0; i < nVals; i++) {
      this->flowdir[i] = new su2double[3];
    }

    for (unsigned int i = 0; i < nVals; i++) {
      this->marker[i].assign(option_value[9*i]);
        // Check to see if the enum value is in the map
    if (this->m.find(option_value[9*i + 1]) == m.end()) {
      string str;
      str.append(this->name);
      str.append(": invalid option value ");
      str.append(option_value[0]);
      str.append(". Check current SU2 options in config_template.cfg.");
      return str;
    }
      Tenum val = this->m[option_value[9*i + 1]];
      this->field[i] = val;

      istringstream ss_1st(option_value[9*i + 2]);
      if (!(ss_1st >> this->var1[i])) {
        return badValue(option_value, "Giles BC", this->name);
      }
      istringstream ss_2nd(option_value[9*i + 3]);
      if (!(ss_2nd >> this->var2[i])) {
        return badValue(option_value, "Giles BC", this->name);
      }
      istringstream ss_3rd(option_value[9*i + 4]);
      if (!(ss_3rd >> this->flowdir[i][0])) {
        return badValue(option_value, "Giles BC", this->name);
      }
      istringstream ss_4th(option_value[9*i + 5]);
      if (!(ss_4th >> this->flowdir[i][1])) {
        return badValue(option_value, "Giles BC", this->name);
      }
      istringstream ss_5th(option_value[9*i + 6]);
      if (!(ss_5th >> this->flowdir[i][2])) {
        return badValue(option_value, "Giles BC", this->name);
      }
      istringstream ss_6th(option_value[9*i + 7]);
      if (!(ss_6th >> this->relfac1[i])) {
        return badValue(option_value, "Giles BC", this->name);
      }
      istringstream ss_7th(option_value[9*i + 8]);
      if (!(ss_7th >> this->relfac2[i])) {
        return badValue(option_value, "Giles BC", this->name);
      }
    }

    return "";
  }

  void SetDefault() {
    this->marker = NULL;
    this->var1 = NULL;
    this->var2 = NULL;
    this->relfac1 = NULL;
    this->relfac2 = NULL;
    this->flowdir = NULL;
    this->size = 0; // There is no default value for list
  }
};

//Inlet condition where the input direction is assumed
class COptionExhaust : public COptionBase {
  string name; // identifier for the option
  unsigned short & size;
  string * & marker;
  su2double * & ttotal;
  su2double * & ptotal;

public:
  COptionExhaust(string option_field_name, unsigned short & nMarker_Exhaust, string* & Marker_Exhaust, su2double* & Ttotal, su2double* & Ptotal) : size(nMarker_Exhaust), marker(Marker_Exhaust), ttotal(Ttotal), ptotal(Ptotal) {
    this->name = option_field_name;
  }

  ~COptionExhaust() {};
  
  string SetValue(vector<string> option_value) {
    COptionBase::SetValue(option_value);
    unsigned short totalVals = option_value.size();
    if ((totalVals == 1) && (option_value[0].compare("NONE") == 0)) {
      this->size = 0;
      this->marker = NULL;
      this->ttotal = NULL;
      this->ptotal = NULL;
      return "";
    }

    if (totalVals % 3 != 0) {
      string newstring;
      newstring.append(this->name);
      newstring.append(": must have a number of entries divisible by 3");
      this->size = 0;
      this->marker = NULL;
      this->ttotal = NULL;
      this->ptotal = NULL;
      return newstring;
    }

    unsigned short nVals = totalVals / 3;
    this->size = nVals;
    this->marker = new string[nVals];
    this->ttotal = new su2double[nVals];
    this->ptotal = new su2double[nVals];

    for (unsigned long i = 0; i < nVals; i++) {
      this->marker[i].assign(option_value[3*i]);
      istringstream ss_1st(option_value[3*i + 1]);
      if (!(ss_1st >> this->ttotal[i]))
        return badValue(option_value, "exhaust fixed", this->name);
      istringstream ss_2nd(option_value[3*i + 2]);
      if (!(ss_2nd >> this->ptotal[i]))
        return badValue(option_value, "exhaust fixed", this->name);
    }
    
    return "";
  }

  void SetDefault() {
    this->marker = NULL;
    this->ttotal = NULL;
    this->ptotal = NULL;
    this->size = 0; // There is no default value for list
  }
  
};

class COptionPeriodic : public COptionBase {
  string name; // identifier for the option
  unsigned short & size;
  string * & marker_bound;
  string * & marker_donor;
  su2double ** & rot_center;
  su2double ** & rot_angles;
  su2double ** & translation;

public:
  COptionPeriodic(const string option_field_name, unsigned short & nMarker_PerBound,
                  string* & Marker_PerBound, string* & Marker_PerDonor,
                  su2double** & RotCenter, su2double** & RotAngles, su2double** & Translation) : size(nMarker_PerBound), marker_bound(Marker_PerBound), marker_donor(Marker_PerDonor), rot_center(RotCenter), rot_angles(RotAngles), translation(Translation) {
    this->name = option_field_name;
  }

  ~COptionPeriodic() {};
  string SetValue(vector<string> option_value) {
    COptionBase::SetValue(option_value);
    const int mod_num = 11;

    unsigned short totalVals = option_value.size();
    if ((totalVals == 1) && (option_value[0].compare("NONE") == 0)) {
      this->size = 0;
      this->marker_bound = NULL;
      this->marker_donor = NULL;
      this->rot_center = NULL;
      this->rot_angles = NULL;
      this->translation = NULL;
      return "";
    }

    if (totalVals % mod_num != 0) {
      string newstring;
      newstring.append(this->name);
      newstring.append(": must have a number of entries divisible by 11");
      this->size = 0;
      this->marker_bound = NULL;
      this->marker_donor = NULL;
      this->rot_center = NULL;
      this->rot_angles = NULL;
      this->translation = NULL;
      return newstring;
    }

    unsigned short nVals = 2 * (totalVals / mod_num); // To account for periodic and donor
    this->size = nVals;
    this->marker_bound = new string[nVals];
    this->marker_donor = new string[nVals];
    this->rot_center = new su2double*[nVals];
    this->rot_angles = new su2double*[nVals];
    this->translation = new su2double*[nVals];
    for (unsigned long i = 0; i < nVals; i++) {
      this->rot_center[i] = new su2double[3];
      this->rot_angles[i] = new su2double[3];
      this->translation[i] = new su2double[3];
    }

    su2double deg2rad = PI_NUMBER/180.0;

    for (unsigned long i = 0; i < (nVals/2); i++) {
      this->marker_bound[i].assign(option_value[mod_num*i]);
      this->marker_donor[i].assign(option_value[mod_num*i+1]);
      istringstream ss_1st(option_value[mod_num*i + 2]);
      if (!(ss_1st >> this->rot_center[i][0])) {
        return badValue(option_value, "periodic", this->name);
      }
      istringstream ss_2nd(option_value[mod_num*i + 3]);
      if (!(ss_2nd >> this->rot_center[i][1])) {
        return badValue(option_value, "periodic", this->name);
      }
      istringstream ss_3rd(option_value[mod_num*i + 4]);
      if (!(ss_3rd >> this->rot_center[i][2])) {
        return badValue(option_value, "periodic", this->name);
      }
      istringstream ss_4th(option_value[mod_num*i + 5]);
      if (!(ss_4th >> this->rot_angles[i][0])) {
        return badValue(option_value, "periodic", this->name);
      }
      istringstream ss_5th(option_value[mod_num*i + 6]);
      if (!(ss_5th >> this->rot_angles[i][1])) {
        return badValue(option_value, "periodic", this->name);
      }
      istringstream ss_6th(option_value[mod_num*i + 7]);
      if (!(ss_6th >> this->rot_angles[i][2])) {
        return badValue(option_value, "periodic", this->name);
      }
      istringstream ss_7th(option_value[mod_num*i + 8]);
      if (!(ss_7th >> this->translation[i][0])) {
        return badValue(option_value, "periodic", this->name);
      }
      istringstream ss_8th(option_value[mod_num*i + 9]);
      if (!(ss_8th >> this->translation[i][1])) {
        return badValue(option_value, "periodic", this->name);
      }
      istringstream ss_9th(option_value[mod_num*i + 10]);
      if (!(ss_9th >> this->translation[i][2])) {
        return badValue(option_value, "periodic", this->name);
      }
      this->rot_angles[i][0] *= deg2rad;
      this->rot_angles[i][1] *= deg2rad;
      this->rot_angles[i][2] *= deg2rad;
    }

    for (unsigned long i = (nVals/2); i < nVals; i++) {
      this->marker_bound[i].assign(option_value[mod_num*(i-nVals/2)+1]);
      this->marker_donor[i].assign(option_value[mod_num*(i-nVals/2)]);
      istringstream ss_1st(option_value[mod_num*(i-nVals/2) + 2]);
      if (!(ss_1st >> this->rot_center[i][0])) {
        return badValue(option_value, "periodic", this->name);
      }
      istringstream ss_2nd(option_value[mod_num*(i-nVals/2) + 3]);
      if (!(ss_2nd >> this->rot_center[i][1])) {
        return badValue(option_value, "periodic", this->name);
      }
      istringstream ss_3rd(option_value[mod_num*(i-nVals/2) + 4]);
      if (!(ss_3rd >> this->rot_center[i][2])) {
        return badValue(option_value, "periodic", this->name);
      }
      istringstream ss_4th(option_value[mod_num*(i-nVals/2) + 5]);
      if (!(ss_4th >> this->rot_angles[i][0])) {
        return badValue(option_value, "periodic", this->name);
      }
      istringstream ss_5th(option_value[mod_num*(i-nVals/2) + 6]);
      if (!(ss_5th >> this->rot_angles[i][1])) {
        return badValue(option_value, "periodic", this->name);
      }
      istringstream ss_6th(option_value[mod_num*(i-nVals/2) + 7]);
      if (!(ss_6th >> this->rot_angles[i][2])) {
        return badValue(option_value, "periodic", this->name);
      }
      istringstream ss_7th(option_value[mod_num*(i-nVals/2) + 8]);
      if (!(ss_7th >> this->translation[i][0])) {
        return badValue(option_value, "periodic", this->name);
      }
      istringstream ss_8th(option_value[mod_num*(i-nVals/2) + 9]);
      if (!(ss_8th >> this->translation[i][1])) {
        return badValue(option_value, "periodic", this->name);
      }
      istringstream ss_9th(option_value[mod_num*(i-nVals/2) + 10]);
      if (!(ss_9th >> this->translation[i][2])) {
        return badValue(option_value, "periodic", this->name);
      }
      /*--- Mirror the rotational angles and translation vector (rotational
       center does not need to move) ---*/
      this->rot_center[i][0] *= 1.0;
      this->rot_center[i][1] *= 1.0;
      this->rot_center[i][2] *= 1.0;
      this->rot_angles[i][0] *= -deg2rad;
      this->rot_angles[i][1] *= -deg2rad;
      this->rot_angles[i][2] *= -deg2rad;
      this->translation[i][0] *= -1.0;
      this->translation[i][1] *= -1.0;
      this->translation[i][2] *= -1.0;
    }

    return "";
  }

  void SetDefault() {
    this->size = 0;
    this->marker_bound = NULL;
    this->marker_donor = NULL;
    this->rot_center = NULL;
    this->rot_angles = NULL;
    this->translation = NULL;
  }
};

class COptionTurboPerformance : public COptionBase {
  string name; // identifier for the option
  unsigned short & size;
  string * & marker_turboIn;
  string * & marker_turboOut;

public:
  COptionTurboPerformance(const string option_field_name, unsigned short & nMarker_TurboPerf,
                          string* & Marker_TurboBoundIn, string* & Marker_TurboBoundOut) : size(nMarker_TurboPerf), marker_turboIn(Marker_TurboBoundIn), marker_turboOut(Marker_TurboBoundOut){
    this->name = option_field_name;
  }

  ~COptionTurboPerformance() {};
  string SetValue(vector<string> option_value) {
    COptionBase::SetValue(option_value);
    const int mod_num = 2;

    unsigned long totalVals = option_value.size();
    if ((totalVals == 1) && (option_value[0].compare("NONE") == 0)) {
      this->size = 0;
      this->marker_turboIn= NULL;
      this->marker_turboOut = NULL;
      return "";
    }

    if (totalVals % mod_num != 0) {
      string newstring;
      newstring.append(this->name);
      newstring.append(": must have a number of entries divisible by 2");
      this->size = 0;
      this->marker_turboIn= NULL;
      this->marker_turboOut = NULL;;
      return newstring;
    }

    unsigned long nVals = totalVals / mod_num;
    this->size = nVals;
    this->marker_turboIn = new string[nVals];
    this->marker_turboOut = new string[nVals];
    for (unsigned long i = 0; i < nVals; i++) {
      this->marker_turboIn[i].assign(option_value[mod_num*i]);
      this->marker_turboOut[i].assign(option_value[mod_num*i+1]);
     }


    return "";
  }

  void SetDefault() {
    this->size = 0;
    this->marker_turboIn= NULL;
    this->marker_turboOut = NULL;
  }
};

class COptionPython : public COptionBase {
  string name;
public:
  COptionPython(const string name) {
    this->name = name;
  }
  ~COptionPython() {};
  // No checking happens with python options
  string SetValue(vector<string> option_value) {
    COptionBase::SetValue(option_value);
    return "";
  }
  // No defaults with python options
  void SetDefault() {
    return;
  };
};

class COptionActDisk : public COptionBase {
  string name; // identifier for the option
  unsigned short & inlet_size;
  unsigned short & outlet_size;
  string * & marker_inlet;
  string * & marker_outlet;
  su2double ** & press_jump;
  su2double ** & temp_jump;
  su2double ** & omega;
  
public:
  COptionActDisk(const string name,
                 unsigned short & nMarker_ActDiskInlet, unsigned short & nMarker_ActDiskOutlet, string * & Marker_ActDiskInlet, string * & Marker_ActDiskOutlet,
                 su2double ** & ActDisk_PressJump, su2double ** & ActDisk_TempJump, su2double ** & ActDisk_Omega) :
  inlet_size(nMarker_ActDiskInlet), outlet_size(nMarker_ActDiskOutlet), marker_inlet(Marker_ActDiskInlet), marker_outlet(Marker_ActDiskOutlet),
  press_jump(ActDisk_PressJump), temp_jump(ActDisk_TempJump), omega(ActDisk_Omega) {
    this->name = name;
  }
  
  ~COptionActDisk() {};
  string SetValue(vector<string> option_value) {
    COptionBase::SetValue(option_value);
    const int mod_num = 8;
    unsigned short totalVals = option_value.size();
    if ((totalVals == 1) && (option_value[0].compare("NONE") == 0)) {
      this->SetDefault();
      return "";
    }
    
    if (totalVals % mod_num != 0) {
      string newstring;
      newstring.append(this->name);
      newstring.append(": must have a number of entries divisible by 8");
      this->SetDefault();
      return newstring;
    }
    
    unsigned short nVals = totalVals / mod_num;
    this->inlet_size = nVals;
    this->outlet_size = nVals;
    this->marker_inlet = new string[this->inlet_size];
    this->marker_outlet = new string[this->outlet_size];
    
    this->press_jump = new su2double*[this->inlet_size];
    this->temp_jump = new su2double*[this->inlet_size];
    this->omega = new su2double*[this->inlet_size];
    for (int i = 0; i < this->inlet_size; i++) {
      this->press_jump[i] = new su2double[2];
      this->temp_jump[i] = new su2double[2];
      this->omega[i] = new su2double[2];
    }
    
    string tname = "actuator disk";
    
    for (int i = 0; i < this->inlet_size; i++) {
      this->marker_inlet[i].assign(option_value[mod_num*i]);
      this->marker_outlet[i].assign(option_value[mod_num*i+1]);
      istringstream ss_1st(option_value[mod_num*i + 2]);
      if (!(ss_1st >> this->press_jump[i][0])) {
        return badValue(option_value, tname, this->name);
      }
      istringstream ss_2nd(option_value[mod_num*i + 3]);
      if (!(ss_2nd >> this->temp_jump[i][0])) {
        return badValue(option_value, tname, this->name);
      }
      istringstream ss_3rd(option_value[mod_num*i + 4]);
      if (!(ss_3rd >> this->omega[i][0])) {
        return badValue(option_value, tname, this->name);
      }
      istringstream ss_4th(option_value[mod_num*i + 5]);
      if (!(ss_4th >> this->press_jump[i][1])) {
        return badValue(option_value, tname, this->name);
      }
      istringstream ss_5th(option_value[mod_num*i + 6]);
      if (!(ss_5th >> this->temp_jump[i][1])) {
        return badValue(option_value, tname, this->name);
      }
      istringstream ss_6th(option_value[mod_num*i + 7]);
      if (!(ss_6th >> this->omega[i][1])) {
        return badValue(option_value, tname, this->name);
      }
    }
    return "";
  }
  void SetDefault() {
    this->inlet_size = 0;
    this->outlet_size = 0;
    this->marker_inlet = NULL;
    this->marker_outlet = NULL;
    this->press_jump = NULL;
    this->temp_jump = NULL;
    this->omega = NULL;
  }
};

class COptionWallFunction : public COptionBase {
  string name; // identifier for the option
  unsigned short &nMarkers;
  string* &markers;
  unsigned short*  &walltype;
  unsigned short** &intInfo;
  su2double**      &doubleInfo;

public:
  COptionWallFunction(const string name, unsigned short &nMarker_WF, 
                      string* &Marker_WF, unsigned short* &type_WF,
                      unsigned short** &intInfo_WF, su2double** &doubleInfo_WF) :
  nMarkers(nMarker_WF), markers(Marker_WF), walltype(type_WF),
  intInfo(intInfo_WF), doubleInfo(doubleInfo_WF) {
    this->name = name;
  }

  ~COptionWallFunction(){}

  string SetValue(vector<string> option_value) {
    COptionBase::SetValue(option_value);
    /*--- First check if NONE is specified. ---*/
    unsigned short totalSize = option_value.size();
    if ((totalSize == 1) && (option_value[0].compare("NONE") == 0)) {
      this->SetDefault();
      return "";
    }

    /*--- Determine the number of markers, for which a wall
          function treatment has been specified. ---*/
    unsigned short counter = 0, nVals = 0;
    while (counter < totalSize ) {

      /* Update the counter for the number of markers specified
         and store the current index for possible error messages. */
      ++nVals;
      const unsigned short indMarker = counter;

      /* Check if a wall function type has been specified for this marker.
         If not, create an error message and return. */
      ++counter;
      const unsigned short indWallType = counter;
      unsigned short typeWF = NO_WALL_FUNCTION;
      bool validWF = true;
      if (counter == totalSize) validWF = false;
      else {
        map<string, ENUM_WALL_FUNCTIONS>::const_iterator it;
        it = Wall_Functions_Map.find(option_value[counter]);
        if(it == Wall_Functions_Map.end()) validWF = false;
        else                               typeWF  = it->second;
      }

      if (!validWF ) {
        string newstring;
        newstring.append(this->name);
        newstring.append(": Invalid wall function type, ");
        newstring.append(option_value[counter]);
        newstring.append(", encountered for marker ");
        newstring.append(option_value[indMarker]);
        return newstring;
      }

      /* Update the counter, as the wall function type is valid. */
      ++counter;

      /*--- For some wall function types some additional info
            must be specified. Hence the counter must be updated
            accordingly. ---*/
      switch( typeWF ) {
        case EQUILIBRIUM_WALL_MODEL:    counter += 3; break;
        case NONEQUILIBRIUM_WALL_MODEL: counter += 2; break;
        case LOGARITHMIC_WALL_MODEL: counter += 3; break;
        default: break;
      }

      /* In case the counter is larger than totalSize, the data for
         this wall function type has not been specified correctly. */
      if (counter > totalSize) {
        string newstring;
        newstring.append(this->name);
        newstring.append(", marker ");
        newstring.append(option_value[indMarker]);
        newstring.append(", wall function type ");
        newstring.append(option_value[indWallType]);
        newstring.append(": Additional information is missing.");
        return newstring;
      }
    }

    /* Allocate the memory to store the data for the wall function markers. */
    this->nMarkers   = nVals;
    this->markers    = new string[nVals];
    this->walltype   = new unsigned short[nVals];
    this->intInfo    = new unsigned short*[nVals];
    this->doubleInfo = new su2double*[nVals];

    for (unsigned short i=0; i<nVals; i++) {
      this->intInfo[i]    = NULL;
      this->doubleInfo[i] = NULL;
    }

    /*--- Loop over the wall markers and store the info in the
          appropriate arrays. ---*/
    counter = 0;
    for (unsigned short i=0; i<nVals; i++) {

      /* Set the name of the wall function marker. */
      this->markers[i].assign(option_value[counter++]);

      /* Determine the wall function type. As their validaties have
         already been tested, there is no need to do so again. */
      map<string, ENUM_WALL_FUNCTIONS>::const_iterator it;
      it = Wall_Functions_Map.find(option_value[counter++]);

      this->walltype[i] = it->second;

      /*--- For some wall function types, some additional info
            is needed, which is extracted from option_value. ---*/
      switch( this->walltype[i] ) {

        case EQUILIBRIUM_WALL_MODEL: {

          /* LES equilibrium wall model. The exchange distance, stretching
             factor and number of points in the wall model must be specified. */
          this->intInfo[i]    = new unsigned short[1];
          this->doubleInfo[i] = new su2double[2];

          istringstream ss_1st(option_value[counter++]);
          if (!(ss_1st >> this->doubleInfo[i][0])) {
            return badValue(option_value, "su2double", this->name);
          }

          istringstream ss_2nd(option_value[counter++]);
          if (!(ss_2nd >> this->doubleInfo[i][1])) {
            return badValue(option_value, "su2double", this->name);
          }

          istringstream ss_3rd(option_value[counter++]);
          if (!(ss_3rd >> this->intInfo[i][0])) {
            return badValue(option_value, "unsigned short", this->name);
          }

          break;
        }

        case NONEQUILIBRIUM_WALL_MODEL: {

          /* LES non-equilibrium model. The RANS turbulence model and
             the exchange distance need to be specified. */
          this->intInfo[i]    = new unsigned short[1];
          this->doubleInfo[i] = new su2double[1];

          /* Check for a valid RANS turbulence model. */
          map<string, ENUM_TURB_MODEL>::const_iterator iit;
          iit = Turb_Model_Map.find(option_value[counter++]);
          if(iit == Turb_Model_Map.end()) {
            string newstring;
            newstring.append(this->name);
            newstring.append(", marker ");
            newstring.append(this->markers[i]);
            newstring.append(", wall function type ");
            newstring.append(option_value[counter-2]);
            newstring.append(": Invalid RANS turbulence model, ");
            newstring.append(option_value[counter-1]);
            newstring.append(", specified");
            return newstring;
          }

          this->intInfo[i][0] = iit->second;

          /* Extract the exchange distance. */
          istringstream ss_1st(option_value[counter++]);
          if (!(ss_1st >> this->doubleInfo[i][0])) {
            return badValue(option_value, "su2double", this->name);
          }

          break;
        }
        case LOGARITHMIC_WALL_MODEL: {
          
          /* LES Logarithmic law-of-the-wall model. The exchange distance, stretching
           factor and number of points in the wall model must be specified. */
          this->intInfo[i]    = new unsigned short[1];
          this->doubleInfo[i] = new su2double[2];
          
          istringstream ss_1st(option_value[counter++]);
          if (!(ss_1st >> this->doubleInfo[i][0])) {
            return badValue(option_value, "su2double", this->name);
          }
          
          istringstream ss_2nd(option_value[counter++]);
          if (!(ss_2nd >> this->doubleInfo[i][1])) {
            return badValue(option_value, "su2double", this->name);
          }
          
          istringstream ss_3rd(option_value[counter++]);
          if (!(ss_3rd >> this->intInfo[i][0])) {
            return badValue(option_value, "unsigned short", this->name);
          }
          
          break;
        }

        default: // Just to avoid a compiler warning.
          break;
      }
    }

    // Need to return something...
    return "";
  }

  void SetDefault() {
    this->nMarkers   = 0;
    this->markers    = NULL;
    this->walltype   = NULL;
    this->intInfo    = NULL;
    this->doubleInfo = NULL;
  }
};<|MERGE_RESOLUTION|>--- conflicted
+++ resolved
@@ -1,4 +1,4 @@
-﻿/*!
+/*!
  * \file option_structure.hpp
  * \brief Defines classes for referencing options for easy input in CConfig
  * \author J. Hicken, B. Tracey
@@ -971,15 +971,10 @@
  * \brief types of schemes to compute the flow gradient
  */
 enum ENUM_FLOW_GRADIENT {
-<<<<<<< HEAD
   NO_GRADIENT            = 0, /*!< \brief No gradient method. Only possible for reconstruction gradient, in which case, the option chosen for NUM_METHOD_GRAD is used. */
   GREEN_GAUSS            = 1,	/*!< \brief Gradient computation using Green-Gauss theorem. */
   LEAST_SQUARES          = 2, /*!< \brief Gradient computation using unweighted least squares. */
   WEIGHTED_LEAST_SQUARES = 3	/*!< \brief Gradients computation using inverse-distance weighted least squares. */
-=======
-  GREEN_GAUSS = 1,		      /*!< \brief Gradients computation using Green Gauss theorem. */
-  WEIGHTED_LEAST_SQUARES = 2  /*!< \brief Gradients computation using Weighted Least Squares. */
->>>>>>> 15f0258a
 };
 static const map<string, ENUM_FLOW_GRADIENT> Gradient_Map = CCreateMap<string, ENUM_FLOW_GRADIENT>
 ("NONE", NO_GRADIENT)
