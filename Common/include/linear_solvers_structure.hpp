/*!
 * \file linear_solvers_structure.hpp
 * \brief Headers for the classes related to linear solvers (CG, FGMRES, etc)
 *        The subroutines and functions are in the <i>linear_solvers_structure.cpp</i> file.
 * \author J. Hicken, F. Palacios, T. Economon
 * \version 6.2.0 "Falcon"
 *
 * The current SU2 release has been coordinated by the
 * SU2 International Developers Society <www.su2devsociety.org>
 * with selected contributions from the open-source community.
 *
 * The main research teams contributing to the current release are:
 *  - Prof. Juan J. Alonso's group at Stanford University.
 *  - Prof. Piero Colonna's group at Delft University of Technology.
 *  - Prof. Nicolas R. Gauger's group at Kaiserslautern University of Technology.
 *  - Prof. Alberto Guardone's group at Polytechnic University of Milan.
 *  - Prof. Rafael Palacios' group at Imperial College London.
 *  - Prof. Vincent Terrapon's group at the University of Liege.
 *  - Prof. Edwin van der Weide's group at the University of Twente.
 *  - Lab. of New Concepts in Aeronautics at Tech. Institute of Aeronautics.
 *
 * Copyright 2012-2019, Francisco D. Palacios, Thomas D. Economon,
 *                      Tim Albring, and the SU2 contributors.
 *
 * SU2 is free software; you can redistribute it and/or
 * modify it under the terms of the GNU Lesser General Public
 * License as published by the Free Software Foundation; either
 * version 2.1 of the License, or (at your option) any later version.
 *
 * SU2 is distributed in the hope that it will be useful,
 * but WITHOUT ANY WARRANTY; without even the implied warranty of
 * MERCHANTABILITY or FITNESS FOR A PARTICULAR PURPOSE. See the GNU
 * Lesser General Public License for more details.
 *
 * You should have received a copy of the GNU Lesser General Public
 * License along with SU2. If not, see <http://www.gnu.org/licenses/>.
 */

#pragma once

#include "./mpi_structure.hpp"

#include <climits>
#include <limits>
#include <cmath>
#include <vector>
#include <iostream>
#include <cstdlib>
#include <iomanip>
#include <string>

#include "option_structure.hpp"
#include "vector_structure.hpp"
#include "matrix_structure.hpp"
#include "config_structure.hpp"
#include "geometry_structure.hpp"

using namespace std;

/*!
 * \class CSysSolve
 * \brief Class for solving linear systems using classical and Krylov-subspace iterative methods
 * \author J. Hicken.
 *
 * The individual solvers could be stand-alone subroutines, but by
 * creating CSysSolve objects we can more easily assign different
 * matrix-vector products and preconditioners to different problems
 * that may arise in a hierarchical solver (i.e. multigrid).
 */
template<class ScalarType>
class CSysSolve {

public:
  /*--- Some typedefs for simplicity ---*/
  typedef CSysVector<ScalarType> VectorType;
  typedef CSysMatrix<ScalarType> MatrixType;
  typedef CMatrixVectorProduct<ScalarType> ProductType;
  typedef CPreconditioner<ScalarType> PrecondType;

private:

  bool mesh_deform;    /*!< \brief Operate in mesh deformation mode, changes the source of solver options. */
  ScalarType Residual; /*!< \brief Residual at the end of a call to Solve. */

  bool cg_ready;     /*!< \brief Indicate if memory used by CG is allocated. */
  bool bcg_ready;    /*!< \brief Indicate if memory used by BCGSTAB is allocated. */
  bool gmres_ready;  /*!< \brief Indicate if memory used by FGMRES is allocated. */

  VectorType r;      /*!< \brief Residual in CG and BCGSTAB. */
  VectorType A_x;    /*!< \brief Result of matrix-vector product in CG and BCGSTAB. */
  VectorType p;      /*!< \brief Direction in CG and BCGSTAB. */
  VectorType z;      /*!< \brief Preconditioned residual/direction in CG/BCGSTAB. */

  VectorType r_0;    /*!< \brief The "arbitrary" vector in BCGSTAB. */
  VectorType v;      /*!< \brief BCGSTAB "v" vector (v = A * M^-1 * p). */

  vector<VectorType> W;  /*!< \brief Large matrix used by FGMRES, w^i+1 = A * z^i. */
  vector<VectorType> Z;  /*!< \brief Large matrix used by FGMRES, preconditioned W. */

  VectorType  LinSysRes_tmp;  /*!< \brief Temporary used when it is necessary to interface between active and passive types. */
  VectorType  LinSysSol_tmp;  /*!< \brief Temporary used when it is necessary to interface between active and passive types. */
  VectorType* LinSysRes_ptr;  /*!< \brief Pointer to appropriate LinSysRes (set to original or temporary in call to Solve). */
  VectorType* LinSysSol_ptr;  /*!< \brief Pointer to appropriate LinSysSol (set to original or temporary in call to Solve). */

  /*!
   * \brief sign transfer function
   * \param[in] x - value having sign prescribed
   * \param[in] y - value that defined the sign
   *
   * this may already be defined as a global function somewhere, if
   * so, feel free to delete this and replace it as needed with the
   * appropriate global function
   */
  ScalarType Sign(const ScalarType & x, const ScalarType & y) const;
  
  /*!
   * \brief applys a Givens rotation to a 2-vector
   * \param[in] s - sine of the Givens rotation angle
   * \param[in] c - cosine of the Givens rotation angle
   * \param[in,out] h1 - first element of 2x1 vector being transformed
   * \param[in,out] h2 - second element of 2x1 vector being transformed
   */
  void ApplyGivens(const ScalarType & s, const ScalarType & c, ScalarType & h1, ScalarType & h2);
  
  /*!
   * \brief generates the Givens rotation matrix for a given 2-vector
   * \param[in,out] dx - element of 2x1 vector being transformed
   * \param[in,out] dy - element of 2x1 vector being set to zero
   * \param[in,out] s - sine of the Givens rotation angle
   * \param[in,out] c - cosine of the Givens rotation angle
   *
   * Based on givens() of SPARSKIT, which is based on p.202 of
   * "Matrix Computations" by Golub and van Loan.
   */
  void GenerateGivens(ScalarType & dx, ScalarType & dy, ScalarType & s, ScalarType & c);
  
  /*!
   * \brief finds the solution of the upper triangular system Hsbg*x = rhs
   *
   * \param[in] n - size of the reduced system
   * \param[in] Hsbg - upper triangular matrix
   * \param[in] rhs - right-hand side of the reduced system
   * \param[out] x - solution of the reduced system
   *
   * \pre the upper Hessenberg matrix has been transformed into a
   * triangular matrix.
   */
  void SolveReduced(const int & n, const vector<vector<ScalarType> > & Hsbg,
                    const vector<ScalarType> & rhs, vector<ScalarType> & x);
  
  /*!
   * \brief Modified Gram-Schmidt orthogonalization
   * \author Based on Kesheng John Wu's mgsro subroutine in Saad's SPARSKIT
   *
   * \tparam Vec - a generic vector class
   * \param[in] i - index indicating which vector in w is being orthogonalized
   * \param[in, out] Hsbg - the upper Hessenberg begin updated
   * \param[in, out] w - the (i+1)th vector of w is orthogonalized against the
   *                    previous vectors in w
   *
   * \pre the vectors w[0:i] are orthonormal
   * \post the vectors w[0:i+1] are orthonormal
   *
   * Reothogonalization is performed if the cosine of the angle between
   * w[i+1] and w[k], k < i+1, is greater than 0.98.  The norm of the "new"
   * vector is kept in nrm0 and updated after operating with each vector
   *
   */
  void ModGramSchmidt(int i, vector<vector<ScalarType> > & Hsbg, vector<VectorType> & w);
  
  /*!
   * \brief writes header information for a CSysSolve residual history
   * \param[in] solver - string describing the solver
   * \param[in] restol - the target tolerance to solve to
   * \param[in] resinit - the initial residual norm (absolute)
   *
   * \pre the ostream object os should be open
   */
  void WriteHeader(const string & solver, const ScalarType & restol, const ScalarType & resinit);
  
  /*!
   * \brief writes residual convergence data for one iteration to a stream
   * \param[in] iter - current iteration
   * \param[in] res - the (absolute) residual norm value
   * \param[in] resinit - the initial residual norm
   *
   * \pre the ostream object os should be open
   */
  void WriteHistory(const int & iter, const ScalarType & res, const ScalarType & resinit);
  
  /*!
   * \brief Used by Solve for compatibility between passive and active CSysVector, see specializations.
   * \param[in] LinSysRes - Linear system residual
   * \param[in,out] LinSysSol - Linear system solution
   */
  void HandleTemporariesIn(CSysVector<su2double> & LinSysRes, CSysVector<su2double> & LinSysSol);
  
  /*!
   * \brief Used by Solve for compatibility between passive and active CSysVector, see specializations.
   * \param[out] LinSysSol - Linear system solution
   */
  void HandleTemporariesOut(CSysVector<su2double> & LinSysSol);

public:
  
  /*!
   * \brief default constructor of the class.
   * \param[in] mesh_deform_mode - true, to let CSysSolve know it is in a mesh deformation context
   */
  CSysSolve(const bool mesh_deform_mode = false);
  
  /*! \brief Conjugate Gradient method
   * \param[in] b - the right hand size vector
   * \param[in, out] x - on entry the intial guess, on exit the solution
   * \param[in] mat_vec - object that defines matrix-vector product
   * \param[in] precond - object that defines preconditioner
   * \param[in] tol - tolerance with which to solve the system
   * \param[in] m - maximum size of the search subspace
   * \param[in] monitoring - turn on priting residuals from solver to screen.
   */
  unsigned long CG_LinSolver(const VectorType & b, VectorType & x, ProductType & mat_vec,
                                  PrecondType & precond, ScalarType tol,
                                  unsigned long m, ScalarType *residual, bool monitoring);
	
  /*!
   * \brief Flexible Generalized Minimal Residual method
   * \param[in] b - the right hand size vector
   * \param[in, out] x - on entry the intial guess, on exit the solution
   * \param[in] mat_vec - object that defines matrix-vector product
   * \param[in] precond - object that defines preconditioner
   * \param[in] tol - tolerance with which to solve the system
   * \param[in] m - maximum size of the search subspace
   * \param[in] residual
   * \param[in] monitoring - turn on priting residuals from solver to screen.
   */
  unsigned long FGMRES_LinSolver(const VectorType & b, VectorType & x, ProductType & mat_vec,
                      PrecondType & precond, ScalarType tol,
                      unsigned long m, ScalarType *residual, bool monitoring);
	
	/*!
   * \brief Biconjugate Gradient Stabilized Method (BCGSTAB)
   * \param[in] b - the right hand size vector
   * \param[in, out] x - on entry the intial guess, on exit the solution
   * \param[in] mat_vec - object that defines matrix-vector product
   * \param[in] precond - object that defines preconditioner
   * \param[in] tol - tolerance with which to solve the system
   * \param[in] m - maximum size of the search subspace
   * \param[in] residual
   * \param[in] monitoring - turn on priting residuals from solver to screen.
   */
  unsigned long BCGSTAB_LinSolver(const VectorType & b, VectorType & x, ProductType & mat_vec,
                        PrecondType & precond, ScalarType tol,
                        unsigned long m, ScalarType *residual, bool monitoring);
  
  /*!
   * \brief Solve the linear system using a Krylov subspace method
   * \param[in] Jacobian - Jacobian Matrix for the linear system
   * \param[in] LinSysRes - Linear system residual
   * \param[in] LinSysSol - Linear system solution
   * \param[in] geometry -  Geometrical definition of the problem.
   * \param[in] config - Definition of the particular problem.
   */
  unsigned long Solve(MatrixType & Jacobian, CSysVector<su2double> & LinSysRes, CSysVector<su2double> & LinSysSol, CGeometry *geometry, CConfig *config);
  
  /*!
   * \brief Solve the adjoint linear system using a Krylov subspace method
   * \param[in] Jacobian - Jacobian Matrix for the linear system
   * \param[in] LinSysRes - Linear system residual
   * \param[in] LinSysSol - Linear system solution
   * \param[in] geometry -  Geometrical definition of the problem.
   * \param[in] config - Definition of the particular problem.
   */
<<<<<<< HEAD
  unsigned long Solve_b(MatrixType & Jacobian, VectorType & LinSysRes, VectorType & LinSysSol, CGeometry *geometry, CConfig *config);
  
  /*!
   * \brief Prepare the linear solve during the reverse interpretation of the AD tape.
   * \param[in] Jacobian - Jacobian Matrix for the linear system
   * \param[in] LinSysRes - Linear system residual
   * \param[in] LinSysSol - Linear system solution
   * \param[in] geometry -  Geometrical definition of the problem.
   * \param[in] config - Definition of the particular problem.
   */
  void SetExternalSolve(MatrixType & Jacobian, CSysVector<su2double> & LinSysRes, CSysVector<su2double> & LinSysSol, CGeometry *geometry, CConfig *config);
  
=======
  unsigned long Solve_b(CSysMatrix & Jacobian, CSysVector & LinSysRes, CSysVector & LinSysSol, CGeometry *geometry, CConfig *config);

>>>>>>> bd0cea14
  /*!
   * \brief Get the final residual.
   * \return The residual at the end of Solve
   */
  ScalarType GetResidual(void) const;

};

#include "linear_solvers_structure.inl"<|MERGE_RESOLUTION|>--- conflicted
+++ resolved
@@ -260,7 +260,8 @@
    * \param[in] geometry -  Geometrical definition of the problem.
    * \param[in] config - Definition of the particular problem.
    */
-  unsigned long Solve(MatrixType & Jacobian, CSysVector<su2double> & LinSysRes, CSysVector<su2double> & LinSysSol, CGeometry *geometry, CConfig *config);
+  unsigned long Solve(MatrixType & Jacobian, CSysVector<su2double> & LinSysRes, CSysVector<su2double> & LinSysSol,
+                      CGeometry *geometry, CConfig *config);
   
   /*!
    * \brief Solve the adjoint linear system using a Krylov subspace method
@@ -270,23 +271,9 @@
    * \param[in] geometry -  Geometrical definition of the problem.
    * \param[in] config - Definition of the particular problem.
    */
-<<<<<<< HEAD
-  unsigned long Solve_b(MatrixType & Jacobian, VectorType & LinSysRes, VectorType & LinSysSol, CGeometry *geometry, CConfig *config);
-  
-  /*!
-   * \brief Prepare the linear solve during the reverse interpretation of the AD tape.
-   * \param[in] Jacobian - Jacobian Matrix for the linear system
-   * \param[in] LinSysRes - Linear system residual
-   * \param[in] LinSysSol - Linear system solution
-   * \param[in] geometry -  Geometrical definition of the problem.
-   * \param[in] config - Definition of the particular problem.
-   */
-  void SetExternalSolve(MatrixType & Jacobian, CSysVector<su2double> & LinSysRes, CSysVector<su2double> & LinSysSol, CGeometry *geometry, CConfig *config);
-  
-=======
-  unsigned long Solve_b(CSysMatrix & Jacobian, CSysVector & LinSysRes, CSysVector & LinSysSol, CGeometry *geometry, CConfig *config);
-
->>>>>>> bd0cea14
+  unsigned long Solve_b(MatrixType & Jacobian, CSysVector<su2double> & LinSysRes, CSysVector<su2double> & LinSysSol,
+                        CGeometry *geometry, CConfig *config);
+  
   /*!
    * \brief Get the final residual.
    * \return The residual at the end of Solve
